--- conflicted
+++ resolved
@@ -99,42 +99,6 @@
   // clang-format on
 }
 
-<<<<<<< HEAD
-template <>
-auto convert<autoware_perception_msgs::msg::LampState>(const TrafficLightArrow & datum)
-  -> autoware_perception_msgs::msg::LampState
-{
-  autoware_perception_msgs::msg::LampState lamp_state;
-  {
-    lamp_state.confidence = 1.0;
-
-    switch (datum) {
-      case TrafficLightArrow::STRAIGHT:
-        lamp_state.type = autoware_perception_msgs::msg::LampState::UP;
-        break;
-
-      case TrafficLightArrow::LEFT:
-        lamp_state.type = autoware_perception_msgs::msg::LampState::LEFT;
-        break;
-
-      case TrafficLightArrow::RIGHT:
-        lamp_state.type = autoware_perception_msgs::msg::LampState::RIGHT;
-        break;
-
-      default:
-        std::stringstream what;
-        what << "Casting TrafficLightArrow::" << datum
-             << " to autoware_perception_msgs::msg::LampState is not supported.";
-        throw std::out_of_range(what.str());
-    }
-  }
-
-  return lamp_state;
-}
-
-=======
-#ifndef SCENARIO_SIMULATOR_V2_BACKWARD_COMPATIBLE_TO_AWF_AUTO
->>>>>>> 1d0191ab
 template <>
 auto convert<autoware_auto_perception_msgs::msg::TrafficLight>(const TrafficLightArrow & datum)
   -> autoware_auto_perception_msgs::msg::TrafficLight
@@ -171,42 +135,6 @@
   return lamp_state;
 }
 
-<<<<<<< HEAD
-template <>
-auto convert<autoware_perception_msgs::msg::LampState>(const TrafficLightColor & datum)
-  -> autoware_perception_msgs::msg::LampState
-{
-  autoware_perception_msgs::msg::LampState lamp_state;
-  {
-    lamp_state.confidence = 1.0;
-
-    switch (datum) {
-      case TrafficLightColor::RED:
-        lamp_state.type = autoware_perception_msgs::msg::LampState::RED;
-        break;
-
-      case TrafficLightColor::GREEN:
-        lamp_state.type = autoware_perception_msgs::msg::LampState::GREEN;
-        break;
-
-      case TrafficLightColor::YELLOW:
-        lamp_state.type = autoware_perception_msgs::msg::LampState::YELLOW;
-        break;
-
-      default:
-        std::stringstream what;
-        what << "Casting TrafficLightColor::" << datum
-             << " to autoware_perception_msgs::msg::LampState is not supported.";
-        throw std::out_of_range(what.str());
-    }
-  }
-
-  return lamp_state;
-}
-
-=======
-#ifndef SCENARIO_SIMULATOR_V2_BACKWARD_COMPATIBLE_TO_AWF_AUTO
->>>>>>> 1d0191ab
 template <>
 auto convert<autoware_auto_perception_msgs::msg::TrafficLight>(const TrafficLightColor & datum)
   -> autoware_auto_perception_msgs::msg::TrafficLight
