--- conflicted
+++ resolved
@@ -4,19 +4,9 @@
 
 Major Changes :race_car: :red_car: :blue_car:
 
-<<<<<<< HEAD
-| Feature                                                  | Brief summary                                                                                                                                                                                               | Category                                                                   | Pull request                                                      | Contributor                                   |
-|----------------------------------------------------------|-------------------------------------------------------------------------------------------------------------------------------------------------------------------------------------------------------------|----------------------------------------------------------------------------|-------------------------------------------------------------------|-----------------------------------------------|
-| Traffic Light Simulation                                 | Start supporting to traffic light messages in `autoware_perception_msgs`.                                                                                                                                   | `openscenario_interpreter`, `traffic_simulator`, `simple_sensor_simulator` | [#1027](https://github.com/tier4/scenario_simulator_v2/pull/1027) | [HansRobo](https://github.com/HansRobo)       |
-| Detailed control of permissions for autonomous decisions | Add `featureIdentifiersRequiringExternalPermissionForAutonomousDecisions` property for ObjectController. scenario_simulator_v2 controls auto_mode of Autoware planning modules by settings in the property. | `openscenario_interpreter`, `concealer`                                    | [#1092](https://github.com/tier4/scenario_simulator_v2/pull/1092) | [HansRobo](https://github.com/HansRobo)       |
-| OpenSCENARIO `Controller.Properties.Property`            | Support the property `allowGoalModification` to turn on the Autoware feature `allow_goal_modification`.                                                                                                     | `openscenario_interpreter`, `concealer`                                    | [#997](https://github.com/tier4/scenario_simulator_v2/pull/997)   | [yamacir-kit](https://github.com/yamacir-kit) |
-| OpenSCENARIO 1.2 `UserDefinedAction.CustomCommandAction` | Add `PseudoTrafficSignalDetectorConfidenceSetAction@v1`, a CustomCommandAction to control confidences in traffic light topic.                                                                               | `openscenario_interpreter`, `traffic_simulator`                            | [#1111](https://github.com/tier4/scenario_simulator_v2/pull/1111) | [HansRobo](https://github.com/HansRobo)       |
-| OpenSCENARIO 1.2 `EntitySelection`                       | Added `EntitySelection` and modified some classes to be able to cope with it.                                                                                                                               | `openscenario_interpreter`                                                 | [#1059](https://github.com/tier4/scenario_simulator_v2/pull/1059) | [shouth](https://github.com/shouth)            |
-
-=======
-| Feature | Brief summary | Category | Pull request | Contributor |
-| ------- | ------------- | -------- | ------------ | ----------- |
->>>>>>> 635fb59e
+| Feature | Brief summary | Category | Pull request | Contributor |
+| ---------------------------------- | ----------------------------------------------------------------------------- | -------------------------- | ----------------------------------------------------------------- | ----------------------------------- |
+| OpenSCENARIO 1.2 `EntitySelection` | Added `EntitySelection` and modified some classes to be able to cope with it. | `openscenario_interpreter` | [#1059](https://github.com/tier4/scenario_simulator_v2/pull/1059) | [shouth](https://github.com/shouth) |
 
 Bug Fixes:bug:
 
