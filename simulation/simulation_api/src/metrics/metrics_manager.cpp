--- conflicted
+++ resolved
@@ -56,16 +56,6 @@
       disable_metrics_list.emplace_back(metric.first);
     }
   }
-<<<<<<< HEAD
-  log_ = log;
-=======
-  if (verbose_) {
-    for (const auto metric_json : log) {
-      std::cout << metric_json << std::endl;
-    }
-  }
-  // log_ = log;
->>>>>>> 6db521bf
   for (const auto name : disable_metrics_list) {
     if (metrics_[name]->getLifecycle() == MetricLifecycle::FAILURE) {
       metrics_[name]->throwException();
