// Copyright 2015 TIER IV, Inc. All rights reserved.
//
// Licensed under the Apache License, Version 2.0 (the "License");
// you may not use this file except in compliance with the License.
// You may obtain a copy of the License at
//
//     http://www.apache.org/licenses/LICENSE-2.0
//
// Unless required by applicable law or agreed to in writing, software
// distributed under the License is distributed on an "AS IS" BASIS,
// WITHOUT WARRANTIES OR CONDITIONS OF ANY KIND, either express or implied.
// See the License for the specific language governing permissions and
// limitations under the License.

#include <behavior_tree_plugin/vehicle/follow_trajectory_sequence/follow_polyline_trajectory_action.hpp>

namespace entity_behavior
{
namespace vehicle
{
auto FollowPolylineTrajectoryAction::calculateWaypoints()
  -> const traffic_simulator_msgs::msg::WaypointsArray
{
  auto waypoints = traffic_simulator_msgs::msg::WaypointsArray();
<<<<<<< HEAD
  waypoints.waypoints.push_back(entity_status->getMapPose().position);
  for (const auto & vertex : parameter->shape.vertices) {
=======
  waypoints.waypoints.push_back(entity_status.pose.position);
  for (const auto & vertex : polyline_trajectory->shape.vertices) {
>>>>>>> a101ed22
    waypoints.waypoints.push_back(vertex.position.position);
  }
  return waypoints;
}

auto FollowPolylineTrajectoryAction::calculateObstacle(
  const traffic_simulator_msgs::msg::WaypointsArray &)
  -> const std::optional<traffic_simulator_msgs::msg::Obstacle>
{
  /**
     Obstacle avoidance is not implemented for this action.

     @todo If you implement obstacle avoidance for this action, implement this
     virtual function to return the location of any obstacles blocking the path
     of this action's actor. However, this virtual function is currently used
     only for the visualization of obstacle information, so the obstacle
     avoidance algorithm does not necessarily need to use this virtual
     function.
  */
  return std::nullopt;
}

auto FollowPolylineTrajectoryAction::providedPorts() -> BT::PortsList
{
  auto ports = VehicleActionNode::providedPorts();
  ports.emplace(BT::InputPort<decltype(polyline_trajectory)>("polyline_trajectory"));
  ports.emplace(BT::InputPort<decltype(target_speed)>("target_speed"));
  return ports;
}

auto FollowPolylineTrajectoryAction::tick() -> BT::NodeStatus
{
<<<<<<< HEAD
  using math::arithmetic::isApproximatelyEqualTo;
  using math::arithmetic::isDefinitelyLessThan;

  using math::geometry::operator+;
  using math::geometry::operator-;
  using math::geometry::operator*;
  using math::geometry::operator/;
  using math::geometry::operator+=;

  using math::geometry::hypot;
  using math::geometry::norm;
  using math::geometry::normalize;
  using math::geometry::truncate;

  auto pop = [this]() {
    /*
       The OpenSCENARIO standard does not define the behavior when the value of
       Timing.domainAbsoluteRelative is "relative". The standard only states
       "Definition of time value context as either absolute or relative", and
       it is completely unclear when the relative time starts.

       This implementation has interpreted the specification as follows:
       Relative time starts from the start of FollowTrajectoryAction or from
       the time of reaching the previous "waypoint with arrival time".

        Note: static_cast<bool>(parameter->base_time) means
        "Timing.domainAbsoluteRelative is relative".

        Note: not std::isnan(parameter->shape.vertices.front().time) means "The
        waypoint about to be popped is the waypoint with the specified arrival
        time".
    */
    if (parameter->base_time and not std::isnan(parameter->shape.vertices.front().time)) {
      parameter->base_time = entity_status->getTime();
    }

    if (std::rotate(
          std::begin(parameter->shape.vertices), std::begin(parameter->shape.vertices) + 1,
          std::end(parameter->shape.vertices));
        not parameter->closed) {
      parameter->shape.vertices.pop_back();
    }
  };

  auto is_infinity_or_nan = [](auto x) constexpr { return std::isinf(x) or std::isnan(x); };

  /*
     The following code implements the steering behavior known as "seek". See
     "Steering Behaviors For Autonomous Characters" by Craig Reynolds for more
     information.

     See https://www.researchgate.net/publication/2495826_Steering_Behaviors_For_Autonomous_Characters
  */
=======
>>>>>>> a101ed22
  if (getBlackBoardValues();
      request != traffic_simulator::behavior::Request::FOLLOW_POLYLINE_TRAJECTORY or
      not getInput<decltype(polyline_trajectory)>("polyline_trajectory", polyline_trajectory) or
      not getInput<decltype(target_speed)>("target_speed", target_speed) or
      not polyline_trajectory) {
    return BT::NodeStatus::FAILURE;
<<<<<<< HEAD
  } else if (parameter->shape.vertices.empty()) {
    return BT::NodeStatus::SUCCESS;
  } else if (const auto position = entity_status->getMapPose().position;
             any(is_infinity_or_nan, position)) {
    throw common::Error(
      "An error occurred in the internal state of FollowTrajectoryAction. Please report the "
      "following information to the developer: Vehicle ",
      std::quoted(getEntityName()), " coordinate value contains NaN or infinity. The value is [",
      position.x, ", ", position.y, ", ", position.z, "].");
  } else if (
    /*
       We've made sure that parameter->shape.vertices is not empty, so a
       reference to vertices.front() always succeeds. vertices.front() is
       referenced only this once in this member function.
    */
    const auto target_position = parameter->shape.vertices.front().position.position;
    any(is_infinity_or_nan, target_position)) {
    throw common::Error(
      "An error occurred in the internal state of FollowTrajectoryAction. Please report the "
      "following information to the developer: Vehicle ",
      std::quoted(getEntityName()),
      "'s target position coordinate value contains NaN or infinity. The value is [",
      target_position.x, ", ", target_position.y, ", ", target_position.z, "].");
  } else if (
    /*
       If not dynamic_constraints_ignorable, the linear distance should cause
       problems.
    */
    const auto [distance_to_front_waypoint, remaining_time_to_front_waypoint] = std::make_tuple(
      hypot(position, target_position), (parameter->base_time ? *parameter->base_time : 0.0) +
                                          parameter->shape.vertices.front().time -
                                          entity_status->getTime());
    /*
       This clause is to avoid division-by-zero errors in later clauses with
       distance_to_front_waypoint as the denominator if the distance
       miraculously becomes zero.
    */
    isApproximatelyEqualTo(distance_to_front_waypoint, 0.0)) {
    pop();
    return tick();
  } else if (
    const auto [distance, remaining_time] =
      [&]() {
        if (const auto first_waypoint_with_arrival_time_specified = std::find_if(
              std::begin(parameter->shape.vertices), std::end(parameter->shape.vertices),
              [](auto && vertex) { return not std::isnan(vertex.time); });
            first_waypoint_with_arrival_time_specified != std::end(parameter->shape.vertices)) {
          /*
             Note for anyone working on adding support for followingMode follow
             to this function (FollowPolylineTrajectoryAction::tick) in the
             future: if followingMode is follow, this distance calculation may be
             inappropriate.
          */
          auto total_distance_to = [this](auto last) {
            auto total_distance = 0.0;
            for (auto iter = std::begin(parameter->shape.vertices); 0 < std::distance(iter, last);
                 ++iter) {
              total_distance += hypot(iter->position.position, std::next(iter)->position.position);
            }
            return total_distance;
          };

          if (const auto remaining_time = (parameter->base_time ? *parameter->base_time : 0.0) +
                                          first_waypoint_with_arrival_time_specified->time -
                                          entity_status->getTime();
              /*
                 The condition below should ideally be remaining_time < 0.

                 The simulator runs at a constant frame rate, so the step time is
                 1/FPS. If the simulation time is an accumulation of step times
                 expressed as rational numbers, times that are integer multiples
                 of the frame rate will always be exact integer seconds.
                 Therefore, the timing of remaining_time == 0 always exists, and
                 the velocity planning of this member function (tick) aims to
                 reach the waypoint exactly at that timing. So the ideal timeout
                 condition is remaining_time < 0.

                 But actually the step time is expressed as a float and the
                 simulation time is its accumulation. As a result, it is not
                 guaranteed that there will be times when the simulation time is
                 exactly zero. For example, remaining_time == -0.00006 and it was
                 judged to be out of time.

                 For the above reasons, the condition is remaining_time <
                 -step_time. In other words, the conditions are such that a delay
                 of 1 step time is allowed.
              */
              remaining_time < -step_time) {
            throw common::Error(
              "Vehicle ", std::quoted(getEntityName()),
              " failed to reach the trajectory waypoint at the specified time. The specified time "
              "is ",
              first_waypoint_with_arrival_time_specified->time, " (in ",
              (parameter->base_time ? "absolute" : "relative"),
              " simulation time). This may be due to unrealistic conditions of arrival time "
              "specification compared to vehicle parameters and dynamic constraints.");
          } else {
            return std::make_tuple(
              distance_to_front_waypoint +
                total_distance_to(first_waypoint_with_arrival_time_specified),
              remaining_time);
          }
        } else {
          return std::make_tuple(
            distance_to_front_waypoint, std::numeric_limits<double>::infinity());
        }
      }();
    isApproximatelyEqualTo(distance, 0.0)) {
    pop();
    return tick();
  } else if (const auto acceleration = entity_status->getAccel().linear.x;  // [m/s^2]
             isinf(acceleration) or isnan(acceleration)) {
    throw common::Error(
      "An error occurred in the internal state of FollowTrajectoryAction. Please report the "
      "following information to the developer: Vehicle ",
      std::quoted(getEntityName()), "'s acceleration value is NaN or infinity. The value is ",
      acceleration, ".");
  } else if (const auto max_acceleration = std::min(
               acceleration /* [m/s^2] */ +
                 behavior_parameter.dynamic_constraints.max_acceleration_rate /* [m/s^3] */ *
                   step_time /* [s] */,
               +behavior_parameter.dynamic_constraints.max_acceleration /* [m/s^2] */);
             isinf(max_acceleration) or isnan(max_acceleration)) {
    throw common::Error(
      "An error occurred in the internal state of FollowTrajectoryAction. Please report the "
      "following information to the developer: Vehicle ",
      std::quoted(getEntityName()),
      "'s maximum acceleration value is NaN or infinity. The value is ", max_acceleration, ".");
  } else if (const auto min_acceleration = std::max(
               acceleration /* [m/s^2] */ -
                 behavior_parameter.dynamic_constraints.max_deceleration_rate /* [m/s^3] */ *
                   step_time /* [s] */,
               -behavior_parameter.dynamic_constraints.max_deceleration /* [m/s^2] */);
             isinf(min_acceleration) or isnan(min_acceleration)) {
    throw common::Error(
      "An error occurred in the internal state of FollowTrajectoryAction. Please report the "
      "following information to the developer: Vehicle ",
      std::quoted(getEntityName()),
      "'s minimum acceleration value is NaN or infinity. The value is ", min_acceleration, ".");
  } else if (const auto speed = entity_status->getTwist().linear.x;  // [m/s]
             isinf(speed) or isnan(speed)) {
    throw common::Error(
      "An error occurred in the internal state of FollowTrajectoryAction. Please report the "
      "following information to the developer: Vehicle ",
      std::quoted(getEntityName()), "'s speed value is NaN or infinity. The value is ", speed, ".");
  } else if (
    /*
       The desired acceleration is the acceleration at which the destination
       can be reached exactly at the specified time (= time remaining at zero).

       If no arrival time is specified for subsequent waypoints, there is no
       need to accelerate or decelerate, so the current acceleration will be
       the desired speed.
    */
    const auto desired_acceleration =
      [&]() {
        if (std::isinf(remaining_time)) {
          return acceleration;  /// @todo Accelerate to match speed with `target_speed`.
        } else {
          /*
                          v [m/s]
                           ^
                           |
             desired_speed +   /|
                           |  / |
                           | /  |
                     speed +/   |
                           |    |
                           |    |
                           +----+-------------> t [s]
                         0     remaining_time

             desired_speed = speed + desired_acceleration * remaining_time

             distance = (speed + desired_speed) * remaining_time * 1/2

                      = (speed + speed + desired_acceleration * remaining_time) * remaining_time * 1/2

                      = speed * remaining_time + desired_acceleration * remaining_time^2 * 1/2
          */
          return 2 * distance / std::pow(remaining_time, 2) - 2 * speed / remaining_time;
        }
      }();
    std::isinf(desired_acceleration) or std::isnan(desired_acceleration)) {
    throw common::Error(
      "An error occurred in the internal state of FollowTrajectoryAction. Please report the "
      "following information to the developer: Vehicle ",
      std::quoted(getEntityName()),
      "'s desired acceleration value contains NaN or infinity. The value is ", desired_acceleration,
      ".");
  } else if (
    /*
       However, the desired acceleration is unrealistically large in terms of
       vehicle performance and dynamic constraints, so it is clamped to a
       realistic value.
    */
    const auto desired_speed =
      speed + std::clamp(desired_acceleration, min_acceleration, max_acceleration) * step_time;
    std::isinf(desired_speed) or std::isnan(desired_speed)) {
    throw common::Error(
      "An error occurred in the internal state of FollowTrajectoryAction. Please report the "
      "following information to the developer: Vehicle ",
      std::quoted(getEntityName()), "'s desired speed value is NaN or infinity. The value is ",
      desired_speed, ".");
  } else if (const auto desired_velocity =
               [&]() {
                 /*
                    Note: The followingMode in OpenSCENARIO is passed as
                    variable dynamic_constraints_ignorable. the value of the
                    variable is `followingMode == position`.
                 */
                 if (parameter->dynamic_constraints_ignorable) {
                   return normalize(target_position - position) * desired_speed;  // [m/s]
                 } else {
                   /*
                      Note: The vector returned if
                      dynamic_constraints_ignorable == true ignores parameters
                      such as the maximum rudder angle of the vehicle entry. In
                      this clause, such parameters must be respected and the
                      rotation angle difference of the z-axis center of the
                      vector must be kept below a certain value.
                   */
                   throw common::SimulationError(
                     "The followingMode is only supported for position.");
                 }
               }();
             any(is_infinity_or_nan, desired_velocity)) {
    throw common::Error(
      "An error occurred in the internal state of FollowTrajectoryAction. Please report the "
      "following information to the developer: Vehicle ",
      std::quoted(getEntityName()), "'s desired velocity contains NaN or infinity. The value is [",
      desired_velocity.x, ", ", desired_velocity.y, ", ", desired_velocity.z, "].");
  } else {
    /*
       It's okay for this value to be infinite.
    */
    const auto remaining_time_to_arrival_to_front_waypoint =
      distance_to_front_waypoint / desired_speed;  // [s]

    if constexpr (false) {
      // clang-format off
      std::cout << std::fixed << std::boolalpha << std::string(80, '-') << std::endl;

      std::cout << "acceleration "
                << "== " << acceleration
                << std::endl;

      std::cout << "min_acceleration "
                << "== std::max(acceleration - max_deceleration_rate * step_time, -max_deceleration) "
                << "== std::max(" << acceleration << " - " << behavior_parameter.dynamic_constraints.max_deceleration_rate << " * " << step_time << ", " << -behavior_parameter.dynamic_constraints.max_deceleration << ") "
                << "== std::max(" << acceleration << " - " << behavior_parameter.dynamic_constraints.max_deceleration_rate * step_time << ", " << -behavior_parameter.dynamic_constraints.max_deceleration << ") "
                << "== std::max(" << (acceleration - behavior_parameter.dynamic_constraints.max_deceleration_rate * step_time) << ", " << -behavior_parameter.dynamic_constraints.max_deceleration << ") "
                << "== " << min_acceleration
                << std::endl;

      std::cout << "max_acceleration "
                << "== std::min(acceleration + max_acceleration_rate * step_time, +max_acceleration) "
                << "== std::min(" << acceleration << " + " << behavior_parameter.dynamic_constraints.max_acceleration_rate << " * " << step_time << ", " << behavior_parameter.dynamic_constraints.max_acceleration << ") "
                << "== std::min(" << acceleration << " + " << behavior_parameter.dynamic_constraints.max_acceleration_rate * step_time << ", " << behavior_parameter.dynamic_constraints.max_acceleration << ") "
                << "== std::min(" << (acceleration + behavior_parameter.dynamic_constraints.max_acceleration_rate * step_time) << ", " << behavior_parameter.dynamic_constraints.max_acceleration << ") "
                << "== " << max_acceleration
                << std::endl;

      std::cout << "min_acceleration < acceleration < max_acceleration "
                << "== " << min_acceleration << " < " << acceleration << " < " << max_acceleration << std::endl;

      std::cout << "desired_acceleration "
                << "== 2 * distance / std::pow(remaining_time, 2) - 2 * speed / remaining_time "
                << "== 2 * " << distance << " / " << std::pow(remaining_time, 2) << " - 2 * " << speed << " / " << remaining_time << " "
                << "== " << (2 * distance / std::pow(remaining_time, 2)) << " - " << (2 * speed / remaining_time) << " "
                << "== " << desired_acceleration << " "
                << "(acceleration < desired_acceleration == " << (acceleration < desired_acceleration) << " == need to " <<(acceleration < desired_acceleration ? "accelerate" : "decelerate") << ")"
                << std::endl;

      std::cout << "desired_speed "
                << "== speed + std::clamp(desired_acceleration, min_acceleration, max_acceleration) * step_time "
                << "== " << speed << " + std::clamp(" << desired_acceleration << ", " << min_acceleration << ", " << max_acceleration << ") * " << step_time << " "
                << "== " << speed << " + " << std::clamp(desired_acceleration, min_acceleration, max_acceleration) << " * " << step_time << " "
                << "== " << speed << " + " << std::clamp(desired_acceleration, min_acceleration, max_acceleration) * step_time << " "
                << "== " << desired_speed
                << std::endl;

      std::cout << "distance_to_front_waypoint "
                << "== " << distance_to_front_waypoint
                << std::endl;

      std::cout << "remaining_time_to_arrival_to_front_waypoint "
                << "== " << remaining_time_to_arrival_to_front_waypoint
                << std::endl;

      std::cout << "distance "
                << "== " << distance
                << std::endl;

      std::cout << "remaining_time "
                << "== " << remaining_time
                << std::endl;

      std::cout << "remaining_time_to_arrival_to_front_waypoint "
                << "("
                << "== distance_to_front_waypoint / desired_speed "
                << "== " << distance_to_front_waypoint << " / " << desired_speed << " "
                << "== " << remaining_time_to_arrival_to_front_waypoint
                << ")"
                << std::endl;

      std::cout << "arrive during this frame? "
                << "== remaining_time_to_arrival_to_front_waypoint < step_time "
                << "== " << remaining_time_to_arrival_to_front_waypoint << " < " << step_time << " "
                << "== " << isDefinitelyLessThan(remaining_time_to_arrival_to_front_waypoint, step_time)
                << std::endl;

      std::cout << "not too early? "
                << "== std::isnan(remaining_time_to_front_waypoint) or remaining_time_to_front_waypoint < remaining_time_to_arrival_to_front_waypoint + step_time "
                << "== std::isnan(" << remaining_time_to_front_waypoint << ") or " << remaining_time_to_front_waypoint << " < " << remaining_time_to_arrival_to_front_waypoint << " + " << step_time << " "
                << "== " << std::isnan(remaining_time_to_front_waypoint) << " or " << isDefinitelyLessThan(remaining_time_to_front_waypoint, remaining_time_to_arrival_to_front_waypoint + step_time) << " "
                << "== " << (std::isnan(remaining_time_to_front_waypoint) or isDefinitelyLessThan(remaining_time_to_front_waypoint, remaining_time_to_arrival_to_front_waypoint + step_time))
                << std::endl;
      // clang-format on
    }

    /*
       If the target point is reached during this step, it is considered
       reached.
    */
    if (isDefinitelyLessThan(remaining_time_to_arrival_to_front_waypoint, step_time)) {
      /*
         The condition "Is remaining time to front waypoint less than remaining
         time to arrival to front waypoint + step time?" means "If arrival is
         next frame, is it too late?". This clause is executed only if the
         front waypoint is expected to arrive during this frame. That is, the
         conjunction of these conditions means "Did the vehicle arrive at the
         front waypoint exactly on time?" Otherwise the vehicle will have
         reached the front waypoint too early.

         This means that the vehicle did not slow down enough to reach the
         current waypoint after passing the previous waypoint. In order to cope
         with such situations, it is necessary to perform speed planning
         considering not only the front of the waypoint queue but also the
         waypoints after it. However, even with such speed planning, there is a
         possibility that on-time arrival may not be possible depending on the
         relationship between waypoint intervals, specified arrival times,
         vehicle parameters, and dynamic restraints. For example, there is a
         situation in which a large speed change is required over a short
         distance while the permissible jerk is small.

         This implementation does simple velocity planning that considers only
         the nearest waypoints in favor of simplicity of implementation.

         Note: There is no need to consider the case of arrival too late.
         Because that case has already been verified when calculating the
         remaining time.

         Note: If remaining time to front waypoint is nan, there is no need to
         verify whether the arrival is too early. This arrival determination is
         only interesting for the front waypoint. Verifying whether or not the
         arrival time is specified in the front waypoint is exactly the
         condition of "Is remaining time to front waypoint nan?"
      */
      if (
        std::isnan(remaining_time_to_front_waypoint) or
        isDefinitelyLessThan(
          remaining_time_to_front_waypoint,
          remaining_time_to_arrival_to_front_waypoint + step_time)) {
        pop();
        return tick();  // tail recursion
      } else {
        throw common::SimulationError(
          "Vehicle ", std::quoted(getEntityName()), " arrived at the waypoint in trajectory ",
          remaining_time_to_front_waypoint,
          " seconds earlier than the specified time. This may be due to unrealistic conditions of "
          "arrival time specification compared to vehicle parameters and dynamic constraints.");
      }
    }

    /*
       Note: If obstacle avoidance is to be implemented, the steering behavior
       known by the name "collision avoidance" should be synthesized here into
       steering.
    */
    const auto steering = desired_velocity - velocity;

    velocity = truncate(velocity + steering, desired_speed);

    auto entity_status_updated = static_cast<traffic_simulator::EntityStatus>(*entity_status);

    entity_status_updated.pose.position += velocity * step_time;

    entity_status_updated.pose.orientation = [this]() {
      geometry_msgs::msg::Vector3 direction;
      direction.x = 0;
      direction.y = 0;
      direction.z = std::atan2(velocity.y, velocity.x);
      return quaternion_operation::convertEulerAngleToQuaternion(direction);
    }();

    entity_status_updated.action_status.twist.linear.x = norm(velocity);

    entity_status_updated.action_status.twist.linear.y = 0;

    entity_status_updated.action_status.twist.linear.z = 0;

    entity_status_updated.action_status.twist.angular =
      quaternion_operation::convertQuaternionToEulerAngle(quaternion_operation::getRotation(
        entity_status->getMapPose().orientation, entity_status_updated.pose.orientation)) /
      step_time;

    entity_status_updated.action_status.accel.linear =
      (entity_status_updated.action_status.twist.linear - entity_status->getTwist().linear) /
      step_time;

    entity_status_updated.action_status.accel.angular =
      (entity_status_updated.action_status.twist.angular - entity_status->getTwist().angular) /
      step_time;

    entity_status_updated.time = entity_status->getTime() + step_time;

    entity_status_updated.lanelet_pose_valid = false;

    setOutput(
      "updated_status", std::make_shared<traffic_simulator::CanonicalizedEntityStatus>(
                          entity_status_updated, hdmap_utils));
=======
  } else if (
    const auto updated_status = traffic_simulator::follow_trajectory::makeUpdatedStatus(
      entity_status, polyline_trajectory, behavior_parameter, step_time)) {
    setOutput("updated_status", *updated_status);
>>>>>>> a101ed22
    setOutput("waypoints", calculateWaypoints());
    setOutput("obstacle", calculateObstacle(calculateWaypoints()));
    return BT::NodeStatus::RUNNING;
  } else {
    return BT::NodeStatus::SUCCESS;
  }
}
}  // namespace vehicle
}  // namespace entity_behavior<|MERGE_RESOLUTION|>--- conflicted
+++ resolved
@@ -22,13 +22,8 @@
   -> const traffic_simulator_msgs::msg::WaypointsArray
 {
   auto waypoints = traffic_simulator_msgs::msg::WaypointsArray();
-<<<<<<< HEAD
   waypoints.waypoints.push_back(entity_status->getMapPose().position);
-  for (const auto & vertex : parameter->shape.vertices) {
-=======
-  waypoints.waypoints.push_back(entity_status.pose.position);
   for (const auto & vertex : polyline_trajectory->shape.vertices) {
->>>>>>> a101ed22
     waypoints.waypoints.push_back(vertex.position.position);
   }
   return waypoints;
@@ -61,497 +56,20 @@
 
 auto FollowPolylineTrajectoryAction::tick() -> BT::NodeStatus
 {
-<<<<<<< HEAD
-  using math::arithmetic::isApproximatelyEqualTo;
-  using math::arithmetic::isDefinitelyLessThan;
-
-  using math::geometry::operator+;
-  using math::geometry::operator-;
-  using math::geometry::operator*;
-  using math::geometry::operator/;
-  using math::geometry::operator+=;
-
-  using math::geometry::hypot;
-  using math::geometry::norm;
-  using math::geometry::normalize;
-  using math::geometry::truncate;
-
-  auto pop = [this]() {
-    /*
-       The OpenSCENARIO standard does not define the behavior when the value of
-       Timing.domainAbsoluteRelative is "relative". The standard only states
-       "Definition of time value context as either absolute or relative", and
-       it is completely unclear when the relative time starts.
-
-       This implementation has interpreted the specification as follows:
-       Relative time starts from the start of FollowTrajectoryAction or from
-       the time of reaching the previous "waypoint with arrival time".
-
-        Note: static_cast<bool>(parameter->base_time) means
-        "Timing.domainAbsoluteRelative is relative".
-
-        Note: not std::isnan(parameter->shape.vertices.front().time) means "The
-        waypoint about to be popped is the waypoint with the specified arrival
-        time".
-    */
-    if (parameter->base_time and not std::isnan(parameter->shape.vertices.front().time)) {
-      parameter->base_time = entity_status->getTime();
-    }
-
-    if (std::rotate(
-          std::begin(parameter->shape.vertices), std::begin(parameter->shape.vertices) + 1,
-          std::end(parameter->shape.vertices));
-        not parameter->closed) {
-      parameter->shape.vertices.pop_back();
-    }
-  };
-
-  auto is_infinity_or_nan = [](auto x) constexpr { return std::isinf(x) or std::isnan(x); };
-
-  /*
-     The following code implements the steering behavior known as "seek". See
-     "Steering Behaviors For Autonomous Characters" by Craig Reynolds for more
-     information.
-
-     See https://www.researchgate.net/publication/2495826_Steering_Behaviors_For_Autonomous_Characters
-  */
-=======
->>>>>>> a101ed22
   if (getBlackBoardValues();
       request != traffic_simulator::behavior::Request::FOLLOW_POLYLINE_TRAJECTORY or
       not getInput<decltype(polyline_trajectory)>("polyline_trajectory", polyline_trajectory) or
       not getInput<decltype(target_speed)>("target_speed", target_speed) or
       not polyline_trajectory) {
     return BT::NodeStatus::FAILURE;
-<<<<<<< HEAD
-  } else if (parameter->shape.vertices.empty()) {
-    return BT::NodeStatus::SUCCESS;
-  } else if (const auto position = entity_status->getMapPose().position;
-             any(is_infinity_or_nan, position)) {
-    throw common::Error(
-      "An error occurred in the internal state of FollowTrajectoryAction. Please report the "
-      "following information to the developer: Vehicle ",
-      std::quoted(getEntityName()), " coordinate value contains NaN or infinity. The value is [",
-      position.x, ", ", position.y, ", ", position.z, "].");
-  } else if (
-    /*
-       We've made sure that parameter->shape.vertices is not empty, so a
-       reference to vertices.front() always succeeds. vertices.front() is
-       referenced only this once in this member function.
-    */
-    const auto target_position = parameter->shape.vertices.front().position.position;
-    any(is_infinity_or_nan, target_position)) {
-    throw common::Error(
-      "An error occurred in the internal state of FollowTrajectoryAction. Please report the "
-      "following information to the developer: Vehicle ",
-      std::quoted(getEntityName()),
-      "'s target position coordinate value contains NaN or infinity. The value is [",
-      target_position.x, ", ", target_position.y, ", ", target_position.z, "].");
-  } else if (
-    /*
-       If not dynamic_constraints_ignorable, the linear distance should cause
-       problems.
-    */
-    const auto [distance_to_front_waypoint, remaining_time_to_front_waypoint] = std::make_tuple(
-      hypot(position, target_position), (parameter->base_time ? *parameter->base_time : 0.0) +
-                                          parameter->shape.vertices.front().time -
-                                          entity_status->getTime());
-    /*
-       This clause is to avoid division-by-zero errors in later clauses with
-       distance_to_front_waypoint as the denominator if the distance
-       miraculously becomes zero.
-    */
-    isApproximatelyEqualTo(distance_to_front_waypoint, 0.0)) {
-    pop();
-    return tick();
-  } else if (
-    const auto [distance, remaining_time] =
-      [&]() {
-        if (const auto first_waypoint_with_arrival_time_specified = std::find_if(
-              std::begin(parameter->shape.vertices), std::end(parameter->shape.vertices),
-              [](auto && vertex) { return not std::isnan(vertex.time); });
-            first_waypoint_with_arrival_time_specified != std::end(parameter->shape.vertices)) {
-          /*
-             Note for anyone working on adding support for followingMode follow
-             to this function (FollowPolylineTrajectoryAction::tick) in the
-             future: if followingMode is follow, this distance calculation may be
-             inappropriate.
-          */
-          auto total_distance_to = [this](auto last) {
-            auto total_distance = 0.0;
-            for (auto iter = std::begin(parameter->shape.vertices); 0 < std::distance(iter, last);
-                 ++iter) {
-              total_distance += hypot(iter->position.position, std::next(iter)->position.position);
-            }
-            return total_distance;
-          };
-
-          if (const auto remaining_time = (parameter->base_time ? *parameter->base_time : 0.0) +
-                                          first_waypoint_with_arrival_time_specified->time -
-                                          entity_status->getTime();
-              /*
-                 The condition below should ideally be remaining_time < 0.
-
-                 The simulator runs at a constant frame rate, so the step time is
-                 1/FPS. If the simulation time is an accumulation of step times
-                 expressed as rational numbers, times that are integer multiples
-                 of the frame rate will always be exact integer seconds.
-                 Therefore, the timing of remaining_time == 0 always exists, and
-                 the velocity planning of this member function (tick) aims to
-                 reach the waypoint exactly at that timing. So the ideal timeout
-                 condition is remaining_time < 0.
-
-                 But actually the step time is expressed as a float and the
-                 simulation time is its accumulation. As a result, it is not
-                 guaranteed that there will be times when the simulation time is
-                 exactly zero. For example, remaining_time == -0.00006 and it was
-                 judged to be out of time.
-
-                 For the above reasons, the condition is remaining_time <
-                 -step_time. In other words, the conditions are such that a delay
-                 of 1 step time is allowed.
-              */
-              remaining_time < -step_time) {
-            throw common::Error(
-              "Vehicle ", std::quoted(getEntityName()),
-              " failed to reach the trajectory waypoint at the specified time. The specified time "
-              "is ",
-              first_waypoint_with_arrival_time_specified->time, " (in ",
-              (parameter->base_time ? "absolute" : "relative"),
-              " simulation time). This may be due to unrealistic conditions of arrival time "
-              "specification compared to vehicle parameters and dynamic constraints.");
-          } else {
-            return std::make_tuple(
-              distance_to_front_waypoint +
-                total_distance_to(first_waypoint_with_arrival_time_specified),
-              remaining_time);
-          }
-        } else {
-          return std::make_tuple(
-            distance_to_front_waypoint, std::numeric_limits<double>::infinity());
-        }
-      }();
-    isApproximatelyEqualTo(distance, 0.0)) {
-    pop();
-    return tick();
-  } else if (const auto acceleration = entity_status->getAccel().linear.x;  // [m/s^2]
-             isinf(acceleration) or isnan(acceleration)) {
-    throw common::Error(
-      "An error occurred in the internal state of FollowTrajectoryAction. Please report the "
-      "following information to the developer: Vehicle ",
-      std::quoted(getEntityName()), "'s acceleration value is NaN or infinity. The value is ",
-      acceleration, ".");
-  } else if (const auto max_acceleration = std::min(
-               acceleration /* [m/s^2] */ +
-                 behavior_parameter.dynamic_constraints.max_acceleration_rate /* [m/s^3] */ *
-                   step_time /* [s] */,
-               +behavior_parameter.dynamic_constraints.max_acceleration /* [m/s^2] */);
-             isinf(max_acceleration) or isnan(max_acceleration)) {
-    throw common::Error(
-      "An error occurred in the internal state of FollowTrajectoryAction. Please report the "
-      "following information to the developer: Vehicle ",
-      std::quoted(getEntityName()),
-      "'s maximum acceleration value is NaN or infinity. The value is ", max_acceleration, ".");
-  } else if (const auto min_acceleration = std::max(
-               acceleration /* [m/s^2] */ -
-                 behavior_parameter.dynamic_constraints.max_deceleration_rate /* [m/s^3] */ *
-                   step_time /* [s] */,
-               -behavior_parameter.dynamic_constraints.max_deceleration /* [m/s^2] */);
-             isinf(min_acceleration) or isnan(min_acceleration)) {
-    throw common::Error(
-      "An error occurred in the internal state of FollowTrajectoryAction. Please report the "
-      "following information to the developer: Vehicle ",
-      std::quoted(getEntityName()),
-      "'s minimum acceleration value is NaN or infinity. The value is ", min_acceleration, ".");
-  } else if (const auto speed = entity_status->getTwist().linear.x;  // [m/s]
-             isinf(speed) or isnan(speed)) {
-    throw common::Error(
-      "An error occurred in the internal state of FollowTrajectoryAction. Please report the "
-      "following information to the developer: Vehicle ",
-      std::quoted(getEntityName()), "'s speed value is NaN or infinity. The value is ", speed, ".");
-  } else if (
-    /*
-       The desired acceleration is the acceleration at which the destination
-       can be reached exactly at the specified time (= time remaining at zero).
-
-       If no arrival time is specified for subsequent waypoints, there is no
-       need to accelerate or decelerate, so the current acceleration will be
-       the desired speed.
-    */
-    const auto desired_acceleration =
-      [&]() {
-        if (std::isinf(remaining_time)) {
-          return acceleration;  /// @todo Accelerate to match speed with `target_speed`.
-        } else {
-          /*
-                          v [m/s]
-                           ^
-                           |
-             desired_speed +   /|
-                           |  / |
-                           | /  |
-                     speed +/   |
-                           |    |
-                           |    |
-                           +----+-------------> t [s]
-                         0     remaining_time
-
-             desired_speed = speed + desired_acceleration * remaining_time
-
-             distance = (speed + desired_speed) * remaining_time * 1/2
-
-                      = (speed + speed + desired_acceleration * remaining_time) * remaining_time * 1/2
-
-                      = speed * remaining_time + desired_acceleration * remaining_time^2 * 1/2
-          */
-          return 2 * distance / std::pow(remaining_time, 2) - 2 * speed / remaining_time;
-        }
-      }();
-    std::isinf(desired_acceleration) or std::isnan(desired_acceleration)) {
-    throw common::Error(
-      "An error occurred in the internal state of FollowTrajectoryAction. Please report the "
-      "following information to the developer: Vehicle ",
-      std::quoted(getEntityName()),
-      "'s desired acceleration value contains NaN or infinity. The value is ", desired_acceleration,
-      ".");
-  } else if (
-    /*
-       However, the desired acceleration is unrealistically large in terms of
-       vehicle performance and dynamic constraints, so it is clamped to a
-       realistic value.
-    */
-    const auto desired_speed =
-      speed + std::clamp(desired_acceleration, min_acceleration, max_acceleration) * step_time;
-    std::isinf(desired_speed) or std::isnan(desired_speed)) {
-    throw common::Error(
-      "An error occurred in the internal state of FollowTrajectoryAction. Please report the "
-      "following information to the developer: Vehicle ",
-      std::quoted(getEntityName()), "'s desired speed value is NaN or infinity. The value is ",
-      desired_speed, ".");
-  } else if (const auto desired_velocity =
-               [&]() {
-                 /*
-                    Note: The followingMode in OpenSCENARIO is passed as
-                    variable dynamic_constraints_ignorable. the value of the
-                    variable is `followingMode == position`.
-                 */
-                 if (parameter->dynamic_constraints_ignorable) {
-                   return normalize(target_position - position) * desired_speed;  // [m/s]
-                 } else {
-                   /*
-                      Note: The vector returned if
-                      dynamic_constraints_ignorable == true ignores parameters
-                      such as the maximum rudder angle of the vehicle entry. In
-                      this clause, such parameters must be respected and the
-                      rotation angle difference of the z-axis center of the
-                      vector must be kept below a certain value.
-                   */
-                   throw common::SimulationError(
-                     "The followingMode is only supported for position.");
-                 }
-               }();
-             any(is_infinity_or_nan, desired_velocity)) {
-    throw common::Error(
-      "An error occurred in the internal state of FollowTrajectoryAction. Please report the "
-      "following information to the developer: Vehicle ",
-      std::quoted(getEntityName()), "'s desired velocity contains NaN or infinity. The value is [",
-      desired_velocity.x, ", ", desired_velocity.y, ", ", desired_velocity.z, "].");
-  } else {
-    /*
-       It's okay for this value to be infinite.
-    */
-    const auto remaining_time_to_arrival_to_front_waypoint =
-      distance_to_front_waypoint / desired_speed;  // [s]
-
-    if constexpr (false) {
-      // clang-format off
-      std::cout << std::fixed << std::boolalpha << std::string(80, '-') << std::endl;
-
-      std::cout << "acceleration "
-                << "== " << acceleration
-                << std::endl;
-
-      std::cout << "min_acceleration "
-                << "== std::max(acceleration - max_deceleration_rate * step_time, -max_deceleration) "
-                << "== std::max(" << acceleration << " - " << behavior_parameter.dynamic_constraints.max_deceleration_rate << " * " << step_time << ", " << -behavior_parameter.dynamic_constraints.max_deceleration << ") "
-                << "== std::max(" << acceleration << " - " << behavior_parameter.dynamic_constraints.max_deceleration_rate * step_time << ", " << -behavior_parameter.dynamic_constraints.max_deceleration << ") "
-                << "== std::max(" << (acceleration - behavior_parameter.dynamic_constraints.max_deceleration_rate * step_time) << ", " << -behavior_parameter.dynamic_constraints.max_deceleration << ") "
-                << "== " << min_acceleration
-                << std::endl;
-
-      std::cout << "max_acceleration "
-                << "== std::min(acceleration + max_acceleration_rate * step_time, +max_acceleration) "
-                << "== std::min(" << acceleration << " + " << behavior_parameter.dynamic_constraints.max_acceleration_rate << " * " << step_time << ", " << behavior_parameter.dynamic_constraints.max_acceleration << ") "
-                << "== std::min(" << acceleration << " + " << behavior_parameter.dynamic_constraints.max_acceleration_rate * step_time << ", " << behavior_parameter.dynamic_constraints.max_acceleration << ") "
-                << "== std::min(" << (acceleration + behavior_parameter.dynamic_constraints.max_acceleration_rate * step_time) << ", " << behavior_parameter.dynamic_constraints.max_acceleration << ") "
-                << "== " << max_acceleration
-                << std::endl;
-
-      std::cout << "min_acceleration < acceleration < max_acceleration "
-                << "== " << min_acceleration << " < " << acceleration << " < " << max_acceleration << std::endl;
-
-      std::cout << "desired_acceleration "
-                << "== 2 * distance / std::pow(remaining_time, 2) - 2 * speed / remaining_time "
-                << "== 2 * " << distance << " / " << std::pow(remaining_time, 2) << " - 2 * " << speed << " / " << remaining_time << " "
-                << "== " << (2 * distance / std::pow(remaining_time, 2)) << " - " << (2 * speed / remaining_time) << " "
-                << "== " << desired_acceleration << " "
-                << "(acceleration < desired_acceleration == " << (acceleration < desired_acceleration) << " == need to " <<(acceleration < desired_acceleration ? "accelerate" : "decelerate") << ")"
-                << std::endl;
-
-      std::cout << "desired_speed "
-                << "== speed + std::clamp(desired_acceleration, min_acceleration, max_acceleration) * step_time "
-                << "== " << speed << " + std::clamp(" << desired_acceleration << ", " << min_acceleration << ", " << max_acceleration << ") * " << step_time << " "
-                << "== " << speed << " + " << std::clamp(desired_acceleration, min_acceleration, max_acceleration) << " * " << step_time << " "
-                << "== " << speed << " + " << std::clamp(desired_acceleration, min_acceleration, max_acceleration) * step_time << " "
-                << "== " << desired_speed
-                << std::endl;
-
-      std::cout << "distance_to_front_waypoint "
-                << "== " << distance_to_front_waypoint
-                << std::endl;
-
-      std::cout << "remaining_time_to_arrival_to_front_waypoint "
-                << "== " << remaining_time_to_arrival_to_front_waypoint
-                << std::endl;
-
-      std::cout << "distance "
-                << "== " << distance
-                << std::endl;
-
-      std::cout << "remaining_time "
-                << "== " << remaining_time
-                << std::endl;
-
-      std::cout << "remaining_time_to_arrival_to_front_waypoint "
-                << "("
-                << "== distance_to_front_waypoint / desired_speed "
-                << "== " << distance_to_front_waypoint << " / " << desired_speed << " "
-                << "== " << remaining_time_to_arrival_to_front_waypoint
-                << ")"
-                << std::endl;
-
-      std::cout << "arrive during this frame? "
-                << "== remaining_time_to_arrival_to_front_waypoint < step_time "
-                << "== " << remaining_time_to_arrival_to_front_waypoint << " < " << step_time << " "
-                << "== " << isDefinitelyLessThan(remaining_time_to_arrival_to_front_waypoint, step_time)
-                << std::endl;
-
-      std::cout << "not too early? "
-                << "== std::isnan(remaining_time_to_front_waypoint) or remaining_time_to_front_waypoint < remaining_time_to_arrival_to_front_waypoint + step_time "
-                << "== std::isnan(" << remaining_time_to_front_waypoint << ") or " << remaining_time_to_front_waypoint << " < " << remaining_time_to_arrival_to_front_waypoint << " + " << step_time << " "
-                << "== " << std::isnan(remaining_time_to_front_waypoint) << " or " << isDefinitelyLessThan(remaining_time_to_front_waypoint, remaining_time_to_arrival_to_front_waypoint + step_time) << " "
-                << "== " << (std::isnan(remaining_time_to_front_waypoint) or isDefinitelyLessThan(remaining_time_to_front_waypoint, remaining_time_to_arrival_to_front_waypoint + step_time))
-                << std::endl;
-      // clang-format on
-    }
-
-    /*
-       If the target point is reached during this step, it is considered
-       reached.
-    */
-    if (isDefinitelyLessThan(remaining_time_to_arrival_to_front_waypoint, step_time)) {
-      /*
-         The condition "Is remaining time to front waypoint less than remaining
-         time to arrival to front waypoint + step time?" means "If arrival is
-         next frame, is it too late?". This clause is executed only if the
-         front waypoint is expected to arrive during this frame. That is, the
-         conjunction of these conditions means "Did the vehicle arrive at the
-         front waypoint exactly on time?" Otherwise the vehicle will have
-         reached the front waypoint too early.
-
-         This means that the vehicle did not slow down enough to reach the
-         current waypoint after passing the previous waypoint. In order to cope
-         with such situations, it is necessary to perform speed planning
-         considering not only the front of the waypoint queue but also the
-         waypoints after it. However, even with such speed planning, there is a
-         possibility that on-time arrival may not be possible depending on the
-         relationship between waypoint intervals, specified arrival times,
-         vehicle parameters, and dynamic restraints. For example, there is a
-         situation in which a large speed change is required over a short
-         distance while the permissible jerk is small.
-
-         This implementation does simple velocity planning that considers only
-         the nearest waypoints in favor of simplicity of implementation.
-
-         Note: There is no need to consider the case of arrival too late.
-         Because that case has already been verified when calculating the
-         remaining time.
-
-         Note: If remaining time to front waypoint is nan, there is no need to
-         verify whether the arrival is too early. This arrival determination is
-         only interesting for the front waypoint. Verifying whether or not the
-         arrival time is specified in the front waypoint is exactly the
-         condition of "Is remaining time to front waypoint nan?"
-      */
-      if (
-        std::isnan(remaining_time_to_front_waypoint) or
-        isDefinitelyLessThan(
-          remaining_time_to_front_waypoint,
-          remaining_time_to_arrival_to_front_waypoint + step_time)) {
-        pop();
-        return tick();  // tail recursion
-      } else {
-        throw common::SimulationError(
-          "Vehicle ", std::quoted(getEntityName()), " arrived at the waypoint in trajectory ",
-          remaining_time_to_front_waypoint,
-          " seconds earlier than the specified time. This may be due to unrealistic conditions of "
-          "arrival time specification compared to vehicle parameters and dynamic constraints.");
-      }
-    }
-
-    /*
-       Note: If obstacle avoidance is to be implemented, the steering behavior
-       known by the name "collision avoidance" should be synthesized here into
-       steering.
-    */
-    const auto steering = desired_velocity - velocity;
-
-    velocity = truncate(velocity + steering, desired_speed);
-
-    auto entity_status_updated = static_cast<traffic_simulator::EntityStatus>(*entity_status);
-
-    entity_status_updated.pose.position += velocity * step_time;
-
-    entity_status_updated.pose.orientation = [this]() {
-      geometry_msgs::msg::Vector3 direction;
-      direction.x = 0;
-      direction.y = 0;
-      direction.z = std::atan2(velocity.y, velocity.x);
-      return quaternion_operation::convertEulerAngleToQuaternion(direction);
-    }();
-
-    entity_status_updated.action_status.twist.linear.x = norm(velocity);
-
-    entity_status_updated.action_status.twist.linear.y = 0;
-
-    entity_status_updated.action_status.twist.linear.z = 0;
-
-    entity_status_updated.action_status.twist.angular =
-      quaternion_operation::convertQuaternionToEulerAngle(quaternion_operation::getRotation(
-        entity_status->getMapPose().orientation, entity_status_updated.pose.orientation)) /
-      step_time;
-
-    entity_status_updated.action_status.accel.linear =
-      (entity_status_updated.action_status.twist.linear - entity_status->getTwist().linear) /
-      step_time;
-
-    entity_status_updated.action_status.accel.angular =
-      (entity_status_updated.action_status.twist.angular - entity_status->getTwist().angular) /
-      step_time;
-
-    entity_status_updated.time = entity_status->getTime() + step_time;
-
-    entity_status_updated.lanelet_pose_valid = false;
-
-    setOutput(
-      "updated_status", std::make_shared<traffic_simulator::CanonicalizedEntityStatus>(
-                          entity_status_updated, hdmap_utils));
-=======
   } else if (
     const auto updated_status = traffic_simulator::follow_trajectory::makeUpdatedStatus(
-      entity_status, polyline_trajectory, behavior_parameter, step_time)) {
-    setOutput("updated_status", *updated_status);
->>>>>>> a101ed22
+      static_cast<traffic_simulator::EntityStatus>(*entity_status), polyline_trajectory,
+      behavior_parameter, step_time)) {
+    setOutput(
+      "updated_status",
+      std::make_shared<traffic_simulator::CanonicalizedEntityStatus>(
+        traffic_simulator::CanonicalizedEntityStatus(*updated_status, hdmap_utils)));
     setOutput("waypoints", calculateWaypoints());
     setOutput("obstacle", calculateObstacle(calculateWaypoints()));
     return BT::NodeStatus::RUNNING;
