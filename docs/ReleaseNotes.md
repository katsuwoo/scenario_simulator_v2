# Release Notes

## Difference between the latest release and master


Major Changes :race_car: :red_car: :blue_car:

<<<<<<< HEAD
| Feature                                            | Brief summary                                                                                        | Category            | Pull request                                                    | Contributor                                   |
| -------------------------------------------------- | ---------------------------------------------------------------------------------------------------- | ------------------- | --------------------------------------------------------------- | --------------------------------------------- |
| Add `API::getRelativePose()` argument for function | Add `API::getRelativePose()` argument for getting relative distance between lanelet pose and entity. | `traffic_simulator` | [#809](https://github.com/tier4/scenario_simulator_v2/pull/809) | [hakuturu583](https://github.com/hakuturu583) |
| Add `API::startNpcLogic()` function                | Add `API::startNpcLogic()` for manually starting npc logics.                                         | `traffic_simulator` | [#809](https://github.com/tier4/scenario_simulator_v2/pull/823) | [hakuturu583](https://github.com/hakuturu583) |
| RTC (Request to Cooperate)                         | Experimental support for automatic approval of requests to cooperate from Autoware.Universe.         | `concealer`         | [#818](https://github.com/tier4/scenario_simulator_v2/pull/818) | [yamacir-kit](https://github.com/yamacir-kit) |
=======
| Feature                                                           | Brief summary                                                                                        | Category                   | Pull request                                                    | Contributor                                   |
|-------------------------------------------------------------------|------------------------------------------------------------------------------------------------------|----------------------------|-----------------------------------------------------------------|-----------------------------------------------|
| Add `API::getRelativePose()` argument for function                | Add `API::getRelativePose()` argument for getting relative distance between lanelet pose and entity. | `traffic_simulator`        | [#809](https://github.com/tier4/scenario_simulator_v2/pull/809) | [hakuturu583](https://github.com/hakuturu583) |
| RTC (Request to Cooperate)                                        | Experimental support for automatic approval of requests to cooperate from Autoware.Universe.         | `concealer`                | [#818](https://github.com/tier4/scenario_simulator_v2/pull/818) | [yamacir-kit](https://github.com/yamacir-kit) |
| Experimental UserDefinedValueCondition `RelativeHeadingCondition` | Update `UserDefinedValueCondition` to support new experimental condition `RelativeHeadingCondition`. | `openscenario_interpreter` | [#830](https://github.com/tier4/scenario_simulator_v2/pull/830) | [yamacir-kit](https://github.com/yamacir-kit) |
>>>>>>> ce480977

Bug Fixes:bug:

| Feature                                         | Brief summary                                                                      | Category            | Pull request                                                    | Contributor                                   |
| ----------------------------------------------- | ---------------------------------------------------------------------------------- | ------------------- | --------------------------------------------------------------- | --------------------------------------------- |
| Change the stop position of the vehicle entity. | Change the stop position of the vehicle entity at the stop line and traffic light. | `traffic_simulator` | [#822](https://github.com/tier4/scenario_simulator_v2/pull/822) | [hakuturu583](https://github.com/hakuturu583) |
| Fix trajectory point.                           | Fix trajectory point at the end of the trajectory.                                 | `traffic_simulator` | [#836](https://github.com/tier4/scenario_simulator_v2/pull/836) | [hakuturu583](https://github.com/hakuturu583) |
| Fix problems in getting right of way lane.      | Remove self lanelet id from right of way lanelet id.                               | `traffic_simulator` | [#834](https://github.com/tier4/scenario_simulator_v2/pull/834) | [hakuturu583](https://github.com/hakuturu583) |

Minor Tweaks :oncoming_police_car:

| Feature                     | Brief summary                                                                                                                                           | Category                   | Pull request                                                    | Contributor                                   |
|-----------------------------|---------------------------------------------------------------------------------------------------------------------------------------------------------|----------------------------|-----------------------------------------------------------------|-----------------------------------------------|
| OpenSCENARIO simulator core | Changed to treat `traffic_simulator` as "Simulator Core" based on OpenSCENARIO standard Basic architecture components.                                  | `openscenario_interpreter` | [#783](https://github.com/tier4/scenario_simulator_v2/pull/783) | [yamacir-kit](https://github.com/yamacir-kit) |
| Option `--record`           | Exclude a too large topic `/planning/scenario_planning/lane_driving/behavior_planning/behavior_velocity_planner/debug/intersection` from bag recording. | `openscenario_interpreter` | [#829](https://github.com/tier4/scenario_simulator_v2/pull/829) | [yamacir-kit](https://github.com/yamacir-kit) |

## Version 0.6.5

Major Changes :race_car: :red_car: :blue_car:

| Feature                                      | Brief summary                                                                                               | Category                   | Pull request                                                    | Contributor                                   |
|----------------------------------------------|-------------------------------------------------------------------------------------------------------------|----------------------------|-----------------------------------------------------------------|-----------------------------------------------|
| OpenSCENARIO `UserDefinedValueCondition`     | Add condition to determine the state of the turn indicators. (unique to Autoware.Universe)                  | `openscenario_interpreter` | [#777](https://github.com/tier4/scenario_simulator_v2/pull/777) | [HansRobo](https://github.com/HansRobo)       |
| OpenSCENARIO `UserDefinedValueCondition`     | Add condition to determine the emergency state of the Autoware.Universe                                     | `openscenario_interpreter` | [#760](https://github.com/tier4/scenario_simulator_v2/pull/760) | [HansRobo](https://github.com/HansRobo)       |
| OpenSCENARIO `Storyboard`                    | The state transition of StoryboardElement no longer consumes simulation time.                               | `openscenario_interpreter` | [#758](https://github.com/tier4/scenario_simulator_v2/pull/740) | [yamacir-kit](https://github.com/yamacir-kit) |
| `EgoEntity`'s Simulation model               | Fixed EgoEntity's simulation model to properly set gear information.                                        | `traffic_simulator`        | [#792](https://github.com/tier4/scenario_simulator_v2/pull/792) | [yamacir-kit](https://github.com/yamacir-kit) |
| OpenSCENARIO `Event`                         | Allows the omission of Event.StartTrigger. if it is omitted, interpreter uses one which always returns True | `openscenario_interpreter` | [#774](https://github.com/tier4/scenario_simulator_v2/pull/774) | [HansRobo](https://github.com/HansRobo)       |
| Add `OccupancyGridSensor`                    | Add `OccupancyGridSensor` for publishing nav_msgs/msg/OccupancyGrid to the Autoware.                        | `simple_sensor_simulator`  | [#795](https://github.com/tier4/scenario_simulator_v2/pull/797) | [hakuturu583](https://github.com/hakuturu583) |
| Add `API::getDistanceToLaneBound()` function | Add `API::getDistanceToLaneBound()` function for getting distance from entity polygon to lane boundary.     | `traffic_simulator`        | [#795](https://github.com/tier4/scenario_simulator_v2/pull/807) | [hakuturu583](https://github.com/hakuturu583) |
| Support Humble distribution                  | Support new ROS 2 LTS distribution, Humble Hawksbill.                                                       |                            | [#792](https://github.com/tier4/scenario_simulator_v2/pull/793) | [wep21](https://github.com/wep21)             |

Bug Fixes:bug:

| Feature                                    | Brief summary                                                                                         | Category                   | Pull request                                                    | Contributor                                   |
|--------------------------------------------|-------------------------------------------------------------------------------------------------------|----------------------------|-----------------------------------------------------------------|-----------------------------------------------|
| Fix termination processing                 | Properly terminate the interpreter when the Autoware process exits abnormally                         | `openscenario_interpreter` | [#750](https://github.com/tier4/scenario_simulator_v2/pull/750) | [kyabe2718](https://github.com/kyabe2718)     |
| Fix collision2D function in `HermiteCurve` | Previous algorithm was failed to check collision when the line is almost parallel to the x and y axis | `traffic_simulator`        | [#795](https://github.com/tier4/scenario_simulator_v2/pull/795) | [hakuturu583](https://github.com/hakuturu583) |

Minor Tweaks :oncoming_police_car:

| Feature                          | Brief summary                                                                                                                                                                   | Category            | Pull request                                                    | Contributor                                                                             |
|----------------------------------|---------------------------------------------------------------------------------------------------------------------------------------------------------------------------------|---------------------|-----------------------------------------------------------------|-----------------------------------------------------------------------------------------|
| Accessor to the class `Autoware` | A new member function `asAutoware` has been added to access the class `Autoware`, and instead the member functions specific to `EgoEntity` have been removed from `EntityBase`. | `traffic_simulator` | [#796](https://github.com/tier4/scenario_simulator_v2/pull/796) | [yamacir-kit](https://github.com/yamacir-kit)                                           |
| Autoware API                     | Changed the engagement service to Autoware from `/api/autoware/set/engage` to `/api/external/set/engage`.                                                                       | `concealer`         | [#804](https://github.com/tier4/scenario_simulator_v2/pull/804) | [yn-mrse](https://github.com/yn-mrse) and [yamacir-kit](https://github.com/yamacir-kit) |

## Version 0.6.4

Major Changes :race_car: :red_car: :blue_car:

| Feature                                       | Brief summary                                                                                                                                                            | Category                                                          | Pull request                                                    | Contributor                                   |
|-----------------------------------------------|--------------------------------------------------------------------------------------------------------------------------------------------------------------------------|-------------------------------------------------------------------|-----------------------------------------------------------------|-----------------------------------------------|
| Entity label publisher                        | Enable specify and publish NPC semantic information such as `MOTORCYCLE`, `TRUCK`, `BUS`.                                                                                | `traffic_simulator`                                               | [#726](https://github.com/tier4/scenario_simulator_v2/pull/726) | [hakuturu583](https://github.com/hakuturu583) |
| ROS2 Launch XML-like substitution syntax      | Add new substitution syntax `$(ros2 <argument>...)`.                                                                                                                     | `openscenario_interpreter`                                        | [#727](https://github.com/tier4/scenario_simulator_v2/pull/727) | [yamacir-kit](https://github.com/yamacir-kit) |
| `Filter by range` option                      | Add `filter by range` option for detection sensor. If false, simulate detection result by lidar detection. If true, simulate detection result by range.                  | `traffic_simulator`                                               | [#729](https://github.com/tier4/scenario_simulator_v2/pull/729) | [hakuturu583](https://github.com/hakuturu583) |
| Optimization of the trajectory calculation    | Hermite curve optimization, entities' trajectories calculated only when route changes                                                                                    | `traffic_simulator`, `behavior_tree_plugin`                       | [#708](https://github.com/tier4/scenario_simulator_v2/pull/708) | [danielm1405](https://github.com/danielm1405) |
| OpenSCENARIO `Controller.Properties.Property` | Support new controller property `isClairvoyant`.                                                                                                                         | `openscenario_interpreter`                                        | [#735](https://github.com/tier4/scenario_simulator_v2/pull/735) | [yamacir-kit](https://github.com/yamacir-kit) |
| Lane matching improvement for EgoEntity       | Subscribe route information from Autoware (topic : `/planning/scenario_planning/lane_driving/behavior_planning/path_with_lane_id`) and try matching to on route lanelet. | `traffic_simulator`                                               | [#733](https://github.com/tier4/scenario_simulator_v2/pull/733) | [hakuturu583](https://github.com/hakuturu583) |
| ZMQ client can connect through the network    | Add `"simulator_host"` argument to define the address of the simulator host that ZMQ tries to connect to                                                                 | `simulation_interface`, `traffic_simulator`, `random_test_runner` | [#690](https://github.com/tier4/scenario_simulator_v2/pull/690) | [danielm1405](https://github.com/danielm1405) |
| Traffic signals                               | Support for multiple simultaneous lights at traffic signals and addition of color information to arrow signals.                                                          | `openscenario_interpreter`, `traffic_simulator`                   | [#740](https://github.com/tier4/scenario_simulator_v2/pull/740) | [yamacir-kit](https://github.com/yamacir-kit) |
| Reset acceleration after speed was changed    | reset acceleration and deceleration only while speed change was enabled.                                                                                                 | `traffic_simulator`                                               | [#752](https://github.com/tier4/scenario_simulator_v2/pull/752) | [hakuturu583](https://github.com/hakuturu583) |
| Traffic signals                               | Thereafter, a Lanelet ID that can be interpreted as either a relation ID or a way ID is treated as a relation ID.                                                        | `traffic_simulator`                                               | [#759](https://github.com/tier4/scenario_simulator_v2/pull/740) | [yamacir-kit](https://github.com/yamacir-kit) |
| Optimization of the trajectory calculation    | Calculate a segment of trajectory spline instead of recalculating it from scratch                                                                                        | `traffic_simulator`, `behavior_tree_plugin`                       | [#710](https://github.com/tier4/scenario_simulator_v2/pull/710) | [danielm1405](https://github.com/danielm1405) |

Bug Fixes:bug:

| Feature                                | Brief summary                                                                       | Category                   | Pull request                                                    | Contributor                                   |
|----------------------------------------|-------------------------------------------------------------------------------------|----------------------------|-----------------------------------------------------------------|-----------------------------------------------|
| OpenSCENARIO `Storyboard.Init.Actions` | Fix `Init.Actions.GlobalAction` and `Init.Actions.UserDefinedAction` to work.       | `openscenario_interpreter` | [#734](https://github.com/tier4/scenario_simulator_v2/pull/734) | [yamacir-kit](https://github.com/yamacir-kit) |
| Fix waypoint height                    | Height of the NPC waypoint was 0. Get waypoint height from center point of lanelet. | `traffic_simulator`        | [#718](https://github.com/tier4/scenario_simulator_v2/pull/718) | [hakuturu583](https://github.com/hakuturu583) |
| Fix calculateStopDistance function     | While calculating stop distance, deceleration was always 5.                         | `behavior_tree_plugin`     | [#747](https://github.com/tier4/scenario_simulator_v2/pull/747) | [hakuturu583](https://github.com/hakuturu583) |

Minor Tweaks :oncoming_police_car:

| Feature                   | Brief summary                                                                     | Category                   | Pull request                                                    | Contributor                                   |
|---------------------------|-----------------------------------------------------------------------------------|----------------------------|-----------------------------------------------------------------|-----------------------------------------------|
| OpenSCENARIO `Storyboard` | Update interpreter's main loop to not to stop even if `Storyboard` was completed. | `openscenario_interpreter` | [#720](https://github.com/tier4/scenario_simulator_v2/pull/720) | [yamacir-kit](https://github.com/yamacir-kit) |

## Version 0.6.3
- Speed up metrics manger class in order to reduce frame-rate dropping problem. ([pull request](https://github.com/tier4/scenario_simulator_v2/pull/680))
- Fix problem in warping NPCs spawned in world coordinate. ([pull request](https://github.com/tier4/scenario_simulator_v2/pull/686))
- End of support for ROS2 Foxy and Autoware.Auto ([pull request](https://github.com/tier4/scenario_simulator_v2/pull/696)).
- Fix problem in ideal steer acc geared dynamics model. Vehicle was pulled back very slowly even if the vehicle is stopped. ([pull request](https://github.com/tier4/scenario_simulator_v2/pull/698))
- Fix problem in getFrontEntityName function, consider yaw difference while stopping at crossing entity. ([pull request](https://github.com/tier4/scenario_simulator_v2/pull/703))
- Fix problem in delay steer acc geared dynamics model. Vehicle was pulled back very slowly even if the vehicle is stopped. ([pull request](https://github.com/tier4/scenario_simulator_v2/pull/707))
- Start considering offset in collision detection in crossing entity. ([pull request](https://github.com/tier4/scenario_simulator_v2/pull/709))
- Fix waypoint height, the height of each waypoint was zero. ([pull request](https://github.com/tier4/scenario_simulator_v2/pull/718))

## Version 0.6.2
- Start supporting linear trajectory shape while changing lane. ([pull request](https://github.com/tier4/scenario_simulator_v2/pull/661))
- Fix context panel to display simulation time. (Contribution by [Utaro-M](https://github.com/Utaro-M)).
- Support new vehicle_model_type `DELAY_STEER_VEL` ([pull request](https://github.com/tier4/scenario_simulator_v2/pull/660)).
- Add lateral velocity and time constraint. ([pull request](https://github.com/tier4/scenario_simulator_v2/pull/664)).
- Update syntax `SpeedAction` to use `API::requestSpeedChange` ([pull request](https://github.com/tier4/scenario_simulator_v2/pull/665)).
- Enable control multiple traffic lights by relation ID from lanelet2 map. ([pull request](https://github.com/tier4/scenario_simulator_v2/pull/667)).
- Start supporting requestSpeedChange API in pedestrian. ([pull request](https://github.com/tier4/scenario_simulator_v2/pull/670)).
- Update syntax `LaneChangeAction` to use `API::requestLaneChange` ([pull request](https://github.com/tier4/scenario_simulator_v2/pull/668)).
- Fix logic in calculating lane change trajectory shape. ([pull request](https://github.com/tier4/scenario_simulator_v2/pull/671)).

## Version 0.6.1
- Add API::requestSpeedChange function. ([link](https://github.com/tier4/scenario_simulator_v2/pull/618))
- Fix syntax `Controller` to not to overwrite `traffic_simulator`'s `DriverModel` ([pull request](https://github.com/tier4/scenario_simulator_v2/pull/649)).
- Update simulation models ([pull request](https://github.com/tier4/scenario_simulator_v2/pull/652)).
- Enable request relative speed change. ([link](https://github.com/tier4/scenario_simulator_v2/pull/654))

## Version 0.6.0
- Start supporting Autoware.Universe. ([link](https://github.com/tier4/scenario_simulator_v2/pull/614))

## Version 0.5.8
- Remove newton methods in getSValue function. ([link](https://github.com/tier4/scenario_simulator_v2/pull/612))
- Set withLaneChange parameter as false. ([link](https://github.com/tier4/scenario_simulator_v2/pull/618))
- Change traffic light topic name to "/perception/traffic_light_recognition/traffic_light_states" ([link](https://github.com/tier4/scenario_simulator_v2/pull/621))
- Remove hard coded parameters in behavior tree plugin and use acceleration and deceleration value in traffic_simulator_msgs/msg/DriverModel. ([link](https://github.com/tier4/scenario_simulator_v2/pull/624))
- Enable build with foxy latest version of behavior_tree_cpp_v3. ([link](https://github.com/tier4/scenario_simulator_v2/pull/625))
- Add API::getDriverModel function. ([link](https://github.com/tier4/scenario_simulator_v2/pull/626))
- Add Random test runner. [Link](https://github.com/tier4/scenario_simulator_v2/pull/619) (Contribution by [Robotec.ai](https://robotec.ai/)).
- Support new Autoware architecture `Universe` ([pull request](https://github.com/tier4/scenario_simulator_v2/pull/614)).

## Version 0.5.7
- Fix problem in getNormalVector function. (Contribution by [Utaro-M](https://github.com/Utaro-M)).

## Version 0.5.6
- Fix context panel to display conditions' status. (Contribution by [Utaro-M](https://github.com/Utaro-M)).
- Add NPC Behavior Plugin and Behavior-Tree Plugin for Vehicle and Pedestrian. ([link](https://github.com/tier4/scenario_simulator_v2/pull/566))
- Rename package `openscenario_msgs` to `traffic_simulator_msgs`
- Start supporting galactic environment with Docker. ([link](https://github.com/tier4/scenario_simulator_v2/pull/576))
- Update `UserDefinedValueCondition` to subscribe ROS2 topic if path-like name given ([pull request](https://github.com/tier4/scenario_simulator_v2/pull/567)).
- Add new package `openscenario_msgs` ([pull request](https://github.com/tier4/scenario_simulator_v2/pull/567)).
- Add getNearbyLaneletIds and filterLaneletIds function in HdMapUtils class. ([pull request](https://github.com/tier4/scenario_simulator_v2/pull/585))
- Fix calculating way of longitudinal distance. If forward distance and backward distance was calculated, choose smaller one. ([pull request](https://github.com/tier4/scenario_simulator_v2/pull/586))

## Version 0.5.5
- Fix syntax `ReachPositionCondition` to not to use `API::reachPosition` ([pull request](https://github.com/tier4/scenario_simulator_v2/pull/561)).

## Version 0.5.4
- Revert [PR #544](https://github.com/tier4/scenario_simulator_v2/pull/544) ([link](https://github.com/tier4/scenario_simulator_v2/pull/557))
- Add context panel to display conditions' status. (Contribution by [Utaro-M](https://github.com/Utaro-M)).
- Add TIER IV extension `conditionEdge="sticky"` to `OpenSCENARIO-1.1.xsd` ([pull request](https://github.com/tier4/scenario_simulator_v2/pull/553)).
- Add new Controller's Property `maxSpeed` to set explicitly upper bound speed to Autoware ([pull request](https://github.com/tier4/scenario_simulator_v2/pull/554)).

## Version 0.5.3
- Fix setStatus function in EgoEntity class. ([link](https://github.com/tier4/scenario_simulator_v2/pull/549))

## Version 0.5.2
- Remove entity status which is empty. ([link](https://github.com/tier4/scenario_simulator_v2/pull/544)).
- Update syntaxes of `openscenario_interpreter` to be compiled separately ([link](https://github.com/tier4/scenario_simulator_v2/pull/532)).

## Version 0.5.1
- Support OpenSCENARIO 1.1 `AddEntityAction` ([link](https://github.com/tier4/scenario_simulator_v2/pull/506)).
- Add StandStillMetric. [Link](https://github.com/tier4/scenario_simulator_v2/pull/520)
- Add CollisionMetric. [Link](https://github.com/tier4/scenario_simulator_v2/pull/521)
- Support OpenSCENARIO 1.1 `RelativeDistanceCondition` ([link](https://github.com/tier4/scenario_simulator_v2/pull/519)).
- Fixed Action to not cause side effects during `startTransition` ([link](https://github.com/tier4/scenario_simulator_v2/pull/522)).
- Fixed log directory cleaning behavior, cleaning all files and directories under log directory without deleting itself. ([link](https://github.com/tier4/scenario_simulator_v2/pull/527)).
- Support new `CustomCommandAction` type `FaultInjectionAction` for ArchitectureProposal ([link](https://github.com/tier4/scenario_simulator_v2/pull/491))
- Enable run cpp_mock_test with colcon test (with -DWITH_INTEGRATION_TEST=ON) ([link](https://github.com/tier4/scenario_simulator_v2/pull/529))
- Support OpenSCENARIO 1.1 `DistanceCondition` ([link](https://github.com/tier4/scenario_simulator_v2/pull/533)).
- Fix problems in getLongitudinalDistance function when the target entity does not match to the lane. ([link](https://github.com/tier4/scenario_simulator_v2/pull/536)).

## Version 0.5.0
- Add arrow markers to visualize goal poses of entities. (Contribution by [Utaro-M](https://github.com/Utaro-M)).
- Fix problems in setting entity names in proto message. [Link](https://github.com/tier4/scenario_simulator_v2/pull/481) (Contribution by [Robotec.ai](https://robotec.ai/)).
- Fix problems in never hit line. [Link](https://github.com/tier4/scenario_simulator_v2/pull/480) (Contribution by [Robotec.ai](https://robotec.ai/)).
- Start support getting longitudinal distance to the behind entity in API::getLongitudinalDistance function. [Link](https://github.com/tier4/scenario_simulator_v2/pull/486)
- Fix problems in update/getPhaseDuration function in traffic light class. [Link](https://github.com/tier4/scenario_simulator_v2/pull/492)
- Update dependency for message types of Autoware to reference `AutowareArchitectureProposal_msgs` instead of `AutowareArchitectureProposal.iv`.
- Add to the AutowareArchitectureProposal_api_msgs to the .repos file. [Link](https://github.com/tier4/scenario_simulator_v2/pull/496)
- Fix rotation calculation in toMapPose function. [Link](https://github.com/tier4/scenario_simulator_v2/pull/500)
- Simplify logics in bool API::spawn(const bool is_ego, const std::string & name, const openscenario_msgs::msg::VehicleParameters & params) [Link](https://github.com/tier4/scenario_simulator_v2/pull/486) (Contribution by [Robotec.ai](https://robotec.ai/)).
- Fix lane coordinate calculation logic for pedestrian in walk straight action. [Link](https://github.com/tier4/scenario_simulator_v2/pull/507)

## Version 0.4.5
- [Release Page](https://github.com/tier4/scenario_simulator_v2/releases/0.4.5) on GitHub :fa-github:
- Add `move_backward` scenario. [Link](https://github.com/tier4/scenario_simulator_v2/pull/461)
- Fix problems in `CppScenarioNode::start()` function, `onInitialize()` function was called before starting simulation (Contribution by [Robotec.ai](https://robotec.ai/)).
- Fix problems in initializing `current_time` value in entity manager class (Contribution by [Robotec.ai](https://robotec.ai/)).
- Supports the option (--architecture-type) to select between AutowareArchitectureProposal and Autoware.Auto (Contribution by [Robotec.ai](https://robotec.ai/)).
- Fix problems in HdMap::toMapPose function, offset distance was calculated from tangent vector. [Link](https://github.com/tier4/scenario_simulator_v2/pull/476)
- Support new options `initialize_duration:=<int>`, `launch_autoware:=<boolean>` and `record:=<boolean>`.

## Version 0.4.4
- [Release Page](https://github.com/tier4/scenario_simulator_v2/releases/0.4.4) on GitHub :fa-github:
- Add a new metrics module which detects vel, acc and jerk out of range (Contribution by [kyabe2718](https://github.com/kyabe2718)).
- Fix phase control feature in traffic light manager class. [Link](https://github.com/tier4/scenario_simulator_v2/pull/450)
- Fix problems in crossing entity on crosswalk. [link](https://github.com/tier4/scenario_simulator_v2/pull/452)

## Version 0.4.3
- [Release Page](https://github.com/tier4/scenario_simulator_v2/releases/0.4.3) on GitHub :fa-github:
- Checking collision between crosswalk and waypoints in lane coordinate.
- Remove division in checking collision function in order to avoid zero-division.
- Enables vehicle entity yield to merging entity. See also [this video](https://user-images.githubusercontent.com/10348912/128287863-8a2db025-d1af-4e54-b5a3-08e5d2e168e4.mp4).
- Simplify the contents of the scenario test result file `result.junit.xml`.

## Version 0.4.2
- [Release Page](https://github.com/tier4/scenario_simulator_v2/releases/0.4.2) on GitHub :fa-github:
- Fix problems in coordinate conversion from world to lane in pedestrian entity.
- Adding `include_crosswalk` option to the HdMapUtils::getClosestLaneletId() and HdMapUtils::toLaneletPose()

## Version 0.4.1
- [Release Page](https://github.com/tier4/scenario_simulator_v2/releases/0.4.1) on GitHub :fa-github:
- Fix problem in follow front entity action, velocity planner was ignored requested target speed.

## Version 0.4.0
- [Release Page](https://github.com/tier4/scenario_simulator_v2/releases/0.4.0) on GitHub :fa-github:
- Support OpenSCENARIO 1.0 TrafficSignal features (RoadNetwork.TrafficSignalController, Action and Condition).
- Update AcquirePositionAction to support WorldPosition as destination.
- Update syntax 'RoadNetwork.LogicFile' to allow user to specify the directory that contains `lanelet2_map.osm`.
- Check boost::none in TargetSpeedPlanner class.
- Add ROS2 galactic support.
- Update EgoEntity to publish self-position as PoseWithCovarianceStamped.

## Version 0.3.0
- [Release Page](https://github.com/tier4/scenario_simulator_v2/releases/0.3.0) on GitHub :fa-github:
- Enable spawn MiscObjectEntity by using API class.
- Integrate with AutowareAuto (Autoware type is chosen at build time using `AUTOWARE_ARCHITECTURE_PROPOSAL` or `AUTOWARE_AUTO` flag). (Contribution by [Robotec.ai](https://robotec.ai/)).
- Update WorldPosition to be convertible with `openscenario_msgs::msg::LaneletPose`.
- Fix problems when the whole route is empty in route planner class.
- Support OpenSCENARIO 1.0 MiscObject.

## Version 0.2.0
- [Release Page](https://github.com/tier4/scenario_simulator_v2/releases/0.2.0) on GitHub :fa-github:
- Enhance `/simulation/context` topic information. (adding TriggeringEntitiesRule, TriggeringEntities, CollisionCondition, TimeHeadwayCondition, AccelerationCondition, StandStillCondition, SpeedCondition, ReachPositionCondition, DistanceCondition, RelativeDistanceCondition, ParameterCondition, StoryboardElementStateCondition).
- NPC becomes unable to change lanes behind of them.

## Version 0.1.1
- [Release Page](https://github.com/tier4/scenario_simulator_v2/releases/0.1.1) on GitHub :fa-github:
- Add support for RelativeTargetSpeed, the syntax of OpenSCENARIO.
- Add feature to publish context information during scenario execution to topic `/simulation/context` as a JSON string.
- Enable send warnings semantic error when you call setEntityStatus or setTargetSpeed function which targets to the ego vehicle after starting scenario.

## Version 0.1.0
- [Release Page](https://github.com/tier4/scenario_simulator_v2/releases/0.1.0) on GitHub :fa-github:
- Synchronize ROS time between `traffic_simulator` and `sensor_simulator`.
- `openscenario_interpreter` now stores recorded rosbags for each simulation in `output_directory` (argument of `scenario_test_runner`).
- Add AutowareError, SemanticError, SimulationError, SpecificationViolation, SyntaxError and use these errors in `traffic_simulator` and `openscenario_interpreter` package.
- Remove old errors in `traffic_simulator` packages.
- Change Header ID of the lidar/detection sensor. (before : name of the entity -> after : `base_link`)
- Fix problems in publishing detection result. Before this change, the value of the pose was always (x, y, z, roll, pitch, yaw) = (0, 0, 0, 0, 0, 0).
- Remove unused packages (`joy_to_vehicle_cmd`, `scenario_runner_mock`).
- Fix problems when simulator running in 30 FPS and with 10 FPS sensors.
- Enable caching routing result, and center points and it' spline, lanelet length in hdmap_utils class.
- Update interpreter to access TrafficSignals from Action / Condition.
- Update EgoEntity to use precise simulation model parameters.
- Add getVehicleCommand function to the API class.

## Version 0.0.1
- [Release Page](https://github.com/tier4/scenario_simulator_v2/releases/0.0.1) on GitHub :fa-github:
- Partially support OpenSCENARIO 1.0.0 format.
- Support TIER IV Scenario Format v2.<|MERGE_RESOLUTION|>--- conflicted
+++ resolved
@@ -5,19 +5,12 @@
 
 Major Changes :race_car: :red_car: :blue_car:
 
-<<<<<<< HEAD
-| Feature                                            | Brief summary                                                                                        | Category            | Pull request                                                    | Contributor                                   |
-| -------------------------------------------------- | ---------------------------------------------------------------------------------------------------- | ------------------- | --------------------------------------------------------------- | --------------------------------------------- |
-| Add `API::getRelativePose()` argument for function | Add `API::getRelativePose()` argument for getting relative distance between lanelet pose and entity. | `traffic_simulator` | [#809](https://github.com/tier4/scenario_simulator_v2/pull/809) | [hakuturu583](https://github.com/hakuturu583) |
-| Add `API::startNpcLogic()` function                | Add `API::startNpcLogic()` for manually starting npc logics.                                         | `traffic_simulator` | [#809](https://github.com/tier4/scenario_simulator_v2/pull/823) | [hakuturu583](https://github.com/hakuturu583) |
-| RTC (Request to Cooperate)                         | Experimental support for automatic approval of requests to cooperate from Autoware.Universe.         | `concealer`         | [#818](https://github.com/tier4/scenario_simulator_v2/pull/818) | [yamacir-kit](https://github.com/yamacir-kit) |
-=======
 | Feature                                                           | Brief summary                                                                                        | Category                   | Pull request                                                    | Contributor                                   |
-|-------------------------------------------------------------------|------------------------------------------------------------------------------------------------------|----------------------------|-----------------------------------------------------------------|-----------------------------------------------|
+| ----------------------------------------------------------------- | ---------------------------------------------------------------------------------------------------- | -------------------------- | --------------------------------------------------------------- | --------------------------------------------- |
 | Add `API::getRelativePose()` argument for function                | Add `API::getRelativePose()` argument for getting relative distance between lanelet pose and entity. | `traffic_simulator`        | [#809](https://github.com/tier4/scenario_simulator_v2/pull/809) | [hakuturu583](https://github.com/hakuturu583) |
+| Add `API::startNpcLogic()` function                               | Add `API::startNpcLogic()` for manually starting npc logics.                                         | `traffic_simulator`        | [#809](https://github.com/tier4/scenario_simulator_v2/pull/823) | [hakuturu583](https://github.com/hakuturu583) |
 | RTC (Request to Cooperate)                                        | Experimental support for automatic approval of requests to cooperate from Autoware.Universe.         | `concealer`                | [#818](https://github.com/tier4/scenario_simulator_v2/pull/818) | [yamacir-kit](https://github.com/yamacir-kit) |
 | Experimental UserDefinedValueCondition `RelativeHeadingCondition` | Update `UserDefinedValueCondition` to support new experimental condition `RelativeHeadingCondition`. | `openscenario_interpreter` | [#830](https://github.com/tier4/scenario_simulator_v2/pull/830) | [yamacir-kit](https://github.com/yamacir-kit) |
->>>>>>> ce480977
 
 Bug Fixes:bug:
 
