--- conflicted
+++ resolved
@@ -78,13 +78,8 @@
    * @brief hard coded parameter!! 1.0 is a stop margin
    */
   double rest_distance =
-<<<<<<< HEAD
     distance_to_stop_target_.value() - vehicle_parameters.bounding_box.dimensions.x * 0.5 - 1.0;
-  if (rest_distance < calculateStopDistance(behavior_parameter.deceleration)) {
-=======
-    distance_to_stop_target_.get() - vehicle_parameters.bounding_box.dimensions.x * 0.5 - 1.0;
   if (rest_distance < calculateStopDistance(behavior_parameter.dynamic_constraints)) {
->>>>>>> 056a1194
     if (rest_distance > 0) {
       return std::sqrt(2 * behavior_parameter.dynamic_constraints.max_deceleration * rest_distance);
     } else {
@@ -147,11 +142,7 @@
   } else {
     target_speed = target_linear_speed.value();
   }
-<<<<<<< HEAD
-  setOutput("updated_status", calculateEntityStatusUpdated(target_speed.value()));
-=======
-  setOutput("updated_status", calculateUpdatedEntityStatus(target_speed.get()));
->>>>>>> 056a1194
+  setOutput("updated_status", calculateUpdatedEntityStatus(target_speed.value()));
   const auto obstacle = calculateObstacle(waypoints);
   setOutput("waypoints", waypoints);
   setOutput("obstacle", obstacle);
