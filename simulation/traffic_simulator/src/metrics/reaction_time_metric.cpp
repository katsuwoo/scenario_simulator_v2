--- conflicted
+++ resolved
@@ -36,24 +36,12 @@
 void ReactionTimeMetric::update()
 {
   const auto jerk = entity_manager_ptr_->getLinearJerk(target_entity);
-<<<<<<< HEAD
-  if (!jerk) {
-    THROW_SIMULATION_ERROR("failed to calculate linear jerk.");
-  }
-  current_linear_jerk_ = jerk.value();
-  if (check_lower_threshold && jerk_lower_threshold >= jerk.value()) {
-    success();
-    return;
-  }
-  if (check_upper_threshold && jerk_upper_threshold <= jerk.value()) {
-=======
   current_linear_jerk_ = jerk;
   if (check_lower_threshold && jerk_lower_threshold >= jerk) {
     success();
     return;
   }
   if (check_upper_threshold && jerk_upper_threshold <= jerk) {
->>>>>>> 056a1194
     success();
     return;
   }
