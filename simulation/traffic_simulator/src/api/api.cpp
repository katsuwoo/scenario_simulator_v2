--- conflicted
+++ resolved
@@ -67,8 +67,6 @@
     entities.begin(), entities.end(), [&](const auto & entity) { return despawn(entity); });
 }
 
-<<<<<<< HEAD
-=======
 auto API::respawn(
   const std::string & name, const geometry_msgs::msg::PoseWithCovarianceStamped & new_pose,
   const geometry_msgs::msg::PoseStamped & goal_pose) -> void
@@ -117,23 +115,6 @@
   }
 }
 
-auto API::setEntityStatus(const std::string & name, const CanonicalizedEntityStatus & status)
-  -> void
-{
-  entity_manager_ptr_->setEntityStatus(name, status);
-}
-
->>>>>>> cb994fb4
-auto API::setEntityStatus(
-  const std::string & name, const CanonicalizedEntityStatus & canonicalized_status) -> void
-{
-  if (const auto entity = getEntity(name)) {
-    entity->setStatus(canonicalized_status);
-  } else {
-    THROW_SIMULATION_ERROR("Cannot set entity \"", name, "\" status - such entity does not exist.");
-  }
-}
-
 auto API::setEntityStatus(
   const std::string & name, const CanonicalizedLaneletPose & canonicalized_lanelet_pose,
   const traffic_simulator_msgs::msg::ActionStatus & action_status) -> void
