// Copyright 2015-2020 Tier IV, Inc. All rights reserved.
//
// Licensed under the Apache License, Version 2.0 (the "License");
// you may not use this file except in compliance with the License.
// You may obtain a copy of the License at
//
//     http://www.apache.org/licenses/LICENSE-2.0
//
// Unless required by applicable law or agreed to in writing, software
// distributed under the License is distributed on an "AS IS" BASIS,
// WITHOUT WARRANTIES OR CONDITIONS OF ANY KIND, either express or implied.
// See the License for the specific language governing permissions and
// limitations under the License.

#define OPENSCENARIO_INTERPRETER_NO_EXTENSION

#include <algorithm>
#include <nlohmann/json.hpp>
#include <openscenario_interpreter/openscenario_interpreter.hpp>
#include <openscenario_interpreter/record.hpp>
#include <openscenario_interpreter/syntax/object_controller.hpp>
#include <openscenario_interpreter/syntax/scenario_definition.hpp>
#include <openscenario_interpreter/utility/overload.hpp>
#include <rclcpp_components/register_node_macro.hpp>

#define DECLARE_PARAMETER(IDENTIFIER) \
  declare_parameter<decltype(IDENTIFIER)>(#IDENTIFIER, IDENTIFIER)

#define GET_PARAMETER(IDENTIFIER) get_parameter(#IDENTIFIER, IDENTIFIER)

namespace openscenario_interpreter
{
Interpreter::Interpreter(const rclcpp::NodeOptions & options)
: rclcpp_lifecycle::LifecycleNode("openscenario_interpreter", options),
  publisher_of_context(create_publisher<Context>("context", rclcpp::QoS(1).transient_local())),
  intended_result("success"),
  local_frame_rate(30),
  local_real_time_factor(1.0),
  osc_path(""),
  output_directory("/tmp")
{
  DECLARE_PARAMETER(intended_result);
  DECLARE_PARAMETER(local_frame_rate);
  DECLARE_PARAMETER(local_real_time_factor);
  DECLARE_PARAMETER(osc_path);
  DECLARE_PARAMETER(output_directory);
}

Interpreter::~Interpreter() { SimulatorCore::deactivate(); }

auto Interpreter::currentLocalFrameRate() const -> std::chrono::milliseconds
{
  return std::chrono::milliseconds(static_cast<unsigned int>(1 / local_frame_rate * 1000));
}

auto Interpreter::currentScenarioDefinition() const -> const std::shared_ptr<ScenarioDefinition> &
{
  return scenarios.front();
}

auto Interpreter::isAnErrorIntended() const -> bool { return intended_result == "error"; }

auto Interpreter::isFailureIntended() const -> bool { return intended_result == "failure"; }

auto Interpreter::isSuccessIntended() const -> bool { return intended_result == "success"; }

auto Interpreter::makeCurrentConfiguration() const -> traffic_simulator::Configuration
{
  const auto logic_file = currentScenarioDefinition()->road_network.logic_file;

  auto configuration = traffic_simulator::Configuration(
    logic_file.isDirectory() ? logic_file : logic_file.filepath.parent_path());
  {
    configuration.auto_sink = false;

    configuration.initialize_duration =
      ObjectController::ego_count > 0 ? getParameter<int>("initialize_duration") : 0;

    configuration.scenario_path = osc_path;

    // XXX DIRTY HACK!!!
    if (not logic_file.isDirectory() and logic_file.filepath.extension() == ".osm") {
      configuration.lanelet2_map_file = logic_file.filepath.filename().string();
    }
  }

  return configuration;
}

auto Interpreter::on_configure(const rclcpp_lifecycle::State &) -> Result
{
  return withExceptionHandler(
    [](auto &&...) {
      return Interpreter::Result::FAILURE;  // => Unconfigured
    },
    [this]() {
      /* ---- NOTE -------------------------------------------------------------
       *
       *  The scenario_test_runner that launched this node considers that "the
       *  scenario is not expected to finish" or "an abnormality has occurred
       *  that prevents the interpreter from terminating itself" after the
       *  specified time (specified by --global-timeout), and deactivates this
       *  node.
       *
       * -------------------------------------------------------------------- */
      result = common::junit::Failure(
        "Timeout",
        "The simulation time has exceeded the time specified by the scenario_test_runner.");

      std::this_thread::sleep_for(std::chrono::seconds(1));  // NOTE: Wait for parameters to be set.

      GET_PARAMETER(intended_result);
      GET_PARAMETER(local_frame_rate);
      GET_PARAMETER(local_real_time_factor);
      GET_PARAMETER(osc_path);
      GET_PARAMETER(output_directory);

      script = std::make_shared<OpenScenario>(osc_path);

      if (script->category.is<ScenarioDefinition>()) {
        scenarios = {std::dynamic_pointer_cast<ScenarioDefinition>(script->category)};
      } else {
        throw SyntaxError("ParameterValueDistributionDefinition is not yet supported.");
      }

      return Interpreter::Result::SUCCESS;  // => Inactive
    });
}

auto Interpreter::on_activate(const rclcpp_lifecycle::State &) -> Result
{
  auto initializeStoryboard = [this]() {
    return withExceptionHandler(
      [this](auto &&...) {
        publishCurrentContext();
        deactivate();
      },
      [this]() {
        if (currentScenarioDefinition()) {
          currentScenarioDefinition()->storyboard.init.evaluate();
          updateFrame();
        } else {
          throw Error("No script evaluable.");
        }
      });
  };

  auto evaluateStoryboard = [&]() {
    withExceptionHandler(
      [this](auto &&...) {
        publishCurrentContext();
        deactivate();
      },
      [this]() {
        if (getCurrentTime() < 0) {
          updateFrame();
          publishCurrentContext();
        } else if (currentScenarioDefinition()) {
          withTimeoutHandler(defaultTimeoutHandler(), [this]() {
            currentScenarioDefinition()->evaluate();
            updateFrame();
            publishCurrentContext();
<<<<<<< HEAD
            return 0 <= evaluateSimulationTime();  // Statistics only if true.
          });

          if (0 <= evaluateSimulationTime() and currentLocalFrameRate() < evaluate_time) {
            RCLCPP_WARN_STREAM(
              get_logger(),
              "Your machine is not powerful enough to run the scenario at the specified "
              "frame rate ("
                << currentLocalFrameRate().count()
                << " Hz). We recommend that you reduce the frame rate to "
                << 1000.0 / execution_timer.getStatistics("evaluate")
                              .max<std::chrono::milliseconds>()
                              .count()
                << " or less.");
          }
=======
          });
>>>>>>> 7318ece6
        } else {
          throw Error("No script evaluable.");
        }
      });
  };

  if (scenarios.empty()) {
    return Result::FAILURE;
  } else {
    return withExceptionHandler(
      [this](auto &&...) { return Interpreter::Result::ERROR; },
      [&]() {
        if (getParameter<bool>("record", true)) {
          record::start(
            "-a", "-o", boost::filesystem::path(osc_path).replace_extension("").string());
        }

        SimulatorCore::activate(
          shared_from_this(), makeCurrentConfiguration(), local_real_time_factor,
          1 / local_frame_rate * local_real_time_factor);

        /*
           DIRTY HACK!

           Since traffic_simulator is initially in an undefined internal state,
           it will not have the necessary information to transition from
           Autoware's INITIALIZING state to the WAITING_FOR_ROUTE state unless
           it calls updateFrame at least once. This means that the simulation
           cannot start at exactly zero simulation time, which is a serious
           problem that must be solved in the future.
        */
        updateFrame();

        execution_timer.clear();

        publisher_of_context->on_activate();

        assert(publisher_of_context->is_activated());

        initializeStoryboard();

        timer = create_wall_timer(currentLocalFrameRate(), evaluateStoryboard);

        return Interpreter::Result::SUCCESS;  // => Active
      });
  }
}

auto Interpreter::on_deactivate(const rclcpp_lifecycle::State &) -> Result
{
  timer.reset();  // Stop scenario evaluation

  publisher_of_context->on_deactivate();

  SimulatorCore::deactivate();

  scenarios.pop_front();

  // NOTE: Error on simulation is not error of the interpreter; so we print error messages into INFO_STREAM.
  boost::apply_visitor(
    overload(
      [&](const common::junit::Pass & result) { RCLCPP_INFO_STREAM(get_logger(), result); },
      [&](const common::junit::Failure & result) { RCLCPP_INFO_STREAM(get_logger(), result); },
      [&](const common::junit::Error & result) { RCLCPP_INFO_STREAM(get_logger(), result); }),
    result);

  if (getParameter<bool>("record", true)) {
    record::stop();
  }

  return Interpreter::Result::SUCCESS;  // => Inactive
}

auto Interpreter::on_cleanup(const rclcpp_lifecycle::State &) -> Result
{
  return Interpreter::Result::SUCCESS;  // => Unconfigured
}

auto Interpreter::on_error(const rclcpp_lifecycle::State &) -> Result
{
  deactivate();  // DIRTY HACK!!!

  return Interpreter::Result::SUCCESS;  // => Unconfigured
}

auto Interpreter::on_shutdown(const rclcpp_lifecycle::State &) -> Result
{
  timer.reset();

  return Interpreter::Result::SUCCESS;  // => Finalized
}

auto Interpreter::publishCurrentContext() const -> void
{
  Context context;
  {
    nlohmann::json json;
    context.stamp = now();
    context.data = (json << *script).dump();
    context.time = evaluateSimulationTime();
  }

  publisher_of_context->publish(context);
}
}  // namespace openscenario_interpreter

RCLCPP_COMPONENTS_REGISTER_NODE(openscenario_interpreter::Interpreter)<|MERGE_RESOLUTION|>--- conflicted
+++ resolved
@@ -138,7 +138,7 @@
       [this]() {
         if (currentScenarioDefinition()) {
           currentScenarioDefinition()->storyboard.init.evaluate();
-          updateFrame();
+          SimulatorCore::update();
         } else {
           throw Error("No script evaluable.");
         }
@@ -152,33 +152,15 @@
         deactivate();
       },
       [this]() {
-        if (getCurrentTime() < 0) {
-          updateFrame();
+        if (evaluateSimulationTime() < 0) {
+        SimulatorCore::update();
           publishCurrentContext();
         } else if (currentScenarioDefinition()) {
           withTimeoutHandler(defaultTimeoutHandler(), [this]() {
             currentScenarioDefinition()->evaluate();
-            updateFrame();
+            SimulatorCore::update();
             publishCurrentContext();
-<<<<<<< HEAD
-            return 0 <= evaluateSimulationTime();  // Statistics only if true.
           });
-
-          if (0 <= evaluateSimulationTime() and currentLocalFrameRate() < evaluate_time) {
-            RCLCPP_WARN_STREAM(
-              get_logger(),
-              "Your machine is not powerful enough to run the scenario at the specified "
-              "frame rate ("
-                << currentLocalFrameRate().count()
-                << " Hz). We recommend that you reduce the frame rate to "
-                << 1000.0 / execution_timer.getStatistics("evaluate")
-                              .max<std::chrono::milliseconds>()
-                              .count()
-                << " or less.");
-          }
-=======
-          });
->>>>>>> 7318ece6
         } else {
           throw Error("No script evaluable.");
         }
@@ -210,7 +192,7 @@
            cannot start at exactly zero simulation time, which is a serious
            problem that must be solved in the future.
         */
-        updateFrame();
+        SimulatorCore::update();
 
         execution_timer.clear();
 
