--- conflicted
+++ resolved
@@ -60,7 +60,6 @@
 
 def launch_setup(context, *args, **kwargs):
     # fmt: off
-<<<<<<< HEAD
     architecture_type                   = LaunchConfiguration("architecture_type",                      default="awf/universe")
     autoware_launch_file                = LaunchConfiguration("autoware_launch_file",                   default=default_autoware_launch_file_of(architecture_type.perform(context)))
     autoware_launch_package             = LaunchConfiguration("autoware_launch_package",                default=default_autoware_launch_package_of(architecture_type.perform(context)))
@@ -79,6 +78,7 @@
     scenario                            = LaunchConfiguration("scenario",                               default=Path("/dev/null"))
     sensor_model                        = LaunchConfiguration("sensor_model",                           default="")
     sigterm_timeout                     = LaunchConfiguration("sigterm_timeout",                        default=8)
+    use_sim_time                        = LaunchConfiguration("use_sim_time",                           default=False)
     vehicle_model                       = LaunchConfiguration("vehicle_model",                          default="")
     workflow                            = LaunchConfiguration("workflow",                               default=Path("/dev/null"))
     # fmt: on
@@ -100,51 +100,9 @@
     print(f"scenario                            := {scenario.perform(context)}")
     print(f"sensor_model                        := {sensor_model.perform(context)}")
     print(f"sigterm_timeout                     := {sigterm_timeout.perform(context)}")
+    print(f"use_sim_time                        := {use_sim_time.perform(context)}")
     print(f"vehicle_model                       := {vehicle_model.perform(context)}")
     print(f"workflow                            := {workflow.perform(context)}")
-=======
-    architecture_type               = LaunchConfiguration("architecture_type",              default="awf/universe")
-    autoware_launch_file            = LaunchConfiguration("autoware_launch_file",           default=default_autoware_launch_file_of(architecture_type.perform(context)))
-    autoware_launch_package         = LaunchConfiguration("autoware_launch_package",        default=default_autoware_launch_package_of(architecture_type.perform(context)))
-    global_frame_rate               = LaunchConfiguration("global_frame_rate",              default=30.0)
-    global_real_time_factor         = LaunchConfiguration("global_real_time_factor",        default=1.0)
-    global_timeout                  = LaunchConfiguration("global_timeout",                 default=180)
-    initialize_duration             = LaunchConfiguration("initialize_duration",            default=30)
-    launch_autoware                 = LaunchConfiguration("launch_autoware",                default=True)
-    launch_rviz                     = LaunchConfiguration("launch_rviz",                    default=False)
-    launch_simple_sensor_simulator  = LaunchConfiguration("launch_simple_sensor_simulator", default=True)
-    output_directory                = LaunchConfiguration("output_directory",               default=Path("/tmp"))
-    port                            = LaunchConfiguration("port",                           default=5555)
-    record                          = LaunchConfiguration("record",                         default=True)
-    rviz_config                     = LaunchConfiguration("rviz_config",                    default="")
-    scenario                        = LaunchConfiguration("scenario",                       default=Path("/dev/null"))
-    sensor_model                    = LaunchConfiguration("sensor_model",                   default="")
-    sigterm_timeout                 = LaunchConfiguration("sigterm_timeout",                default=8)
-    use_sim_time                    = LaunchConfiguration("use_sim_time",                   default=False)
-    vehicle_model                   = LaunchConfiguration("vehicle_model",                  default="")
-    workflow                        = LaunchConfiguration("workflow",                       default=Path("/dev/null"))
-    # fmt: on
-
-    print(f"architecture_type       := {architecture_type.perform(context)}")
-    print(f"autoware_launch_file    := {autoware_launch_file.perform(context)}")
-    print(f"autoware_launch_package := {autoware_launch_package.perform(context)}")
-    print(f"global_frame_rate       := {global_frame_rate.perform(context)}")
-    print(f"global_real_time_factor := {global_real_time_factor.perform(context)}")
-    print(f"global_timeout          := {global_timeout.perform(context)}")
-    print(f"initialize_duration     := {initialize_duration.perform(context)}")
-    print(f"launch_autoware         := {launch_autoware.perform(context)}")
-    print(f"launch_rviz             := {launch_rviz.perform(context)}")
-    print(f"output_directory        := {output_directory.perform(context)}")
-    print(f"port                    := {port.perform(context)}")
-    print(f"record                  := {record.perform(context)}")
-    print(f"rviz_config             := {rviz_config.perform(context)}")
-    print(f"scenario                := {scenario.perform(context)}")
-    print(f"sensor_model            := {sensor_model.perform(context)}")
-    print(f"sigterm_timeout         := {sigterm_timeout.perform(context)}")
-    print(f"use_sim_time            := {use_sim_time.perform(context)}")
-    print(f"vehicle_model           := {vehicle_model.perform(context)}")
-    print(f"workflow                := {workflow.perform(context)}")
->>>>>>> 9f03394f
 
     def make_parameters():
         parameters = [
@@ -178,35 +136,22 @@
 
     return [
         # fmt: off
-        DeclareLaunchArgument("architecture_type", default_value=architecture_type),
-        DeclareLaunchArgument("autoware_launch_file", default_value=autoware_launch_file),
+        DeclareLaunchArgument("architecture_type",       default_value=architecture_type),
+        DeclareLaunchArgument("autoware_launch_file",    default_value=autoware_launch_file),
         DeclareLaunchArgument("autoware_launch_package", default_value=autoware_launch_package),
-        DeclareLaunchArgument("global_frame_rate", default_value=global_frame_rate),
+        DeclareLaunchArgument("global_frame_rate",       default_value=global_frame_rate),
         DeclareLaunchArgument("global_real_time_factor", default_value=global_real_time_factor),
-<<<<<<< HEAD
-        DeclareLaunchArgument("global_timeout", default_value=global_timeout),
-        DeclareLaunchArgument("launch_autoware", default_value=launch_autoware),
-        DeclareLaunchArgument("launch_rviz", default_value=launch_rviz),
-        DeclareLaunchArgument("output_directory", default_value=output_directory),
-        DeclareLaunchArgument("rviz_config", default_value=rviz_config),
-        DeclareLaunchArgument("scenario", default_value=scenario),
-        DeclareLaunchArgument("sensor_model", default_value=sensor_model),
-        DeclareLaunchArgument("sigterm_timeout", default_value=sigterm_timeout),
-        DeclareLaunchArgument("vehicle_model", default_value=vehicle_model),
-        DeclareLaunchArgument("workflow", default_value=workflow),
-=======
-        DeclareLaunchArgument("global_timeout",          default_value=global_timeout         ),
-        DeclareLaunchArgument("launch_autoware",         default_value=launch_autoware        ),
-        DeclareLaunchArgument("launch_rviz",             default_value=launch_rviz            ),
-        DeclareLaunchArgument("output_directory",        default_value=output_directory       ),
-        DeclareLaunchArgument("rviz_config",             default_value=rviz_config            ),
-        DeclareLaunchArgument("scenario",                default_value=scenario               ),
-        DeclareLaunchArgument("sensor_model",            default_value=sensor_model           ),
-        DeclareLaunchArgument("sigterm_timeout",         default_value=sigterm_timeout        ),
+        DeclareLaunchArgument("global_timeout",          default_value=global_timeout),
+        DeclareLaunchArgument("launch_autoware",         default_value=launch_autoware),
+        DeclareLaunchArgument("launch_rviz",             default_value=launch_rviz),
+        DeclareLaunchArgument("output_directory",        default_value=output_directory),
+        DeclareLaunchArgument("rviz_config",             default_value=rviz_config),
+        DeclareLaunchArgument("scenario",                default_value=scenario),
+        DeclareLaunchArgument("sensor_model",            default_value=sensor_model),
+        DeclareLaunchArgument("sigterm_timeout",         default_value=sigterm_timeout),
         DeclareLaunchArgument("use_sim_time",            default_value=use_sim_time           ),
-        DeclareLaunchArgument("vehicle_model",           default_value=vehicle_model          ),
-        DeclareLaunchArgument("workflow",                default_value=workflow               ),
->>>>>>> 9f03394f
+        DeclareLaunchArgument("vehicle_model",           default_value=vehicle_model),
+        DeclareLaunchArgument("workflow",                default_value=workflow),
         # fmt: on
         Node(
             package="scenario_test_runner",
@@ -217,12 +162,12 @@
             on_exit=ShutdownOnce(),
             arguments=[
                 # fmt: off
-                "--global-frame-rate", global_frame_rate,
+                "--global-frame-rate",       global_frame_rate,
                 "--global-real-time-factor", global_real_time_factor,
-                "--global-timeout", global_timeout,
-                "--output-directory", output_directory,
-                "--scenario", scenario,
-                "--workflow", workflow,
+                "--global-timeout",          global_timeout,
+                "--output-directory",        output_directory,
+                "--scenario",                scenario,
+                "--workflow",                workflow,
                 # fmt: on
             ],
         ),
@@ -232,12 +177,8 @@
             namespace="simulation",
             output="screen",
             on_exit=ShutdownOnce(),
-<<<<<<< HEAD
-            parameters=[{"port": port}, {"consider_acceleration_by_road_slope",
-                                         consider_acceleration_by_road_slope}] + make_vehicle_parameters(),
-=======
-            parameters=make_parameters() + [{"use_sim_time": True}],
->>>>>>> 9f03394f
+            parameters=make_parameters() + [{"use_sim_time": True}, {"consider_acceleration_by_road_slope",
+                                                                     consider_acceleration_by_road_slope}],
             condition=IfCondition(launch_simple_sensor_simulator),
         ),
         # The `name` keyword overrides the name for all created nodes, so duplicated nodes appear.
