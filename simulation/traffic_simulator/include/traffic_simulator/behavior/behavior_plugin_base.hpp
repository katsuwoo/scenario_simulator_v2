--- conflicted
+++ resolved
@@ -18,11 +18,8 @@
 #include <optional>
 #include <string>
 #include <traffic_simulator/data_type/behavior.hpp>
-<<<<<<< HEAD
 #include <traffic_simulator/data_type/entity_status.hpp>
-=======
 #include <traffic_simulator/data_type/follow_trajectory.hpp>
->>>>>>> 24617d21
 #include <traffic_simulator/hdmap_utils/hdmap_utils.hpp>
 #include <traffic_simulator/traffic_lights/traffic_light_manager_base.hpp>
 #include <traffic_simulator_msgs/msg/behavior_parameter.hpp>
@@ -58,45 +55,27 @@
   }
 
   // clang-format off
-<<<<<<< HEAD
-  DEFINE_GETTER_SETTER(CurrentTime,          "current_time",           double)
-  DEFINE_GETTER_SETTER(DebugMarker,          "debug_marker",           std::vector<visualization_msgs::msg::Marker>)
-  DEFINE_GETTER_SETTER(BehaviorParameter,    "behavior_parameter",     traffic_simulator_msgs::msg::BehaviorParameter)
-  DEFINE_GETTER_SETTER(EntityStatus,         "entity_status",          std::shared_ptr<traffic_simulator::CanonicalizedEntityStatus>)
-  DEFINE_GETTER_SETTER(EntityTypeList,       "entity_type_list",       EntityTypeDict)
-  DEFINE_GETTER_SETTER(GoalPoses,            "goal_poses",             std::vector<geometry_msgs::msg::Pose>)
-  DEFINE_GETTER_SETTER(HdMapUtils,           "hdmap_utils",            std::shared_ptr<hdmap_utils::HdMapUtils>)
-  DEFINE_GETTER_SETTER(Obstacle,             "obstacle",               std::optional<traffic_simulator_msgs::msg::Obstacle>)
-  DEFINE_GETTER_SETTER(OtherEntityStatus,    "other_entity_status",    EntityStatusDict)
-  DEFINE_GETTER_SETTER(PedestrianParameters, "pedestrian_parameters",  traffic_simulator_msgs::msg::PedestrianParameters)
-  DEFINE_GETTER_SETTER(Request,              "request",                traffic_simulator::behavior::Request)
-  DEFINE_GETTER_SETTER(RouteLanelets,        "route_lanelets",         std::vector<std::int64_t>)
-  DEFINE_GETTER_SETTER(ReferenceTrajectory,  "reference_trajectory",   std::shared_ptr<math::geometry::CatmullRomSpline>)
-  DEFINE_GETTER_SETTER(StepTime,             "step_time",              double)
-  DEFINE_GETTER_SETTER(TargetSpeed,          "target_speed",           std::optional<double>)
-=======
-  DEFINE_GETTER_SETTER(CurrentTime, "current_time", double)
-  DEFINE_GETTER_SETTER(DebugMarker, "debug_marker", std::vector<visualization_msgs::msg::Marker>)
-  DEFINE_GETTER_SETTER(BehaviorParameter, "behavior_parameter", traffic_simulator_msgs::msg::BehaviorParameter)
-  DEFINE_GETTER_SETTER(EntityStatus, "entity_status", traffic_simulator_msgs::msg::EntityStatus)
-  DEFINE_GETTER_SETTER(EntityTypeList, "entity_type_list", EntityTypeDict)
+  DEFINE_GETTER_SETTER(CurrentTime,                       "current_time",                  double)
+  DEFINE_GETTER_SETTER(DebugMarker,                       "debug_marker",                  std::vector<visualization_msgs::msg::Marker>)
+  DEFINE_GETTER_SETTER(BehaviorParameter,                 "behavior_parameter",            traffic_simulator_msgs::msg::BehaviorParameter)
+  DEFINE_GETTER_SETTER(EntityStatus,                      "entity_status",                 std::shared_ptr<traffic_simulator::CanonicalizedEntityStatus>)
+  DEFINE_GETTER_SETTER(EntityTypeList,                    "entity_type_list",              EntityTypeDict)
   DEFINE_GETTER_SETTER(FollowPolylineTrajectoryParameter, "polyline_trajectory_parameter", std::shared_ptr<traffic_simulator::follow_trajectory::Parameter<traffic_simulator::follow_trajectory::Polyline>>)
-  DEFINE_GETTER_SETTER(GoalPoses, "goal_poses", std::vector<geometry_msgs::msg::Pose>)
-  DEFINE_GETTER_SETTER(HdMapUtils, "hdmap_utils", std::shared_ptr<hdmap_utils::HdMapUtils>)
-  DEFINE_GETTER_SETTER(Obstacle, "obstacle", std::optional<traffic_simulator_msgs::msg::Obstacle>)
-  DEFINE_GETTER_SETTER(OtherEntityStatus, "other_entity_status", EntityStatusDict)
-  DEFINE_GETTER_SETTER(PedestrianParameters, "pedestrian_parameters", traffic_simulator_msgs::msg::PedestrianParameters)
-  DEFINE_GETTER_SETTER(Request, "request", traffic_simulator::behavior::Request)
-  DEFINE_GETTER_SETTER(RouteLanelets, "route_lanelets", std::vector<std::int64_t>)
-  DEFINE_GETTER_SETTER(ReferenceTrajectory, "reference_trajectory", std::shared_ptr<math::geometry::CatmullRomSpline>)
-  DEFINE_GETTER_SETTER(StepTime, "step_time", double)
-  DEFINE_GETTER_SETTER(TargetSpeed, "target_speed", std::optional<double>)
->>>>>>> 24617d21
-  DEFINE_GETTER_SETTER(LaneChangeParameters, "lane_change_parameters", traffic_simulator::lane_change::Parameter)
-  DEFINE_GETTER_SETTER(TrafficLightManager,  "traffic_light_manager",  std::shared_ptr<traffic_simulator::TrafficLightManagerBase>)
-  DEFINE_GETTER_SETTER(UpdatedStatus,        "updated_status",         std::shared_ptr<traffic_simulator::CanonicalizedEntityStatus>)
-  DEFINE_GETTER_SETTER(VehicleParameters,    "vehicle_parameters",     traffic_simulator_msgs::msg::VehicleParameters)
-  DEFINE_GETTER_SETTER(Waypoints,            "waypoints",              traffic_simulator_msgs::msg::WaypointsArray)
+  DEFINE_GETTER_SETTER(GoalPoses,                         "goal_poses",                    std::vector<geometry_msgs::msg::Pose>)
+  DEFINE_GETTER_SETTER(HdMapUtils,                        "hdmap_utils",                   std::shared_ptr<hdmap_utils::HdMapUtils>)
+  DEFINE_GETTER_SETTER(Obstacle,                          "obstacle",                      std::optional<traffic_simulator_msgs::msg::Obstacle>)
+  DEFINE_GETTER_SETTER(OtherEntityStatus,                 "other_entity_status",           EntityStatusDict)
+  DEFINE_GETTER_SETTER(PedestrianParameters,              "pedestrian_parameters",         traffic_simulator_msgs::msg::PedestrianParameters)
+  DEFINE_GETTER_SETTER(Request,                           "request",                       traffic_simulator::behavior::Request)
+  DEFINE_GETTER_SETTER(RouteLanelets,                     "route_lanelets",                std::vector<std::int64_t>)
+  DEFINE_GETTER_SETTER(ReferenceTrajectory,               "reference_trajectory",          std::shared_ptr<math::geometry::CatmullRomSpline>)
+  DEFINE_GETTER_SETTER(StepTime,                          "step_time",                     double)
+  DEFINE_GETTER_SETTER(TargetSpeed,                       "target_speed",                  std::optional<double>)
+  DEFINE_GETTER_SETTER(LaneChangeParameters,              "lane_change_parameters",        traffic_simulator::lane_change::Parameter)
+  DEFINE_GETTER_SETTER(TrafficLightManager,               "traffic_light_manager",         std::shared_ptr<traffic_simulator::TrafficLightManagerBase>)
+  DEFINE_GETTER_SETTER(UpdatedStatus,                     "updated_status",                std::shared_ptr<traffic_simulator::CanonicalizedEntityStatus>)
+  DEFINE_GETTER_SETTER(VehicleParameters,                 "vehicle_parameters",            traffic_simulator_msgs::msg::VehicleParameters)
+  DEFINE_GETTER_SETTER(Waypoints,                         "waypoints",                     traffic_simulator_msgs::msg::WaypointsArray)
   // clang-format on
 #undef DEFINE_GETTER_SETTER
 };
