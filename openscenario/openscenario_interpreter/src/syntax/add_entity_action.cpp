--- conflicted
+++ resolved
@@ -66,8 +66,8 @@
           static_cast<traffic_simulator_msgs::msg::VehicleParameters>(vehicle),
           entity.as<ScenarioObject>().object_controller.isUserDefinedController()
             ? traffic_simulator::VehicleBehavior::autoware()
-<<<<<<< HEAD
-            : traffic_simulator::VehicleBehavior::defaultBehavior());
+            : traffic_simulator::VehicleBehavior::defaultBehavior(),
+          vehicle.model3d);
       } else if (position.is<RelativeObjectPosition>()) {
         applyAddEntityAction(
           entity_ref,
@@ -75,11 +75,8 @@
           static_cast<traffic_simulator_msgs::msg::VehicleParameters>(vehicle),
           entity.as<ScenarioObject>().object_controller.isUserDefinedController()
             ? traffic_simulator::VehicleBehavior::autoware()
-            : traffic_simulator::VehicleBehavior::defaultBehavior());
-=======
             : traffic_simulator::VehicleBehavior::defaultBehavior(),
           vehicle.model3d);
->>>>>>> 794cd833
       } else if (position.is<LanePosition>()) {
         applyAddEntityAction(
           entity_ref, static_cast<NativeLanePosition>(position.as<LanePosition>()),
@@ -110,17 +107,14 @@
         applyAddEntityAction(
           entity_ref,
           static_cast<NativeRelativeWorldPosition>(position.as<RelativeWorldPosition>()),
-<<<<<<< HEAD
-          static_cast<traffic_simulator_msgs::msg::PedestrianParameters>(pedestrian));
+          static_cast<traffic_simulator_msgs::msg::PedestrianParameters>(pedestrian),
+          traffic_simulator::PedestrianBehavior::defaultBehavior(), pedestrian.model3d);
       } else if (position.is<RelativeObjectPosition>()) {
         applyAddEntityAction(
           entity_ref,
           static_cast<NativeRelativeWorldPosition>(position.as<RelativeObjectPosition>()),
-          static_cast<traffic_simulator_msgs::msg::PedestrianParameters>(pedestrian));
-=======
-          static_cast<traffic_simulator_msgs::msg::PedestrianParameters>(pedestrian),
-          traffic_simulator::PedestrianBehavior::defaultBehavior(), pedestrian.model3d);
->>>>>>> 794cd833
+          static_cast<traffic_simulator_msgs::msg::PedestrianParameters>(pedestrian)),
+          traffic_simulator::PedestrianBehavior::defaultBehavior(), pedestrian.model3d;
       } else if (position.is<LanePosition>()) {
         applyAddEntityAction(
           entity_ref, static_cast<NativeLanePosition>(position.as<LanePosition>()),
@@ -142,17 +136,14 @@
         applyAddEntityAction(
           entity_ref,
           static_cast<NativeRelativeWorldPosition>(position.as<RelativeWorldPosition>()),
-<<<<<<< HEAD
-          static_cast<traffic_simulator_msgs::msg::MiscObjectParameters>(misc_object));
+          static_cast<traffic_simulator_msgs::msg::MiscObjectParameters>(misc_object),
+          misc_object.model3d);
       } else if (position.is<RelativeObjectPosition>()) {
         applyAddEntityAction(
           entity_ref,
           static_cast<NativeRelativeWorldPosition>(position.as<RelativeObjectPosition>()),
-          static_cast<traffic_simulator_msgs::msg::MiscObjectParameters>(misc_object));
-=======
           static_cast<traffic_simulator_msgs::msg::MiscObjectParameters>(misc_object),
           misc_object.model3d);
->>>>>>> 794cd833
       } else if (position.is<LanePosition>()) {
         applyAddEntityAction(
           entity_ref, static_cast<NativeLanePosition>(position.as<LanePosition>()),
