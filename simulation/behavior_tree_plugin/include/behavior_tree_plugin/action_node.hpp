--- conflicted
+++ resolved
@@ -56,13 +56,8 @@
     const std::vector<geometry_msgs::msg::Point> & waypoints) const -> std::optional<double>;
   auto getDistanceToTrafficLightStopLine(
     const std::vector<std::int64_t> & route_lanelets,
-<<<<<<< HEAD
-    const math::geometry::CatmullRomSplineInterface & spline) const -> boost::optional<double>;
+    const math::geometry::CatmullRomSplineInterface & spline) const -> std::optional<double>;
   auto getRightOfWayEntities() const -> std::vector<traffic_simulator::CanonicalizedEntityStatus>;
-=======
-    const math::geometry::CatmullRomSplineInterface & spline) const -> std::optional<double>;
-  auto getRightOfWayEntities() const -> std::vector<traffic_simulator_msgs::msg::EntityStatus>;
->>>>>>> 20172661
   auto getRightOfWayEntities(const std::vector<std::int64_t> & following_lanelets) const
     -> std::vector<traffic_simulator::CanonicalizedEntityStatus>;
   auto getYieldStopDistance(const std::vector<std::int64_t> & following_lanelets) const
@@ -95,14 +90,9 @@
       BT::InputPort<std::shared_ptr<traffic_simulator::CanonicalizedEntityStatus>>("entity_status"),
       BT::InputPort<double>("current_time"),
       BT::InputPort<double>("step_time"),
-<<<<<<< HEAD
-      BT::InputPort<boost::optional<double>>("target_speed"),
+      BT::InputPort<std::optional<double>>("target_speed"),
       BT::OutputPort<std::shared_ptr<traffic_simulator::CanonicalizedEntityStatus>>(
         "updated_status"),
-=======
-      BT::InputPort<std::optional<double>>("target_speed"),
-      BT::OutputPort<traffic_simulator_msgs::msg::EntityStatus>("updated_status"),
->>>>>>> 20172661
       BT::OutputPort<traffic_simulator::behavior::Request>("request"),
       BT::InputPort<EntityStatusDict>("other_entity_status"),
       BT::InputPort<std::unordered_map<std::string, traffic_simulator_msgs::msg::EntityType>>(
@@ -135,37 +125,23 @@
   std::shared_ptr<traffic_simulator::CanonicalizedEntityStatus> entity_status;
   double current_time;
   double step_time;
-<<<<<<< HEAD
-  boost::optional<double> target_speed;
+  std::optional<double> target_speed;
   std::shared_ptr<traffic_simulator::CanonicalizedEntityStatus> updated_status;
   EntityStatusDict other_entity_status;
-=======
-  std::optional<double> target_speed;
-  traffic_simulator_msgs::msg::EntityStatus updated_status;
-  std::unordered_map<std::string, traffic_simulator_msgs::msg::EntityStatus> other_entity_status;
->>>>>>> 20172661
   std::unordered_map<std::string, traffic_simulator_msgs::msg::EntityType> entity_type_list;
   std::vector<std::int64_t> route_lanelets;
 
 private:
   auto getDistanceToTargetEntityOnCrosswalk(
     const math::geometry::CatmullRomSplineInterface & spline,
-<<<<<<< HEAD
-    const traffic_simulator::CanonicalizedEntityStatus & status) const -> boost::optional<double>;
-=======
-    const traffic_simulator_msgs::msg::EntityStatus & status) const -> std::optional<double>;
->>>>>>> 20172661
+    const traffic_simulator::CanonicalizedEntityStatus & status) const -> std::optional<double>;
   auto getDistanceToTargetEntityPolygon(
     const math::geometry::CatmullRomSplineInterface & spline,
     const traffic_simulator::CanonicalizedEntityStatus & status, double width_extension_right = 0.0,
     double width_extension_left = 0.0, double length_extension_front = 0.0,
     double length_extension_rear = 0.0) const -> std::optional<double>;
   auto getConflictingEntityStatus(const std::vector<std::int64_t> & following_lanelets) const
-<<<<<<< HEAD
-    -> boost::optional<traffic_simulator::CanonicalizedEntityStatus>;
-=======
-    -> std::optional<traffic_simulator_msgs::msg::EntityStatus>;
->>>>>>> 20172661
+    -> std::optional<traffic_simulator::CanonicalizedEntityStatus>;
   auto getConflictingEntityStatusOnCrossWalk(const std::vector<std::int64_t> & route_lanelets) const
     -> std::vector<traffic_simulator::CanonicalizedEntityStatus>;
   auto getConflictingEntityStatusOnLane(const std::vector<std::int64_t> & route_lanelets) const
