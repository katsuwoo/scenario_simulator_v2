# Release Notes

## Difference between the latest release and master

Major Changes :race_car: :red_car: :blue_car:

<<<<<<< HEAD
| Feature                  | Brief summary                                                             | Category                                                                   | Pull request                                                      | Contributor                             |
|--------------------------|---------------------------------------------------------------------------|----------------------------------------------------------------------------|-------------------------------------------------------------------|-----------------------------------------|
| Traffic Light Simulation | Start supporting to traffic light messages in `autoware_perception_msgs`. | `openscenario_interpreter`, `traffic_simulator`, `simple_sensor_simulator` | [#1027](https://github.com/tier4/scenario_simulator_v2/pull/1027) | [HansRobo](https://github.com/HansRobo) |
=======
| Feature                                            | Brief summary                                                                                                                                                          | Category                                              | Pull request                                                      | Contributor                             |
|----------------------------------------------------|------------------------------------------------------------------------------------------------------------------------------------------------------------------------|-------------------------------------------------------|-------------------------------------------------------------------|-----------------------------------------|
| Ground truth topic for perception detected objects | Add ground truth topic for detected objects in `simple_sensor_simulator`. The delay of the topic can be set by `detectedObjectGroundTruthPublishingDelay` in scenario. | `simple_sensor_simulator`, `openscenario_interpreter` | [#1024](https://github.com/tier4/scenario_simulator_v2/pull/1024) | [HansRobo](https://github.com/HansRobo) |
>>>>>>> 1e7cc909

Bug Fixes:bug:

| Feature | Brief summary | Category | Pull request | Contributor |
|---------|---------------|----------|--------------|-------------|
|         |               |          |              |             |

Minor Tweaks :oncoming_police_car:

| Feature | Brief summary | Category | Pull request | Contributor |
|---------|---------------|----------|--------------|-------------|
|         |               |          |              |             |

## Version 0.7.0

Major Changes :race_car: :red_car: :blue_car:

| Feature                                                  | Brief summary                                                                                                                                             | Category                                        | Pull request                                                      | Contributor                                   |
|----------------------------------------------------------|-----------------------------------------------------------------------------------------------------------------------------------------------------------|-------------------------------------------------|-------------------------------------------------------------------|-----------------------------------------------|
| OpenSCENARIO 1.2 `UserDefinedAction.CustomCommandAction` | Added `FaultInjectionAction@v2`, a CustomCommandAction for raising a fault injection event with specified error level.                                    | `openscenario_interpreter`                      | [#1002](https://github.com/tier4/scenario_simulator_v2/pull/1002) | [yamacir-kit](https://github.com/yamacir-kit) |
| OpenSCENARIO 1.2 `UserDefinedAction.CustomCommandAction` | Added `V2ITrafficSignalStateAction`, an implementation of `TrafficSignalState` for V2I traffic signals.                                                   | `openscenario_interpreter`, `traffic_simulator` | [#1004](https://github.com/tier4/scenario_simulator_v2/pull/1004) | [HansRobo](https://github.com/HansRobo)       |
| Add do noting behavior plugin                            | Add do nothing behavior for driving the simulator from Autoware rosbag data.                                                                              | `do_nothing_plugin`,`traffic_simulator`         | [#1001](https://github.com/tier4/scenario_simulator_v2/pull/1011) | [hakuturu583](https://github.com/hakuturu583) |
| OpenSCENARIO 1.2 `UserDefinedAction.CustomCommandAction` | Added `RequestToCooperateCommandAction@v1`, a CustomCommandAction to simulate an operation by humans or external applications for a request to cooperate. | `openscenario_interpreter`, `concealer`         | [#1013](https://github.com/tier4/scenario_simulator_v2/pull/1013) | [HansRobo](https://github.com/HansRobo)       |
|  OpenSCENARIO 1.2 `FollowTrajectoryAction`               | Support `FollowTrajectoryAction` only for vehicle entities directly controlled by the simulator.                                                          | `openscenario_interpreter`, `traffic_simulator` | [#906](https://github.com/tier4/scenario_simulator_v2/pull/906)   | [yamacir-kit](https://github.com/yamacir-kit) |

Bug Fixes:bug:

| Feature | Brief summary | Category | Pull request | Contributor |
|---------|---------------|----------|--------------|-------------|
|         |               |          |              |             |

Minor Tweaks :oncoming_police_car:

| Feature | Brief summary | Category | Pull request | Contributor |
|---------|---------------|----------|--------------|-------------|
|         |               |          |              |             |

## Version 0.6.8

Major Changes :race_car: :red_car: :blue_car:

| Feature                                                              | Brief summary                                                                                                                                                                                            | Category                   | Pull request                                                    | Contributor                                   |
|----------------------------------------------------------------------|----------------------------------------------------------------------------------------------------------------------------------------------------------------------------------------------------------|----------------------------|-----------------------------------------------------------------|-----------------------------------------------|
| Jerk simulation and planning                                         | Start supporting jerk simulation and enable limit jerk while effecting `API::requestSpeedChange` function.                                                                                               | `traffic_simulator`        | [#909](https://github.com/tier4/scenario_simulator_v2/pull/909) | [hakuturu583](https://github.com/hakuturu583) |
| OpenSCENARIO 1.2 `SpeedProfileAction`                                | OpenSCENARIO 1.2 `SpeedProfileAction` is now officially supported.                                                                                                                                       | `openscenario_interpreter` | [#928](https://github.com/tier4/scenario_simulator_v2/pull/928) | [yamacir-kit](https://github.com/yamacir-kit) |
| Randomization of the positions of detected objects                   | By setting `detectedObjectPositionStandardDeviation` to `Controller.Properties.Property`, it is now possible to add noise to the position of other entities that Autoware recognizes.                    | `openscenario_interpreter` | [#937](https://github.com/tier4/scenario_simulator_v2/pull/937) | [yamacir-kit](https://github.com/yamacir-kit) |
| `traffic_simulator`'s API `getLateralDistance`                       | Enable getting lateral distance via `API` class.                                                                                                                                                         | `traffic_simulator`        | [#945](https://github.com/tier4/scenario_simulator_v2/pull/945) | [hakuturu583](https://github.com/hakuturu583) |
| OpenSCENARIO 1.2 `DistanceCondition` and `RelativeDistanceCondition` | `DistanceCondition` and `RelativeDistanceCondition` now support distance measurement on the lateral axis of the lane coordinate system.                                                                  | `openscenario_interpreter` | [#962](https://github.com/tier4/scenario_simulator_v2/pull/962) | [yamacir-kit](https://github.com/yamacir-kit) |
| OpenSCENARIO 1.2 `Controller.Properties.Property`                    | By setting `detectedObjectMissingProbability` to `Controller.Properties.Property`, it is now possible to lost object recognition data with a specified probability.                                      | `openscenario_interpreter` | [#973](https://github.com/tier4/scenario_simulator_v2/pull/973) | [yamacir-kit](https://github.com/yamacir-kit) |
| UserDefinedValueCondition `RelativeHeadingCondition`                 | Added one-argument version to `RelativeHeadingCondition`. This version of `RelativeHeadingCondition` returns the lane coordinate system heading of the entity with the name given in the first argument. | `openscenario_interpreter` | [#978](https://github.com/tier4/scenario_simulator_v2/pull/978) | [yamacir-kit](https://github.com/yamacir-kit) |
| OpenSCENARIO 1.2 `Controller.Properties.Property`                    | Added support for delaying the publication of object detection data by setting the value `detectedObjectPublishingDelay` (in seconds) to `Controller.Properties.Property`.                               | `openscenario_interpreter` | [#986](https://github.com/tier4/scenario_simulator_v2/pull/986) | [yamacir-kit](https://github.com/yamacir-kit) |
| OpenSCENARIO 1.2 `EnvironmentAction`                                 | The parsing of `EnvironmentAction` is now supported                                                                                                                                                      | `openscenario_interpreter` | [#980](https://github.com/tier4/scenario_simulator_v2/pull/980) | [f0reachARR](https://github.com/f0reachARR)   |

Bug Fixes:bug:

| Feature               | Brief summary                                                                               | Category                                    | Pull request                                                    | Contributor                                   |
|-----------------------|---------------------------------------------------------------------------------------------|---------------------------------------------|-----------------------------------------------------------------|-----------------------------------------------|
| Behavior "stop"       | Update NPC behavior and avoid overrun.                                                      | `traffic_simulator`, `behavior_tree_plugin` | [#946](https://github.com/tier4/scenario_simulator_v2/pull/946) | [hakuturu583](https://github.com/hakuturu583) |
| `vehicle_model`       | Import bug fixes from `simple_planning_simulator` in Autoware.Universe for `vehicle_model`. | `traffic_simulator`                         | [#936](https://github.com/tier4/scenario_simulator_v2/pull/936) | [HansRobo](https://github.com/HansRobo)       |
| Next/previous lanelet | Enable get next/previous lanelet with `road_shoulder` subtype.                              | `traffic_simulator`                         | [#963](https://github.com/tier4/scenario_simulator_v2/pull/963) | [hakuturu583](https://github.com/hakuturu583) |

Minor Tweaks :oncoming_police_car:

| Feature                                  | Brief summary                                                                                                               | Category                                | Pull request                                                    | Contributor                                   |
|------------------------------------------|-----------------------------------------------------------------------------------------------------------------------------|-----------------------------------------|-----------------------------------------------------------------|-----------------------------------------------|
| `topic_status_checker`                   | Delete `topic_status_checker` package.                                                                                      | common                                  | [#921](https://github.com/tier4/scenario_simulator_v2/pull/921) | [HansRobo](https://github.com/HansRobo)       |
| Health check                             | Supported a function to monitor whether the running simulator has become unresponsive.                                      | common                                  | [#932](https://github.com/tier4/scenario_simulator_v2/pull/932) | [yamacir-kit](https://github.com/yamacir-kit) |
| OpenSCENARIO `UserDefinedValueCondition` | Remove the message type package `openscenario_msgs` and moved its contents to an external repository `tier4_autoware_msgs`. | `openscenario_interpreter`              | [#874](https://github.com/tier4/scenario_simulator_v2/pull/874) | [yamacir-kit](https://github.com/yamacir-kit) |
| Legacy parameter distribution            | Fix `openscenario_utility.convert` to not to generate too long filename.                                                    | `openscenario_utility`                  | [#972](https://github.com/tier4/scenario_simulator_v2/pull/972) | [yamacir-kit](https://github.com/yamacir-kit) |
| OpenSCENARIO `UserDefinedValueCondition` | Support ADAPI interface for minimum-risk-maneuver state with backward compatibility for legacy emergency state              | `openscenario_interpreter`, `concealer` | [#975](https://github.com/tier4/scenario_simulator_v2/pull/975) | [HansRobo](https://github.com/HansRobo)       |
| Port management                          | Change communication between `traffic_simulator` and `simple_sensor_simulator` from multi-port to single-port.              | `simulation_interface`                  | [#981](https://github.com/tier4/scenario_simulator_v2/pull/981) | [dmoszynski](https://github.com/dmoszynski)   |
| OpenSCENARIO `model3d` in entity object  | Add `model3d` attribute parsing in entity objects.                                                                          | `openscenario_interpreter`              | [#977](https://github.com/tier4/scenario_simulator_v2/pull/977) | [f0reachARR](https://github.com/f0reachARR)   |

## Version 0.6.7

Major Changes :race_car: :red_car: :blue_car:

| Feature                                   | Brief summary                                                                                                                                                     | Category                                                     | Pull request                                                    | Contributor                                                                                  |
|-------------------------------------------|-------------------------------------------------------------------------------------------------------------------------------------------------------------------|--------------------------------------------------------------|-----------------------------------------------------------------|----------------------------------------------------------------------------------------------|
| Engagement                                | Changed time management to send engage as soon as autoware state transitions to `WAITING_FOR_ENGAGE` and start simulation as soon as it transitions to `DRIVING`. | `traffic_simulator`, `concealer`, `openscenario_interpreter` | [#823](https://github.com/tier4/scenario_simulator_v2/pull/823) | [hakuturu583](https://github.com/hakuturu583), [yamacir-kit](https://github.com/yamacir-kit) |
| Publication of Acceleration               | Updated concealer to publish acceleration information for Autoware.                                                                                               | `concealer`                                                  | [#875](https://github.com/tier4/scenario_simulator_v2/pull/875) | [yamacir-kit](https://github.com/yamacir-kit)                                                |
| OpenSCENARIO 1.2 `SpeedProfileAction`     | Added experimental support for some features of `SpeedProfileAction`.                                                                                             | `openscenario_interpreter`                                   | [#898](https://github.com/tier4/scenario_simulator_v2/pull/898) | [yamacir-kit](https://github.com/yamacir-kit)                                                |
| `requestSpeedChange` with time constraint | Start supporting `API::requestSpeedChange` function with time constraint. this feature only supports `continuous = false`.                                        | `traffic_simulator`                                          | [#901](https://github.com/tier4/scenario_simulator_v2/pull/901) | [hakuturu583](https://github.com/hakuturu583)                                                |
| OpenSCENARIO 1.2 `DynamicConstraints`     | Added message type `DynamicConstraints` corresponding to OpenSCENARIO 1.2 `DynamicConstraints` to `traffic_simulator_msg`.                                        | `traffic_simulator`                                          | [#900](https://github.com/tier4/scenario_simulator_v2/pull/900) | [yamacir-kit](https://github.com/yamacir-kit)                                                |

Bug Fixes:bug:

| Feature                      | Brief summary                                                                                                          | Category                   | Pull request                                                    | Contributor                                   |
|------------------------------|------------------------------------------------------------------------------------------------------------------------|----------------------------|-----------------------------------------------------------------|-----------------------------------------------|
| Interpreter state transition | Fixed a problem with error handling and state transition when an error occurred in the activation phase of simulation. | `openscenario_interpreter` | [#881](https://github.com/tier4/scenario_simulator_v2/pull/881) | [yamacir-kit](https://github.com/yamacir-kit) |
| Bounding box position        | Fixed bounding box shifting on Rviz                                                                                    | `simple_sensor_simulator`  | [#888](https://github.com/tier4/scenario_simulator_v2/pull/888) | [shouth](https://github.com/shouth)           |

Minor Tweaks :oncoming_police_car:

| Feature                                    | Brief summary                                                                                              | Category                  | Pull request                                                    | Contributor                                   |
|--------------------------------------------|------------------------------------------------------------------------------------------------------------|---------------------------|-----------------------------------------------------------------|-----------------------------------------------|
| `lanelet2_extension_psim`                  | Remove `external/lanelet2_extension_psim` and add dependency to `lanelet2_extension` in `autoware_common`. | `external`                | [#863](https://github.com/tier4/scenario_simulator_v2/pull/863) | [HansRobo](https://github.com/HansRobo)       |
| `OccupancyGridSensor`                      | Improve performance of occupancy grid generation by changing internal data structure.                      | `simple_sensor_simulator` | [#866](https://github.com/tier4/scenario_simulator_v2/pull/866) | [shouth](https://github.com/shouth)           |
| `traffic_simulator`'s API `spawn`          | Changed the `spawn` API to require the initial coordinates of the entity.                                  | `traffic_simulator`       | [#896](https://github.com/tier4/scenario_simulator_v2/pull/896) | [yamacir-kit](https://github.com/yamacir-kit) |
| `traffic_simulator`'s distance calculation | Update the `traffic_simulator` distance measurement API to remove the default range limit of 100m maximum. | `traffic_simulator`       | [#908](https://github.com/tier4/scenario_simulator_v2/pull/908) | [yamacir-kit](https://github.com/yamacir-kit) |
| `topic_status_checker`                     | Add `topic_status_checker` package to check node state from outside via topic status                       | `common`                  | [#912](https://github.com/tier4/scenario_simulator_v2/pull/912) | [HansRobo](https://github.com/HansRobo)       |

## Version 0.6.6

Major Changes :race_car: :red_car: :blue_car:

| Feature                                                           | Brief summary                                                                                               | Category                   | Pull request                                                    | Contributor                                                                        |
|-------------------------------------------------------------------|-------------------------------------------------------------------------------------------------------------|----------------------------|-----------------------------------------------------------------|------------------------------------------------------------------------------------|
| Add `API::getRelativePose()` argument for function                | Add `API::getRelativePose()` argument for getting relative distance between lanelet pose and entity.        | `traffic_simulator`        | [#809](https://github.com/tier4/scenario_simulator_v2/pull/809) | [hakuturu583](https://github.com/hakuturu583)                                      |
| RTC (Request to Cooperate)                                        | Experimental support for automatic approval of requests to cooperate from Autoware.Universe.                | `concealer`                | [#818](https://github.com/tier4/scenario_simulator_v2/pull/818) | [yamacir-kit](https://github.com/yamacir-kit)                                      |
| Experimental UserDefinedValueCondition `RelativeHeadingCondition` | Update `UserDefinedValueCondition` to support new experimental condition `RelativeHeadingCondition`.        | `openscenario_interpreter` | [#830](https://github.com/tier4/scenario_simulator_v2/pull/830) | [yamacir-kit](https://github.com/yamacir-kit)                                      |
| OpenSCENARIO `ValueConstraint`, `ValueConstraintGroup`            | Add support for `ValueConstraint` and `ValueConstraintGroup`.                                               | `openscenario_interpreter` | [#847](https://github.com/tier4/scenario_simulator_v2/pull/847) | [HansRobo](https://github.com/HansRobo)                                            |
| Add `API::getTraveledDistance()`                                  | Add `API::getTraveledDistance()` to obtain how far an entity traveled, and remove `TraveledDistanceMetric`. | `traffic_simulator`        | [#858](https://github.com/tier4/scenario_simulator_v2/pull/858) | [hakuturu583](https://github.com/hakuturu583), [shouth](https://github.com/shouth) |
| Improve ego lane matching logic                                   | Retry matching to lanelet without using route information from Autoware.                                    | `traffic_simulator`        | [#864](https://github.com/tier4/scenario_simulator_v2/pull/864) | [hakuturu583](https://github.com/hakuturu583)                                      |

Bug Fixes:bug:

| Feature                                         | Brief summary                                                                                                                                                           | Category            | Pull request                                                    | Contributor                                   |
|-------------------------------------------------|-------------------------------------------------------------------------------------------------------------------------------------------------------------------------|---------------------|-----------------------------------------------------------------|-----------------------------------------------|
| Change the stop position of the vehicle entity. | Change the stop position of the vehicle entity at the stop line and traffic light.                                                                                      | `traffic_simulator` | [#822](https://github.com/tier4/scenario_simulator_v2/pull/822) | [hakuturu583](https://github.com/hakuturu583) |
| Fix trajectory point.                           | Fix trajectory point at the end of the trajectory.                                                                                                                      | `traffic_simulator` | [#836](https://github.com/tier4/scenario_simulator_v2/pull/836) | [hakuturu583](https://github.com/hakuturu583) |
| Fix problems in getting right of way lane.      | Remove self lanelet id from right of way lanelet id.                                                                                                                    | `traffic_simulator` | [#834](https://github.com/tier4/scenario_simulator_v2/pull/834) | [hakuturu583](https://github.com/hakuturu583) |
| RTC (Request to Cooperate)                      | Changed to execute the service call in an independent thread to fix the problem that the main thread is stopped for about 1 second due to the query to the RTC service. | `concealer`         | [#841](https://github.com/tier4/scenario_simulator_v2/pull/841) | [yamacir-kit](https://github.com/yamacir-kit) |

Minor Tweaks :oncoming_police_car:

| Feature                        | Brief summary                                                                                                                                           | Category                   | Pull request                                                                                                                     | Contributor                                                                                    |  |
|--------------------------------|---------------------------------------------------------------------------------------------------------------------------------------------------------|----------------------------|----------------------------------------------------------------------------------------------------------------------------------|------------------------------------------------------------------------------------------------|--|
| OpenSCENARIO simulator core    | Changed to treat `traffic_simulator` as "Simulator Core" based on OpenSCENARIO standard Basic architecture components.                                  | `openscenario_interpreter` | [#783](https://github.com/tier4/scenario_simulator_v2/pull/783)                                                                  | [yamacir-kit](https://github.com/yamacir-kit)                                                  |  |
| Option `--record`              | Exclude a too large topic `/planning/scenario_planning/lane_driving/behavior_planning/behavior_velocity_planner/debug/intersection` from bag recording. | `openscenario_interpreter` | [#829](https://github.com/tier4/scenario_simulator_v2/pull/829)                                                                  | [yamacir-kit](https://github.com/yamacir-kit)                                                  |  |
| Move to github docker registry | Move from dockerhub to github docker registry.                                                                                                          | `docker`                   | [#843](https://github.com/tier4/scenario_simulator_v2/pull/843), [#844](https://github.com/tier4/scenario_simulator_v2/pull/844) | [hakuturu583](https://github.com/hakuturu583), [kenji-miyake](https://github.com/kenji-miyake) |  |
| Update `lanelet2_extension`    | Copy `lanelet2_extension` of Autoware.Universe 0.3.7 as `lanelet2_extension_psim`.                                                                      | `lanelet2_extension`       | [#850](https://github.com/tier4/scenario_simulator_v2/pull/850)                                                                  | [yamacir-kit](https://github.com/yamacir-kit)                                                  |  |
| Remove trivial metrics         | Remove `StandstillMetric` and `CollisionMetric`.                                                                                                        | `traffic_simulator`        | [#854](https://github.com/tier4/scenario_simulator_v2/pull/854)                                                                  | [shouth](https://github.com/shouth)                                                            |  |

## Version 0.6.5

Major Changes :race_car: :red_car: :blue_car:

| Feature                                      | Brief summary                                                                                                | Category                   | Pull request                                                    | Contributor                                   |
|----------------------------------------------|--------------------------------------------------------------------------------------------------------------|----------------------------|-----------------------------------------------------------------|-----------------------------------------------|
| OpenSCENARIO `UserDefinedValueCondition`     | Add condition to determine the state of the turn indicators. (unique to Autoware.Universe)                   | `openscenario_interpreter` | [#777](https://github.com/tier4/scenario_simulator_v2/pull/777) | [HansRobo](https://github.com/HansRobo)       |
| OpenSCENARIO `UserDefinedValueCondition`     | Add condition to determine the emergency state of the Autoware.Universe.                                     | `openscenario_interpreter` | [#760](https://github.com/tier4/scenario_simulator_v2/pull/760) | [HansRobo](https://github.com/HansRobo)       |
| OpenSCENARIO `Storyboard`                    | The state transition of StoryboardElement no longer consumes simulation time.                                | `openscenario_interpreter` | [#758](https://github.com/tier4/scenario_simulator_v2/pull/740) | [yamacir-kit](https://github.com/yamacir-kit) |
| `EgoEntity`'s Simulation model               | Fixed EgoEntity's simulation model to properly set gear information.                                         | `traffic_simulator`        | [#792](https://github.com/tier4/scenario_simulator_v2/pull/792) | [yamacir-kit](https://github.com/yamacir-kit) |
| OpenSCENARIO `Event`                         | Allows the omission of Event.StartTrigger. if it is omitted, interpreter uses one which always returns True. | `openscenario_interpreter` | [#774](https://github.com/tier4/scenario_simulator_v2/pull/774) | [HansRobo](https://github.com/HansRobo)       |
| Add `OccupancyGridSensor`                    | Add `OccupancyGridSensor` for publishing nav_msgs/msg/OccupancyGrid to the Autoware.                         | `simple_sensor_simulator`  | [#795](https://github.com/tier4/scenario_simulator_v2/pull/797) | [hakuturu583](https://github.com/hakuturu583) |
| Add `API::getDistanceToLaneBound()` function | Add `API::getDistanceToLaneBound()` function for getting distance from entity polygon to lane boundary.      | `traffic_simulator`        | [#795](https://github.com/tier4/scenario_simulator_v2/pull/807) | [hakuturu583](https://github.com/hakuturu583) |
| Support Humble distribution                  | Support new ROS 2 LTS distribution, Humble Hawksbill.                                                        |                            | [#792](https://github.com/tier4/scenario_simulator_v2/pull/793) | [wep21](https://github.com/wep21)             |

Bug Fixes:bug:

| Feature                                    | Brief summary                                                                                         | Category                   | Pull request                                                    | Contributor                                   |
|--------------------------------------------|-------------------------------------------------------------------------------------------------------|----------------------------|-----------------------------------------------------------------|-----------------------------------------------|
| Fix termination processing                 | Properly terminate the interpreter when the Autoware process exits abnormally                         | `openscenario_interpreter` | [#750](https://github.com/tier4/scenario_simulator_v2/pull/750) | [kyabe2718](https://github.com/kyabe2718)     |
| Fix collision2D function in `HermiteCurve` | Previous algorithm was failed to check collision when the line is almost parallel to the x and y axis | `traffic_simulator`        | [#795](https://github.com/tier4/scenario_simulator_v2/pull/795) | [hakuturu583](https://github.com/hakuturu583) |

Minor Tweaks :oncoming_police_car:

| Feature                          | Brief summary                                                                                                                                                                   | Category            | Pull request                                                    | Contributor                                                                             |
|----------------------------------|---------------------------------------------------------------------------------------------------------------------------------------------------------------------------------|---------------------|-----------------------------------------------------------------|-----------------------------------------------------------------------------------------|
| Accessor to the class `Autoware` | A new member function `asAutoware` has been added to access the class `Autoware`, and instead the member functions specific to `EgoEntity` have been removed from `EntityBase`. | `traffic_simulator` | [#796](https://github.com/tier4/scenario_simulator_v2/pull/796) | [yamacir-kit](https://github.com/yamacir-kit)                                           |
| Autoware API                     | Changed the engagement service to Autoware from `/api/autoware/set/engage` to `/api/external/set/engage`.                                                                       | `concealer`         | [#804](https://github.com/tier4/scenario_simulator_v2/pull/804) | [yn-mrse](https://github.com/yn-mrse) and [yamacir-kit](https://github.com/yamacir-kit) |

## Version 0.6.4

Major Changes :race_car: :red_car: :blue_car:

| Feature                                       | Brief summary                                                                                                                                                            | Category                                                          | Pull request                                                    | Contributor                                   |
|-----------------------------------------------|--------------------------------------------------------------------------------------------------------------------------------------------------------------------------|-------------------------------------------------------------------|-----------------------------------------------------------------|-----------------------------------------------|
| Entity label publisher                        | Enable specify and publish NPC semantic information such as `MOTORCYCLE`, `TRUCK`, `BUS`.                                                                                | `traffic_simulator`                                               | [#726](https://github.com/tier4/scenario_simulator_v2/pull/726) | [hakuturu583](https://github.com/hakuturu583) |
| ROS 2 Launch XML-like substitution syntax     | Add new substitution syntax `$(ros2 <argument>...)`.                                                                                                                     | `openscenario_interpreter`                                        | [#727](https://github.com/tier4/scenario_simulator_v2/pull/727) | [yamacir-kit](https://github.com/yamacir-kit) |
| `Filter by range` option                      | Add `filter by range` option for detection sensor. If false, simulate detection result by lidar detection. If true, simulate detection result by range.                  | `traffic_simulator`                                               | [#729](https://github.com/tier4/scenario_simulator_v2/pull/729) | [hakuturu583](https://github.com/hakuturu583) |
| Optimization of the trajectory calculation    | Hermite curve optimization, entities' trajectories calculated only when route changes                                                                                    | `traffic_simulator`, `behavior_tree_plugin`                       | [#708](https://github.com/tier4/scenario_simulator_v2/pull/708) | [danielm1405](https://github.com/danielm1405) |
| OpenSCENARIO `Controller.Properties.Property` | Support new controller property `isClairvoyant`.                                                                                                                         | `openscenario_interpreter`                                        | [#735](https://github.com/tier4/scenario_simulator_v2/pull/735) | [yamacir-kit](https://github.com/yamacir-kit) |
| Lane matching improvement for EgoEntity       | Subscribe route information from Autoware (topic : `/planning/scenario_planning/lane_driving/behavior_planning/path_with_lane_id`) and try matching to on route lanelet. | `traffic_simulator`                                               | [#733](https://github.com/tier4/scenario_simulator_v2/pull/733) | [hakuturu583](https://github.com/hakuturu583) |
| ZMQ client can connect through the network    | Add `"simulator_host"` argument to define the address of the simulator host that ZMQ tries to connect to                                                                 | `simulation_interface`, `traffic_simulator`, `random_test_runner` | [#690](https://github.com/tier4/scenario_simulator_v2/pull/690) | [danielm1405](https://github.com/danielm1405) |
| Traffic signals                               | Support for multiple simultaneous lights at traffic signals and addition of color information to arrow signals.                                                          | `openscenario_interpreter`, `traffic_simulator`                   | [#740](https://github.com/tier4/scenario_simulator_v2/pull/740) | [yamacir-kit](https://github.com/yamacir-kit) |
| Reset acceleration after speed was changed    | reset acceleration and deceleration only while speed change was enabled.                                                                                                 | `traffic_simulator`                                               | [#752](https://github.com/tier4/scenario_simulator_v2/pull/752) | [hakuturu583](https://github.com/hakuturu583) |
| Traffic signals                               | Thereafter, a Lanelet ID that can be interpreted as either a relation ID or a way ID is treated as a relation ID.                                                        | `traffic_simulator`                                               | [#759](https://github.com/tier4/scenario_simulator_v2/pull/740) | [yamacir-kit](https://github.com/yamacir-kit) |
| Optimization of the trajectory calculation    | Calculate a segment of trajectory spline instead of recalculating it from scratch                                                                                        | `traffic_simulator`, `behavior_tree_plugin`                       | [#710](https://github.com/tier4/scenario_simulator_v2/pull/710) | [danielm1405](https://github.com/danielm1405) |

Bug Fixes:bug:

| Feature                                | Brief summary                                                                       | Category                   | Pull request                                                    | Contributor                                   |
|----------------------------------------|-------------------------------------------------------------------------------------|----------------------------|-----------------------------------------------------------------|-----------------------------------------------|
| OpenSCENARIO `Storyboard.Init.Actions` | Fix `Init.Actions.GlobalAction` and `Init.Actions.UserDefinedAction` to work.       | `openscenario_interpreter` | [#734](https://github.com/tier4/scenario_simulator_v2/pull/734) | [yamacir-kit](https://github.com/yamacir-kit) |
| Fix waypoint height                    | Height of the NPC waypoint was 0. Get waypoint height from center point of lanelet. | `traffic_simulator`        | [#718](https://github.com/tier4/scenario_simulator_v2/pull/718) | [hakuturu583](https://github.com/hakuturu583) |
| Fix calculateStopDistance function     | While calculating stop distance, deceleration was always 5.                         | `behavior_tree_plugin`     | [#747](https://github.com/tier4/scenario_simulator_v2/pull/747) | [hakuturu583](https://github.com/hakuturu583) |

Minor Tweaks :oncoming_police_car:

| Feature                   | Brief summary                                                                     | Category                   | Pull request                                                    | Contributor                                   |
|---------------------------|-----------------------------------------------------------------------------------|----------------------------|-----------------------------------------------------------------|-----------------------------------------------|
| OpenSCENARIO `Storyboard` | Update interpreter's main loop to not to stop even if `Storyboard` was completed. | `openscenario_interpreter` | [#720](https://github.com/tier4/scenario_simulator_v2/pull/720) | [yamacir-kit](https://github.com/yamacir-kit) |

## Version 0.6.3
- Speed up metrics manger class in order to reduce frame-rate dropping problem. ([pull request](https://github.com/tier4/scenario_simulator_v2/pull/680))
- Fix problem in warping NPCs spawned in world coordinate. ([pull request](https://github.com/tier4/scenario_simulator_v2/pull/686))
- End of support for ROS 2 Foxy and Autoware.Auto ([pull request](https://github.com/tier4/scenario_simulator_v2/pull/696)).
- Fix problem in ideal steer acc geared dynamics model. Vehicle was pulled back very slowly even if the vehicle is stopped. ([pull request](https://github.com/tier4/scenario_simulator_v2/pull/698))
- Fix problem in getFrontEntityName function, consider yaw difference while stopping at crossing entity. ([pull request](https://github.com/tier4/scenario_simulator_v2/pull/703))
- Fix problem in delay steer acc geared dynamics model. Vehicle was pulled back very slowly even if the vehicle is stopped. ([pull request](https://github.com/tier4/scenario_simulator_v2/pull/707))
- Start considering offset in collision detection in crossing entity. ([pull request](https://github.com/tier4/scenario_simulator_v2/pull/709))
- Fix waypoint height, the height of each waypoint was zero. ([pull request](https://github.com/tier4/scenario_simulator_v2/pull/718))

## Version 0.6.2
- Start supporting linear trajectory shape while changing lane. ([pull request](https://github.com/tier4/scenario_simulator_v2/pull/661))
- Fix context panel to display simulation time. (Contribution by [Utaro-M](https://github.com/Utaro-M)).
- Support new vehicle_model_type `DELAY_STEER_VEL` ([pull request](https://github.com/tier4/scenario_simulator_v2/pull/660)).
- Add lateral velocity and time constraint. ([pull request](https://github.com/tier4/scenario_simulator_v2/pull/664)).
- Update syntax `SpeedAction` to use `API::requestSpeedChange` ([pull request](https://github.com/tier4/scenario_simulator_v2/pull/665)).
- Enable control multiple traffic lights by relation ID from lanelet2 map. ([pull request](https://github.com/tier4/scenario_simulator_v2/pull/667)).
- Start supporting requestSpeedChange API in pedestrian. ([pull request](https://github.com/tier4/scenario_simulator_v2/pull/670)).
- Update syntax `LaneChangeAction` to use `API::requestLaneChange` ([pull request](https://github.com/tier4/scenario_simulator_v2/pull/668)).
- Fix logic in calculating lane change trajectory shape. ([pull request](https://github.com/tier4/scenario_simulator_v2/pull/671)).

## Version 0.6.1
- Add API::requestSpeedChange function. ([link](https://github.com/tier4/scenario_simulator_v2/pull/618))
- Fix syntax `Controller` to not to overwrite `traffic_simulator`'s `DriverModel` ([pull request](https://github.com/tier4/scenario_simulator_v2/pull/649)).
- Update simulation models ([pull request](https://github.com/tier4/scenario_simulator_v2/pull/652)).
- Enable request relative speed change. ([link](https://github.com/tier4/scenario_simulator_v2/pull/654))

## Version 0.6.0
- Start supporting Autoware.Universe. ([link](https://github.com/tier4/scenario_simulator_v2/pull/614))

## Version 0.5.8
- Remove newton methods in getSValue function. ([link](https://github.com/tier4/scenario_simulator_v2/pull/612))
- Set withLaneChange parameter as false. ([link](https://github.com/tier4/scenario_simulator_v2/pull/618))
- Change traffic light topic name to "/perception/traffic_light_recognition/traffic_light_states" ([link](https://github.com/tier4/scenario_simulator_v2/pull/621))
- Remove hard coded parameters in behavior tree plugin and use acceleration and deceleration value in traffic_simulator_msgs/msg/DriverModel. ([link](https://github.com/tier4/scenario_simulator_v2/pull/624))
- Enable build with foxy latest version of behavior_tree_cpp_v3. ([link](https://github.com/tier4/scenario_simulator_v2/pull/625))
- Add API::getDriverModel function. ([link](https://github.com/tier4/scenario_simulator_v2/pull/626))
- Add Random test runner. [Link](https://github.com/tier4/scenario_simulator_v2/pull/619) (Contribution by [Robotec.ai](https://robotec.ai/)).
- Support new Autoware architecture `Universe` ([pull request](https://github.com/tier4/scenario_simulator_v2/pull/614)).

## Version 0.5.7
- Fix problem in getNormalVector function. (Contribution by [Utaro-M](https://github.com/Utaro-M)).

## Version 0.5.6
- Fix context panel to display conditions' status. (Contribution by [Utaro-M](https://github.com/Utaro-M)).
- Add NPC Behavior Plugin and Behavior-Tree Plugin for Vehicle and Pedestrian. ([link](https://github.com/tier4/scenario_simulator_v2/pull/566))
- Rename package `openscenario_msgs` to `traffic_simulator_msgs`
- Start supporting galactic environment with Docker. ([link](https://github.com/tier4/scenario_simulator_v2/pull/576))
- Update `UserDefinedValueCondition` to subscribe ROS 2 topic if path-like name given ([pull request](https://github.com/tier4/scenario_simulator_v2/pull/567)).
- Add new package `openscenario_msgs` ([pull request](https://github.com/tier4/scenario_simulator_v2/pull/567)).
- Add getNearbyLaneletIds and filterLaneletIds function in HdMapUtils class. ([pull request](https://github.com/tier4/scenario_simulator_v2/pull/585))
- Fix calculating way of longitudinal distance. If forward distance and backward distance was calculated, choose smaller one. ([pull request](https://github.com/tier4/scenario_simulator_v2/pull/586))

## Version 0.5.5
- Fix syntax `ReachPositionCondition` to not to use `API::reachPosition` ([pull request](https://github.com/tier4/scenario_simulator_v2/pull/561)).

## Version 0.5.4
- Revert [PR #544](https://github.com/tier4/scenario_simulator_v2/pull/544) ([link](https://github.com/tier4/scenario_simulator_v2/pull/557))
- Add context panel to display conditions' status. (Contribution by [Utaro-M](https://github.com/Utaro-M)).
- Add TIER IV extension `conditionEdge="sticky"` to `OpenSCENARIO-1.1.xsd` ([pull request](https://github.com/tier4/scenario_simulator_v2/pull/553)).
- Add new Controller's Property `maxSpeed` to set explicitly upper bound speed to Autoware ([pull request](https://github.com/tier4/scenario_simulator_v2/pull/554)).

## Version 0.5.3
- Fix setStatus function in EgoEntity class. ([link](https://github.com/tier4/scenario_simulator_v2/pull/549))

## Version 0.5.2
- Remove entity status which is empty. ([link](https://github.com/tier4/scenario_simulator_v2/pull/544)).
- Update syntaxes of `openscenario_interpreter` to be compiled separately ([link](https://github.com/tier4/scenario_simulator_v2/pull/532)).

## Version 0.5.1
- Support OpenSCENARIO 1.1 `AddEntityAction` ([link](https://github.com/tier4/scenario_simulator_v2/pull/506)).
- Add StandStillMetric. [Link](https://github.com/tier4/scenario_simulator_v2/pull/520)
- Add CollisionMetric. [Link](https://github.com/tier4/scenario_simulator_v2/pull/521)
- Support OpenSCENARIO 1.1 `RelativeDistanceCondition` ([link](https://github.com/tier4/scenario_simulator_v2/pull/519)).
- Fixed Action to not cause side effects during `startTransition` ([link](https://github.com/tier4/scenario_simulator_v2/pull/522)).
- Fixed log directory cleaning behavior, cleaning all files and directories under log directory without deleting itself. ([link](https://github.com/tier4/scenario_simulator_v2/pull/527)).
- Support new `CustomCommandAction` type `FaultInjectionAction` for ArchitectureProposal ([link](https://github.com/tier4/scenario_simulator_v2/pull/491))
- Enable run cpp_mock_test with colcon test (with -DWITH_INTEGRATION_TEST=ON) ([link](https://github.com/tier4/scenario_simulator_v2/pull/529))
- Support OpenSCENARIO 1.1 `DistanceCondition` ([link](https://github.com/tier4/scenario_simulator_v2/pull/533)).
- Fix problems in getLongitudinalDistance function when the target entity does not match to the lane. ([link](https://github.com/tier4/scenario_simulator_v2/pull/536)).

## Version 0.5.0
- Add arrow markers to visualize goal poses of entities. (Contribution by [Utaro-M](https://github.com/Utaro-M)).
- Fix problems in setting entity names in proto message. [Link](https://github.com/tier4/scenario_simulator_v2/pull/481) (Contribution by [Robotec.ai](https://robotec.ai/)).
- Fix problems in never hit line. [Link](https://github.com/tier4/scenario_simulator_v2/pull/480) (Contribution by [Robotec.ai](https://robotec.ai/)).
- Start support getting longitudinal distance to the behind entity in API::getLongitudinalDistance function. [Link](https://github.com/tier4/scenario_simulator_v2/pull/486)
- Fix problems in update/getPhaseDuration function in traffic light class. [Link](https://github.com/tier4/scenario_simulator_v2/pull/492)
- Update dependency for message types of Autoware to reference `AutowareArchitectureProposal_msgs` instead of `AutowareArchitectureProposal.iv`.
- Add to the AutowareArchitectureProposal_api_msgs to the .repos file. [Link](https://github.com/tier4/scenario_simulator_v2/pull/496)
- Fix rotation calculation in toMapPose function. [Link](https://github.com/tier4/scenario_simulator_v2/pull/500)
- Simplify logics in bool API::spawn(const bool is_ego, const std::string & name, const openscenario_msgs::msg::VehicleParameters & params) [Link](https://github.com/tier4/scenario_simulator_v2/pull/486) (Contribution by [Robotec.ai](https://robotec.ai/)).
- Fix lane coordinate calculation logic for pedestrian in walk straight action. [Link](https://github.com/tier4/scenario_simulator_v2/pull/507)

## Version 0.4.5
- [Release Page](https://github.com/tier4/scenario_simulator_v2/releases/0.4.5) on GitHub :fa-github:
- Add `move_backward` scenario. [Link](https://github.com/tier4/scenario_simulator_v2/pull/461)
- Fix problems in `CppScenarioNode::start()` function, `onInitialize()` function was called before starting simulation (Contribution by [Robotec.ai](https://robotec.ai/)).
- Fix problems in initializing `current_time` value in entity manager class (Contribution by [Robotec.ai](https://robotec.ai/)).
- Supports the option (--architecture-type) to select between AutowareArchitectureProposal and Autoware.Auto (Contribution by [Robotec.ai](https://robotec.ai/)).
- Fix problems in HdMap::toMapPose function, offset distance was calculated from tangent vector. [Link](https://github.com/tier4/scenario_simulator_v2/pull/476)
- Support new options `initialize_duration:=<int>`, `launch_autoware:=<boolean>` and `record:=<boolean>`.

## Version 0.4.4
- [Release Page](https://github.com/tier4/scenario_simulator_v2/releases/0.4.4) on GitHub :fa-github:
- Add a new metrics module which detects vel, acc and jerk out of range (Contribution by [kyabe2718](https://github.com/kyabe2718)).
- Fix phase control feature in traffic light manager class. [Link](https://github.com/tier4/scenario_simulator_v2/pull/450)
- Fix problems in crossing entity on crosswalk. [link](https://github.com/tier4/scenario_simulator_v2/pull/452)

## Version 0.4.3
- [Release Page](https://github.com/tier4/scenario_simulator_v2/releases/0.4.3) on GitHub :fa-github:
- Checking collision between crosswalk and waypoints in lane coordinate.
- Remove division in checking collision function in order to avoid zero-division.
- Enables vehicle entity yield to merging entity. See also [this video](https://user-images.githubusercontent.com/10348912/128287863-8a2db025-d1af-4e54-b5a3-08e5d2e168e4.mp4).
- Simplify the contents of the scenario test result file `result.junit.xml`.

## Version 0.4.2
- [Release Page](https://github.com/tier4/scenario_simulator_v2/releases/0.4.2) on GitHub :fa-github:
- Fix problems in coordinate conversion from world to lane in pedestrian entity.
- Adding `include_crosswalk` option to the HdMapUtils::getClosestLaneletId() and HdMapUtils::toLaneletPose()

## Version 0.4.1
- [Release Page](https://github.com/tier4/scenario_simulator_v2/releases/0.4.1) on GitHub :fa-github:
- Fix problem in follow front entity action, velocity planner was ignored requested target speed.

## Version 0.4.0
- [Release Page](https://github.com/tier4/scenario_simulator_v2/releases/0.4.0) on GitHub :fa-github:
- Support OpenSCENARIO 1.0 TrafficSignal features (RoadNetwork.TrafficSignalController, Action and Condition).
- Update AcquirePositionAction to support WorldPosition as destination.
- Update syntax 'RoadNetwork.LogicFile' to allow user to specify the directory that contains `lanelet2_map.osm`.
- Check boost::none in TargetSpeedPlanner class.
- Add ROS 2 galactic support.
- Update EgoEntity to publish self-position as PoseWithCovarianceStamped.

## Version 0.3.0
- [Release Page](https://github.com/tier4/scenario_simulator_v2/releases/0.3.0) on GitHub :fa-github:
- Enable spawn MiscObjectEntity by using API class.
- Integrate with AutowareAuto (Autoware type is chosen at build time using `AUTOWARE_ARCHITECTURE_PROPOSAL` or `AUTOWARE_AUTO` flag). (Contribution by [Robotec.ai](https://robotec.ai/)).
- Update WorldPosition to be convertible with `openscenario_msgs::msg::LaneletPose`.
- Fix problems when the whole route is empty in route planner class.
- Support OpenSCENARIO 1.0 MiscObject.

## Version 0.2.0
- [Release Page](https://github.com/tier4/scenario_simulator_v2/releases/0.2.0) on GitHub :fa-github:
- Enhance `/simulation/context` topic information. (adding TriggeringEntitiesRule, TriggeringEntities, CollisionCondition, TimeHeadwayCondition, AccelerationCondition, StandStillCondition, SpeedCondition, ReachPositionCondition, DistanceCondition, RelativeDistanceCondition, ParameterCondition, StoryboardElementStateCondition).
- NPC becomes unable to change lanes behind of them.

## Version 0.1.1
- [Release Page](https://github.com/tier4/scenario_simulator_v2/releases/0.1.1) on GitHub :fa-github:
- Add support for RelativeTargetSpeed, the syntax of OpenSCENARIO.
- Add feature to publish context information during scenario execution to topic `/simulation/context` as a JSON string.
- Enable send warnings semantic error when you call setEntityStatus or setTargetSpeed function which targets to the ego vehicle after starting scenario.

## Version 0.1.0
- [Release Page](https://github.com/tier4/scenario_simulator_v2/releases/0.1.0) on GitHub :fa-github:
- Synchronize ROS time between `traffic_simulator` and `sensor_simulator`.
- `openscenario_interpreter` now stores recorded rosbags for each simulation in `output_directory` (argument of `scenario_test_runner`).
- Add AutowareError, SemanticError, SimulationError, SpecificationViolation, SyntaxError and use these errors in `traffic_simulator` and `openscenario_interpreter` package.
- Remove old errors in `traffic_simulator` packages.
- Change Header ID of the lidar/detection sensor. (before : name of the entity -> after : `base_link`)
- Fix problems in publishing detection result. Before this change, the value of the pose was always (x, y, z, roll, pitch, yaw) = (0, 0, 0, 0, 0, 0).
- Remove unused packages (`joy_to_vehicle_cmd`, `scenario_runner_mock`).
- Fix problems when simulator running in 30 FPS and with 10 FPS sensors.
- Enable caching routing result, and center points and it' spline, lanelet length in hdmap_utils class.
- Update interpreter to access TrafficSignals from Action / Condition.
- Update EgoEntity to use precise simulation model parameters.
- Add getVehicleCommand function to the API class.

## Version 0.0.1
- [Release Page](https://github.com/tier4/scenario_simulator_v2/releases/0.0.1) on GitHub :fa-github:
- Partially support OpenSCENARIO 1.0.0 format.
- Support TIER IV Scenario Format v2.<|MERGE_RESOLUTION|>--- conflicted
+++ resolved
@@ -4,15 +4,10 @@
 
 Major Changes :race_car: :red_car: :blue_car:
 
-<<<<<<< HEAD
-| Feature                  | Brief summary                                                             | Category                                                                   | Pull request                                                      | Contributor                             |
-|--------------------------|---------------------------------------------------------------------------|----------------------------------------------------------------------------|-------------------------------------------------------------------|-----------------------------------------|
-| Traffic Light Simulation | Start supporting to traffic light messages in `autoware_perception_msgs`. | `openscenario_interpreter`, `traffic_simulator`, `simple_sensor_simulator` | [#1027](https://github.com/tier4/scenario_simulator_v2/pull/1027) | [HansRobo](https://github.com/HansRobo) |
-=======
-| Feature                                            | Brief summary                                                                                                                                                          | Category                                              | Pull request                                                      | Contributor                             |
-|----------------------------------------------------|------------------------------------------------------------------------------------------------------------------------------------------------------------------------|-------------------------------------------------------|-------------------------------------------------------------------|-----------------------------------------|
-| Ground truth topic for perception detected objects | Add ground truth topic for detected objects in `simple_sensor_simulator`. The delay of the topic can be set by `detectedObjectGroundTruthPublishingDelay` in scenario. | `simple_sensor_simulator`, `openscenario_interpreter` | [#1024](https://github.com/tier4/scenario_simulator_v2/pull/1024) | [HansRobo](https://github.com/HansRobo) |
->>>>>>> 1e7cc909
+| Feature                                            | Brief summary                                                                                                                                                          | Category                                                                   | Pull request                                                      | Contributor                             |
+|----------------------------------------------------|------------------------------------------------------------------------------------------------------------------------------------------------------------------------|----------------------------------------------------------------------------|-------------------------------------------------------------------|-----------------------------------------|
+| Ground truth topic for perception detected objects | Add ground truth topic for detected objects in `simple_sensor_simulator`. The delay of the topic can be set by `detectedObjectGroundTruthPublishingDelay` in scenario. | `simple_sensor_simulator`, `openscenario_interpreter`                      | [#1024](https://github.com/tier4/scenario_simulator_v2/pull/1024) | [HansRobo](https://github.com/HansRobo) |
+| Traffic Light Simulation                           | Start supporting to traffic light messages in `autoware_perception_msgs`.                                                                                              | `openscenario_interpreter`, `traffic_simulator`, `simple_sensor_simulator` | [#1027](https://github.com/tier4/scenario_simulator_v2/pull/1027) | [HansRobo](https://github.com/HansRobo) |
 
 Bug Fixes:bug:
 
