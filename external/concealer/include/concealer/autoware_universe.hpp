--- conflicted
+++ resolved
@@ -47,12 +47,7 @@
 {
   friend class TransitionAssertion<AutowareUniverse>;
 
-<<<<<<< HEAD
-  bool is_ready = false;
-
   using Acceleration = geometry_msgs::msg::AccelWithCovarianceStamped;
-=======
->>>>>>> f807994d
   using Checkpoint = geometry_msgs::msg::PoseStamped;
   using ControlModeReport = autoware_auto_vehicle_msgs::msg::ControlModeReport;
   using GearReport = autoware_auto_vehicle_msgs::msg::GearReport;
