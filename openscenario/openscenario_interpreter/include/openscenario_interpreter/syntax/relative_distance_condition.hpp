// Copyright 2015 TIER IV, Inc. All rights reserved.
//
// Licensed under the Apache License, Version 2.0 (the "License");
// you may not use this file except in compliance with the License.
// You may obtain a copy of the License at
//
//     http://www.apache.org/licenses/LICENSE-2.0
//
// Unless required by applicable law or agreed to in writing, software
// distributed under the License is distributed on an "AS IS" BASIS,
// WITHOUT WARRANTIES OR CONDITIONS OF ANY KIND, either express or implied.
// See the License for the specific language governing permissions and
// limitations under the License.

#ifndef OPENSCENARIO_INTERPRETER__SYNTAX__RELATIVE_DISTANCE_CONDITION_HPP_
#define OPENSCENARIO_INTERPRETER__SYNTAX__RELATIVE_DISTANCE_CONDITION_HPP_

#include <openscenario_interpreter/scope.hpp>
#include <openscenario_interpreter/simulator_core.hpp>
#include <openscenario_interpreter/syntax/coordinate_system.hpp>
#include <openscenario_interpreter/syntax/relative_distance_type.hpp>
#include <openscenario_interpreter/syntax/rule.hpp>
#include <openscenario_interpreter/syntax/string.hpp>
#include <openscenario_interpreter/syntax/triggering_entities.hpp>
#include <pugixml.hpp>

namespace openscenario_interpreter
{
inline namespace syntax
{
/* ---- RelativeDistanceCondition (OpenSCENARIO 1.1) ---------------------------
 *
 *  The current relative distance of a triggering entity/entities to a
 *  reference entity is compared to a given value. The logical operator used
 *  for comparison is defined in the rule attribute.
 *
 *  <xsd:complexType name="RelativeDistanceCondition">
 *    <xsd:attribute name="coordinateSystem" type="CoordinateSystem"/>
 *    <xsd:attribute name="entityRef" type="String" use="required"/>
 *    <xsd:attribute name="freespace" type="Boolean" use="required"/>
 *    <xsd:attribute name="relativeDistanceType" type="RelativeDistanceType" use="required"/>
 *    <xsd:attribute name="rule" type="Rule" use="required"/>
 *    <xsd:attribute name="value" type="Double" use="required"/>
 *  </xsd:complexType>
 *
 * -------------------------------------------------------------------------- */
struct RelativeDistanceCondition : private Scope, private SimulatorCore::ConditionEvaluation
{
  /*
     Definition of the coordinate system to be used for calculations. If not
     provided the value is interpreted as "entity".
  */
  const CoordinateSystem coordinate_system;

  /*
     Reference entity.
  */
  const String entity_ref;

  /*
     True: distance is measured between closest bounding box points.
     False: reference point distance is used.
  */
  const Boolean freespace;

  /*
     Definition of the coordinate system dimension(s) to be used for
     calculating distances.
  */
  const RelativeDistanceType relative_distance_type;

  /*
     The operator (less, greater, equal).
  */
  const Rule rule;

  /*
     The distance value. Unit: m; Range: [0..inf[.
  */
  const Double value;

  const TriggeringEntities triggering_entities;

  std::vector<std::vector<Double>> results;  // for description

  explicit RelativeDistanceCondition(const pugi::xml_node &, Scope &, const TriggeringEntities &);

  auto description() const -> String;

  template <CoordinateSystem::value_type, RelativeDistanceType::value_type, Boolean::value_type>
  auto distance(const String &) -> double
  {
    throw SyntaxError(__FILE__, ":", __LINE__);
  }

  auto distance(const String &) -> double;

  auto evaluate() -> Object;
};

// NOTE: Ignore spell miss due to OpenSCENARIO standard.
// cspell: ignore euclidian

// clang-format off
<<<<<<< HEAD
template <> auto RelativeDistanceCondition::distance<CoordinateSystem::entity, RelativeDistanceType::euclidianDistance, false>(const String &) -> double;
template <> auto RelativeDistanceCondition::distance<CoordinateSystem::entity, RelativeDistanceType::euclidianDistance, true >(const String &) -> double;
template <> auto RelativeDistanceCondition::distance<CoordinateSystem::entity, RelativeDistanceType::lateral,           false>(const String &) -> double;
template <> auto RelativeDistanceCondition::distance<CoordinateSystem::entity, RelativeDistanceType::longitudinal,      false>(const String &) -> double;
template <> auto RelativeDistanceCondition::distance<CoordinateSystem::lane,   RelativeDistanceType::lateral,           false>(const String &) -> double;
template <> auto RelativeDistanceCondition::distance<CoordinateSystem::lane,   RelativeDistanceType::longitudinal,      false>(const String &) -> double;
=======
template <> auto RelativeDistanceCondition::distance<CoordinateSystem::entity, RelativeDistanceType::euclidianDistance, false>(const EntityRef &) -> double;
template <> auto RelativeDistanceCondition::distance<CoordinateSystem::entity, RelativeDistanceType::euclidianDistance, true >(const EntityRef &) -> double;
template <> auto RelativeDistanceCondition::distance<CoordinateSystem::entity, RelativeDistanceType::lateral,           false>(const EntityRef &) -> double;
template <> auto RelativeDistanceCondition::distance<CoordinateSystem::entity, RelativeDistanceType::lateral,           true >(const EntityRef &) -> double;
template <> auto RelativeDistanceCondition::distance<CoordinateSystem::entity, RelativeDistanceType::longitudinal,      false>(const EntityRef &) -> double;
template <> auto RelativeDistanceCondition::distance<CoordinateSystem::entity, RelativeDistanceType::longitudinal,      true >(const EntityRef &) -> double;
template <> auto RelativeDistanceCondition::distance<CoordinateSystem::lane,   RelativeDistanceType::lateral,           false>(const EntityRef &) -> double;
template <> auto RelativeDistanceCondition::distance<CoordinateSystem::lane,   RelativeDistanceType::lateral,           true >(const EntityRef &) -> double;
template <> auto RelativeDistanceCondition::distance<CoordinateSystem::lane,   RelativeDistanceType::longitudinal,      false>(const EntityRef &) -> double;
template <> auto RelativeDistanceCondition::distance<CoordinateSystem::lane,   RelativeDistanceType::longitudinal,      true >(const EntityRef &) -> double;
>>>>>>> bf7fdf79
// clang-format on
}  // namespace syntax
}  // namespace openscenario_interpreter

#endif  // OPENSCENARIO_INTERPRETER__SYNTAX__RELATIVE_DISTANCE_CONDITION_HPP_<|MERGE_RESOLUTION|>--- conflicted
+++ resolved
@@ -102,25 +102,16 @@
 // cspell: ignore euclidian
 
 // clang-format off
-<<<<<<< HEAD
 template <> auto RelativeDistanceCondition::distance<CoordinateSystem::entity, RelativeDistanceType::euclidianDistance, false>(const String &) -> double;
 template <> auto RelativeDistanceCondition::distance<CoordinateSystem::entity, RelativeDistanceType::euclidianDistance, true >(const String &) -> double;
 template <> auto RelativeDistanceCondition::distance<CoordinateSystem::entity, RelativeDistanceType::lateral,           false>(const String &) -> double;
+template <> auto RelativeDistanceCondition::distance<CoordinateSystem::entity, RelativeDistanceType::lateral,           true >(const String &) -> double;
 template <> auto RelativeDistanceCondition::distance<CoordinateSystem::entity, RelativeDistanceType::longitudinal,      false>(const String &) -> double;
+template <> auto RelativeDistanceCondition::distance<CoordinateSystem::entity, RelativeDistanceType::longitudinal,      true >(const String &) -> double;
 template <> auto RelativeDistanceCondition::distance<CoordinateSystem::lane,   RelativeDistanceType::lateral,           false>(const String &) -> double;
+template <> auto RelativeDistanceCondition::distance<CoordinateSystem::lane,   RelativeDistanceType::lateral,           true >(const String &) -> double;
 template <> auto RelativeDistanceCondition::distance<CoordinateSystem::lane,   RelativeDistanceType::longitudinal,      false>(const String &) -> double;
-=======
-template <> auto RelativeDistanceCondition::distance<CoordinateSystem::entity, RelativeDistanceType::euclidianDistance, false>(const EntityRef &) -> double;
-template <> auto RelativeDistanceCondition::distance<CoordinateSystem::entity, RelativeDistanceType::euclidianDistance, true >(const EntityRef &) -> double;
-template <> auto RelativeDistanceCondition::distance<CoordinateSystem::entity, RelativeDistanceType::lateral,           false>(const EntityRef &) -> double;
-template <> auto RelativeDistanceCondition::distance<CoordinateSystem::entity, RelativeDistanceType::lateral,           true >(const EntityRef &) -> double;
-template <> auto RelativeDistanceCondition::distance<CoordinateSystem::entity, RelativeDistanceType::longitudinal,      false>(const EntityRef &) -> double;
-template <> auto RelativeDistanceCondition::distance<CoordinateSystem::entity, RelativeDistanceType::longitudinal,      true >(const EntityRef &) -> double;
-template <> auto RelativeDistanceCondition::distance<CoordinateSystem::lane,   RelativeDistanceType::lateral,           false>(const EntityRef &) -> double;
-template <> auto RelativeDistanceCondition::distance<CoordinateSystem::lane,   RelativeDistanceType::lateral,           true >(const EntityRef &) -> double;
-template <> auto RelativeDistanceCondition::distance<CoordinateSystem::lane,   RelativeDistanceType::longitudinal,      false>(const EntityRef &) -> double;
-template <> auto RelativeDistanceCondition::distance<CoordinateSystem::lane,   RelativeDistanceType::longitudinal,      true >(const EntityRef &) -> double;
->>>>>>> bf7fdf79
+template <> auto RelativeDistanceCondition::distance<CoordinateSystem::lane,   RelativeDistanceType::longitudinal,      true >(const String &) -> double;
 // clang-format on
 }  // namespace syntax
 }  // namespace openscenario_interpreter
