--- conflicted
+++ resolved
@@ -40,15 +40,10 @@
 #include <traffic_simulator/hdmap_utils/hdmap_utils.hpp>
 #include <traffic_simulator/traffic/traffic_sink.hpp>
 #include <traffic_simulator/traffic_lights/configurable_rate_updater.hpp>
-<<<<<<< HEAD
 #include <traffic_simulator/traffic_lights/traffic_lights.hpp>
 #include <traffic_simulator/traffic_lights/traffic_lights_marker_publisher.hpp>
 #include <traffic_simulator/traffic_lights/traffic_lights_publisher.hpp>
-=======
-#include <traffic_simulator/traffic_lights/traffic_light_marker_publisher.hpp>
-#include <traffic_simulator/traffic_lights/traffic_light_publisher.hpp>
 #include <traffic_simulator/utils/node_parameters.hpp>
->>>>>>> c5a14d90
 #include <traffic_simulator/utils/pose.hpp>
 #include <traffic_simulator_msgs/msg/behavior_parameter.hpp>
 #include <traffic_simulator_msgs/msg/bounding_box.hpp>
@@ -135,25 +130,6 @@
     return origin;
   }
 
-<<<<<<< HEAD
-=======
-  template <typename... Ts>
-  auto makeV2ITrafficLightPublisher(Ts &&... xs) -> std::shared_ptr<TrafficLightPublisherBase>
-  {
-    if (const auto architecture_type =
-          getParameter<std::string>(node_parameters_, "architecture_type", "awf/universe");
-        architecture_type.find("awf/universe") != std::string::npos) {
-      return std::make_shared<
-        TrafficLightPublisher<autoware_perception_msgs::msg::TrafficSignalArray>>(
-        std::forward<decltype(xs)>(xs)...);
-    } else {
-      throw common::SemanticError(
-        "Unexpected architecture_type ", std::quoted(architecture_type),
-        " given for V2I traffic lights simulation.");
-    }
-  }
-
->>>>>>> c5a14d90
   template <class NodeT, class AllocatorT = std::allocator<void>>
   explicit EntityManager(
     NodeT && node, const Configuration & configuration,
