// Copyright 2015 TIER IV, Inc. All rights reserved.
//
// Licensed under the Apache License, Version 2.0 (the "License");
// you may not use this file except in compliance with the License.
// You may obtain a copy of the License at
//
//     http://www.apache.org/licenses/LICENSE-2.0
//
// Unless required by applicable law or agreed to in writing, software
// distributed under the License is distributed on an "AS IS" BASIS,
// WITHOUT WARRANTIES OR CONDITIONS OF ANY KIND, either express or implied.
// See the License for the specific language governing permissions and
// limitations under the License.

#include <autoware_auto_perception_msgs/msg/traffic_signal_array.hpp>
#include <autoware_perception_msgs/msg/traffic_signal_array.hpp>
<<<<<<< HEAD

#if __has_include(<autoware_perception_msgs/msg/traffic_light_group_array.hpp>)
#include <autoware_perception_msgs/msg/traffic_light_group_array.hpp>
#endif

=======
#include <simulation_interface/conversions.hpp>
>>>>>>> 1e75dfc1
#include <traffic_simulator/traffic_lights/traffic_light_publisher.hpp>

namespace traffic_simulator
{
template <>
auto TrafficLightPublisher<autoware_auto_perception_msgs::msg::TrafficSignalArray>::publish(
  const TrafficLightsBase & traffic_lights) const -> void
{
  const auto states_as_proto_request = traffic_lights.generateUpdateTrafficLightsRequest();
  autoware_auto_perception_msgs::msg::TrafficSignalArray message;

  message.header.frame_id = "camera_link";  // DIRTY HACK!!!
  message.header.stamp = clock_ptr_->now();

  using TrafficLightType = autoware_auto_perception_msgs::msg::TrafficSignal;
  using TrafficLightBulbType = TrafficLightType::_lights_type::value_type;
  for (const auto & traffic_light : states_as_proto_request.states()) {
    TrafficLightType traffic_light_message;
    traffic_light_message.map_primitive_id = traffic_light.id();
    for (const auto & bulb_status : traffic_light.traffic_light_status()) {
      TrafficLightBulbType light_bulb_message;
      simulation_interface::toMsg<TrafficLightBulbType>(bulb_status, light_bulb_message);
      traffic_light_message.lights.push_back(light_bulb_message);
    }
    message.signals.push_back(traffic_light_message);
  }
  traffic_light_state_array_publisher_->publish(message);
}

template <>
auto TrafficLightPublisher<autoware_perception_msgs::msg::TrafficSignalArray>::publish(
  const TrafficLightsBase & traffic_lights) const -> void
{
  const auto states_as_proto_request = traffic_lights.generateUpdateTrafficLightsRequest();
  autoware_perception_msgs::msg::TrafficSignalArray message;

  message.stamp = clock_ptr_->now();

  using TrafficLightType = autoware_perception_msgs::msg::TrafficSignal;
  using TrafficLightBulbType =
    autoware_perception_msgs::msg::TrafficSignal::_elements_type::value_type;
  for (const auto & traffic_light : states_as_proto_request.states()) {
    for (const auto & relation_id : traffic_light.relation_ids()) {
      // skip if the traffic light has no bulbs
      if (not traffic_light.traffic_light_status().empty()) {
        TrafficLightType traffic_light_message;
        traffic_light_message.traffic_signal_id = relation_id;
        for (const auto & bulb_status : traffic_light.traffic_light_status()) {
          TrafficLightBulbType light_bulb_message;
          simulation_interface::toMsg<TrafficLightBulbType>(bulb_status, light_bulb_message);
          traffic_light_message.elements.push_back(light_bulb_message);
        }
        message.signals.push_back(traffic_light_message);
      }
    }
  }
  traffic_light_state_array_publisher_->publish(message);
}

template <>
auto TrafficLightPublisher<traffic_simulator_msgs::msg::TrafficLightArrayV1>::publish(
  const TrafficLightsBase & traffic_lights) const -> void
{
  traffic_light_state_array_publisher_->publish(traffic_lights.generateTrafficSimulatorV1Msg());
}

#if __has_include(<autoware_perception_msgs/msg/traffic_light_group_array.hpp>)
template <>
auto TrafficLightPublisher<autoware_perception_msgs::msg::TrafficLightGroupArray>::publish(
  const rclcpp::Time & current_ros_time,
  const simulation_api_schema::UpdateTrafficLightsRequest & request) -> void
{
  assert(hdmap_utils_ != nullptr);

  autoware_perception_msgs::msg::TrafficLightGroupArray message;
  message.stamp = current_ros_time;
  for (const auto & traffic_light : request.states()) {
    auto relation_ids =
      hdmap_utils_->getTrafficLightRegulatoryElementIDsFromTrafficLight(traffic_light.id());

    for (auto relation_id : relation_ids) {
      // skip if the traffic light has no bulbs
      if (not traffic_light.traffic_light_status().empty()) {
        using TrafficLightGroupType = autoware_perception_msgs::msg::TrafficLightGroup;
        TrafficLightGroupType traffic_light_group_message;
        traffic_light_group_message.traffic_light_group_id = relation_id;

        for (auto bulb_status : traffic_light.traffic_light_status()) {
          using TrafficLightBulbType = autoware_perception_msgs::msg::TrafficLightElement;
          TrafficLightBulbType light_bulb_message;
          simulation_interface::toMsg<TrafficLightBulbType>(bulb_status, light_bulb_message);
          traffic_light_group_message.elements.push_back(light_bulb_message);
        }
        message.traffic_light_groups.push_back(traffic_light_group_message);
      }
    }
  }
  traffic_light_state_array_publisher_->publish(message);
}
#endif
}  // namespace traffic_simulator<|MERGE_RESOLUTION|>--- conflicted
+++ resolved
@@ -14,15 +14,12 @@
 
 #include <autoware_auto_perception_msgs/msg/traffic_signal_array.hpp>
 #include <autoware_perception_msgs/msg/traffic_signal_array.hpp>
-<<<<<<< HEAD
+#include <simulation_interface/conversions.hpp>
 
 #if __has_include(<autoware_perception_msgs/msg/traffic_light_group_array.hpp>)
 #include <autoware_perception_msgs/msg/traffic_light_group_array.hpp>
 #endif
 
-=======
-#include <simulation_interface/conversions.hpp>
->>>>>>> 1e75dfc1
 #include <traffic_simulator/traffic_lights/traffic_light_publisher.hpp>
 
 namespace traffic_simulator
@@ -95,23 +92,20 @@
   const rclcpp::Time & current_ros_time,
   const simulation_api_schema::UpdateTrafficLightsRequest & request) -> void
 {
-  assert(hdmap_utils_ != nullptr);
+  const auto states_as_proto_request = traffic_lights.generateUpdateTrafficLightsRequest();
+  autoware_perception_msgs::msg::TrafficLightGroupArray message;
 
-  autoware_perception_msgs::msg::TrafficLightGroupArray message;
-  message.stamp = current_ros_time;
-  for (const auto & traffic_light : request.states()) {
-    auto relation_ids =
-      hdmap_utils_->getTrafficLightRegulatoryElementIDsFromTrafficLight(traffic_light.id());
+  message.stamp = clock_ptr_->now();
 
-    for (auto relation_id : relation_ids) {
+  using TrafficLightGroupType = autoware_perception_msgs::msg::TrafficLightGroup;
+  using TrafficLightBulbType = autoware_perception_msgs::msg::TrafficLightElement;
+  for (const auto & traffic_light : states_as_proto_request.states()) {
+    for (const auto & relation_id : traffic_light.relation_ids()) {
       // skip if the traffic light has no bulbs
       if (not traffic_light.traffic_light_status().empty()) {
-        using TrafficLightGroupType = autoware_perception_msgs::msg::TrafficLightGroup;
         TrafficLightGroupType traffic_light_group_message;
         traffic_light_group_message.traffic_light_group_id = relation_id;
-
         for (auto bulb_status : traffic_light.traffic_light_status()) {
-          using TrafficLightBulbType = autoware_perception_msgs::msg::TrafficLightElement;
           TrafficLightBulbType light_bulb_message;
           simulation_interface::toMsg<TrafficLightBulbType>(bulb_status, light_bulb_message);
           traffic_light_group_message.elements.push_back(light_bulb_message);
