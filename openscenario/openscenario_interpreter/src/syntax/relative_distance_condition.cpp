--- conflicted
+++ resolved
@@ -61,15 +61,9 @@
   const EntityRef & triggering_entity) -> double
 {
   if (
-<<<<<<< HEAD
-    global().entities->ref(triggering_entity).as<ScenarioObject>().is_added and
-    global().entities->ref(entity_ref).as<ScenarioObject>().is_added) {
-    return makeNativeRelativeWorldPosition(triggering_entity, entity_ref).position.x;
-=======
-    global().entities->at(triggering_entity).as<ScenarioObject>().is_added and
-    global().entities->at(entity_ref).as<ScenarioObject>().is_added) {
+    global().entities->ref(triggering_entity).as<ScenarioObject>().is_added and
+    global().entities->ref(entity_ref).as<ScenarioObject>().is_added) {
     return std::abs(makeNativeRelativeWorldPosition(triggering_entity, entity_ref).position.x);
->>>>>>> 16238552
   } else {
     return Double::nan();
   }
@@ -81,16 +75,10 @@
   const EntityRef & triggering_entity) -> double
 {
   if (
-<<<<<<< HEAD
-    global().entities->ref(triggering_entity).as<ScenarioObject>().is_added and
-    global().entities->ref(entity_ref).as<ScenarioObject>().is_added) {
-    return makeNativeBoundingBoxRelativeWorldPosition(triggering_entity, entity_ref).position.x;
-=======
-    global().entities->at(triggering_entity).as<ScenarioObject>().is_added and
-    global().entities->at(entity_ref).as<ScenarioObject>().is_added) {
+    global().entities->ref(triggering_entity).as<ScenarioObject>().is_added and
+    global().entities->ref(entity_ref).as<ScenarioObject>().is_added) {
     return std::abs(
       makeNativeBoundingBoxRelativeWorldPosition(triggering_entity, entity_ref).position.x);
->>>>>>> 16238552
   } else {
     return Double::nan();
   }
@@ -102,15 +90,9 @@
   const EntityRef & triggering_entity) -> double
 {
   if (
-<<<<<<< HEAD
-    global().entities->ref(triggering_entity).as<ScenarioObject>().is_added and
-    global().entities->ref(entity_ref).as<ScenarioObject>().is_added) {
-    return makeNativeRelativeWorldPosition(triggering_entity, entity_ref).position.y;
-=======
-    global().entities->at(triggering_entity).as<ScenarioObject>().is_added and
-    global().entities->at(entity_ref).as<ScenarioObject>().is_added) {
+    global().entities->ref(triggering_entity).as<ScenarioObject>().is_added and
+    global().entities->ref(entity_ref).as<ScenarioObject>().is_added) {
     return std::abs(makeNativeRelativeWorldPosition(triggering_entity, entity_ref).position.y);
->>>>>>> 16238552
   } else {
     return Double::nan();
   }
@@ -122,16 +104,10 @@
   const EntityRef & triggering_entity) -> double
 {
   if (
-<<<<<<< HEAD
-    global().entities->ref(triggering_entity).as<ScenarioObject>().is_added and
-    global().entities->ref(entity_ref).as<ScenarioObject>().is_added) {
-    return makeNativeBoundingBoxRelativeWorldPosition(triggering_entity, entity_ref).position.y;
-=======
-    global().entities->at(triggering_entity).as<ScenarioObject>().is_added and
-    global().entities->at(entity_ref).as<ScenarioObject>().is_added) {
+    global().entities->ref(triggering_entity).as<ScenarioObject>().is_added and
+    global().entities->ref(entity_ref).as<ScenarioObject>().is_added) {
     return std::abs(
       makeNativeBoundingBoxRelativeWorldPosition(triggering_entity, entity_ref).position.y);
->>>>>>> 16238552
   } else {
     return Double::nan();
   }
@@ -175,13 +151,8 @@
   -> double
 {
   if (
-<<<<<<< HEAD
     global().entities->ref(entity_ref).as<ScenarioObject>().is_added and
     global().entities->ref(triggering_entity).as<ScenarioObject>().is_added) {
-    return makeNativeRelativeLanePosition(triggering_entity, entity_ref).offset;
-=======
-    global().entities->at(entity_ref).as<ScenarioObject>().is_added and
-    global().entities->at(triggering_entity).as<ScenarioObject>().is_added) {
     /*
        For historical reasons, signed distances are returned when
        coordinateSystem == lane and relativeDistanceType ==
@@ -197,7 +168,6 @@
     return static_cast<traffic_simulator::LaneletPose>(
              makeNativeRelativeLanePosition(triggering_entity, entity_ref))
       .offset;
->>>>>>> 16238552
   } else {
     return Double::nan();
   }
@@ -209,12 +179,8 @@
   -> double
 {
   if (
-<<<<<<< HEAD
     global().entities->ref(entity_ref).as<ScenarioObject>().is_added and
     global().entities->ref(triggering_entity).as<ScenarioObject>().is_added) {
-=======
-    global().entities->at(entity_ref).as<ScenarioObject>().is_added and
-    global().entities->at(triggering_entity).as<ScenarioObject>().is_added) {
     /*
        For historical reasons, signed distances are returned when
        coordinateSystem == lane and relativeDistanceType ==
@@ -227,7 +193,6 @@
        OpenSCENARIO Interpreter support OpenSCENARIO 1.2 RoutingAlgorithm, this
        behavior will be enabled only when routingAlgorithm == undefined.
     */
->>>>>>> 16238552
     return static_cast<traffic_simulator::LaneletPose>(
              makeNativeBoundingBoxRelativeLanePosition(triggering_entity, entity_ref))
       .offset;
@@ -242,13 +207,8 @@
   const EntityRef & triggering_entity) -> double
 {
   if (
-<<<<<<< HEAD
-    global().entities->ref(triggering_entity).as<ScenarioObject>().is_added and
-    global().entities->ref(entity_ref).as<ScenarioObject>().is_added) {
-    return makeNativeRelativeLanePosition(triggering_entity, entity_ref).s;
-=======
-    global().entities->at(triggering_entity).as<ScenarioObject>().is_added and
-    global().entities->at(entity_ref).as<ScenarioObject>().is_added) {
+    global().entities->ref(triggering_entity).as<ScenarioObject>().is_added and
+    global().entities->ref(entity_ref).as<ScenarioObject>().is_added) {
     /*
        For historical reasons, signed distances are returned when
        coordinateSystem == lane and relativeDistanceType ==
@@ -264,7 +224,6 @@
     return static_cast<traffic_simulator::LaneletPose>(
              makeNativeRelativeLanePosition(triggering_entity, entity_ref))
       .s;
->>>>>>> 16238552
   } else {
     return Double::nan();
   }
@@ -276,12 +235,8 @@
   const EntityRef & triggering_entity) -> double
 {
   if (
-<<<<<<< HEAD
-    global().entities->ref(triggering_entity).as<ScenarioObject>().is_added and
-    global().entities->ref(entity_ref).as<ScenarioObject>().is_added) {
-=======
-    global().entities->at(triggering_entity).as<ScenarioObject>().is_added and
-    global().entities->at(entity_ref).as<ScenarioObject>().is_added) {
+    global().entities->ref(triggering_entity).as<ScenarioObject>().is_added and
+    global().entities->ref(entity_ref).as<ScenarioObject>().is_added) {
     /*
        For historical reasons, signed distances are returned when
        coordinateSystem == lane and relativeDistanceType ==
@@ -294,7 +249,6 @@
        OpenSCENARIO Interpreter support OpenSCENARIO 1.2 RoutingAlgorithm, this
        behavior will be enabled only when routingAlgorithm == undefined.
     */
->>>>>>> 16238552
     return static_cast<traffic_simulator::LaneletPose>(
              makeNativeBoundingBoxRelativeLanePosition(triggering_entity, entity_ref))
       .s;
