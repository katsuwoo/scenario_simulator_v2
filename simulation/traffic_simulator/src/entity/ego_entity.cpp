--- conflicted
+++ resolved
@@ -154,26 +154,14 @@
 
   if (is_controlled_by_simulator_ && npc_logic_started_) {
     if (
-<<<<<<< HEAD
       const auto non_canonicalized_updated_status =
         traffic_simulator::follow_trajectory::makeUpdatedStatus(
           static_cast<traffic_simulator::EntityStatus>(status_), *polyline_trajectory_,
           behavior_parameter_, hdmap_utils_ptr_, step_time,
+          getDefaultMatchingDistanceForLaneletPoseCalculation(),
           target_speed_ ? target_speed_.value() : status_.getTwist().linear.x)) {
       // prefer current lanelet on ss2 side
       setStatus(non_canonicalized_updated_status.value(), status_.getLaneletIds());
-=======
-      const auto updated_status = traffic_simulator::follow_trajectory::makeUpdatedStatus(
-        static_cast<traffic_simulator::EntityStatus>(status_), *polyline_trajectory_,
-        behavior_parameter_, hdmap_utils_ptr_, step_time,
-        getDefaultMatchingDistanceForLaneletPoseCalculation(),
-        target_speed_ ? target_speed_.value() : status_.getTwist().linear.x)) {
-      // prefer the current lanelet
-      const auto canonicalized_lanelet_pose = toCanonicalizedLaneletPose(
-        updated_status.value().pose, status_.getBoundingBox(), status_.getLaneletIds(), false,
-        getDefaultMatchingDistanceForLaneletPoseCalculation(), hdmap_utils_ptr_);
-      setStatus(CanonicalizedEntityStatus(*updated_status, canonicalized_lanelet_pose));
->>>>>>> 9933e94b
     } else {
       is_controlled_by_simulator_ = false;
     }
