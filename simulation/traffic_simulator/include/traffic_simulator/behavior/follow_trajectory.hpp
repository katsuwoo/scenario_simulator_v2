--- conflicted
+++ resolved
@@ -30,14 +30,8 @@
   const traffic_simulator_msgs::msg::EntityStatus &,
   traffic_simulator_msgs::msg::PolylineTrajectory &,
   const traffic_simulator_msgs::msg::BehaviorParameter &,
-<<<<<<< HEAD
-  const std::shared_ptr<hdmap_utils::HdMapUtils> &, double,
+  const std::shared_ptr<hdmap_utils::HdMapUtils> &, double, double,
   std::optional<double> target_speed = std::nullopt) -> std::optional<EntityStatus>;
-=======
-  const std::shared_ptr<hdmap_utils::HdMapUtils> &, double, double,
-  std::optional<double> target_speed = std::nullopt)
-  -> std::optional<traffic_simulator_msgs::msg::EntityStatus>;
->>>>>>> 9933e94b
 }  // namespace follow_trajectory
 }  // namespace traffic_simulator
 
