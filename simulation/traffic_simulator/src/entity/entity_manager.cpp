--- conflicted
+++ resolved
@@ -53,16 +53,11 @@
    * so we publish the average of the coordinates of all entities.
    */
   if (isEgoSpawned()) {
-<<<<<<< HEAD
     if (const auto ego = getEntity(getEgoName())) {
-=======
-    const auto ego_name = getEgoName();
-    if (entityExists(ego_name)) {
       if (!is_send) {
-        pose = getMapPose(ego_name);
+        pose = ego->getMapPose();
         is_send = true;
       }
->>>>>>> d7b5d04f
       broadcastTransform(
         geometry_msgs::build<geometry_msgs::msg::PoseStamped>()
           /**
@@ -71,13 +66,6 @@
            * so the frame_id "ego" is issued regardless of the name of the ego entity.
            */
           .header(std_msgs::build<std_msgs::msg::Header>().stamp(clock_ptr_->now()).frame_id("ego"))
-<<<<<<< HEAD
-          .pose(ego->getMapPose()),
-        true);
-    }
-  }
-  if (const auto names = getEntityNames(); !names.empty()) {
-=======
           .pose(pose),
         true);
     }
@@ -88,30 +76,18 @@
                .position(std::accumulate(
                  names.begin(), names.end(), geometry_msgs::msg::Point(),
                  [this, names](geometry_msgs::msg::Point point, const std::string & name) {
-                   point += getMapPose(name).position * (1.0 / static_cast<double>(names.size()));
+                   point += getEntity(name)->getMapPose().position *
+                            (1.0 / static_cast<double>(names.size()));
                    return point;
                  }))
                .orientation(geometry_msgs::msg::Quaternion());
       is_send = true;
     }
->>>>>>> d7b5d04f
     broadcastTransform(
       geometry_msgs::build<geometry_msgs::msg::PoseStamped>()
         .header(
           std_msgs::build<std_msgs::msg::Header>().stamp(clock_ptr_->now()).frame_id("entities"))
-<<<<<<< HEAD
-        .pose(geometry_msgs::build<geometry_msgs::msg::Pose>()
-                .position(std::accumulate(
-                  names.begin(), names.end(), geometry_msgs::msg::Point(),
-                  [this, names](geometry_msgs::msg::Point & point, const std::string & name) {
-                    return point +=
-                           (getEntity(name)->getMapPose().position *
-                            (1.0 / static_cast<double>(names.size())));
-                  }))
-                .orientation(geometry_msgs::msg::Quaternion())),
-=======
         .pose(pose),
->>>>>>> d7b5d04f
       true);
   }
 }
@@ -307,37 +283,6 @@
   return std::fabs(getCurrentTwist(name).linear.x) < std::numeric_limits<double>::epsilon();
 }
 
-<<<<<<< HEAD
-bool EntityManager::reachPosition(
-  const std::string & name, const std::string & target_entity_name, const double tolerance) const
-{
-  if (const auto target_entity = getEntity(target_entity_name)) {
-    return reachPosition(name, target_entity->getMapPose(), tolerance);
-  } else {
-    return false;
-  }
-}
-
-bool EntityManager::reachPosition(
-  const std::string & name, const geometry_msgs::msg::Pose & target_pose,
-  const double tolerance) const
-{
-  if (const auto entity = getEntity(name)) {
-    return math::geometry::getDistance(entity->getMapPose(), target_pose) < tolerance;
-  } else {
-    return false;
-  }
-}
-
-bool EntityManager::reachPosition(
-  const std::string & name, const CanonicalizedLaneletPose & lanelet_pose,
-  const double tolerance) const
-{
-  return reachPosition(name, static_cast<geometry_msgs::msg::Pose>(lanelet_pose), tolerance);
-}
-
-=======
->>>>>>> d7b5d04f
 void EntityManager::requestLaneChange(
   const std::string & name, const traffic_simulator::lane_change::Direction & direction)
 {
