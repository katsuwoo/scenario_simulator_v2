// Copyright 2015 TIER IV, Inc. All rights reserved.
//
// Licensed under the Apache License, Version 2.0 (the "License");
// you may not use this file except in compliance with the License.
// You may obtain a copy of the License at
//
//     http://www.apache.org/licenses/LICENSE-2.0
//
// Unless required by applicable law or agreed to in writing, software
// distributed under the License is distributed on an "AS IS" BASIS,
// WITHOUT WARRANTIES OR CONDITIONS OF ANY KIND, either express or implied.
// See the License for the specific language governing permissions and
// limitations under the License.

#ifndef BEHAVIOR_TREE_PLUGIN__PEDESTRIAN__PEDESTRIAN_ACTION_NODE_HPP_
#define BEHAVIOR_TREE_PLUGIN__PEDESTRIAN__PEDESTRIAN_ACTION_NODE_HPP_

#include <behaviortree_cpp_v3/action_node.h>

#include <behavior_tree_plugin/action_node.hpp>
#include <memory>
#include <string>
#include <traffic_simulator_msgs/msg/pedestrian_parameters.hpp>

namespace entity_behavior
{
class PedestrianActionNode : public ActionNode
{
public:
  PedestrianActionNode(const std::string & name, const BT::NodeConfiguration & config);
  void getBlackBoardValues();
  static BT::PortsList providedPorts()
  {
    BT::PortsList ports = {
      BT::InputPort<traffic_simulator_msgs::msg::BehaviorParameter>("behavior_parameter"),
      BT::InputPort<traffic_simulator_msgs::msg::PedestrianParameters>("pedestrian_parameters")};
    BT::PortsList parent_ports = entity_behavior::ActionNode::providedPorts();
    for (const auto & parent_port : parent_ports) {
      ports.emplace(parent_port.first, parent_port.second);
    }
    return ports;
  }
  traffic_simulator_msgs::msg::PedestrianParameters pedestrian_parameters;
  auto calculateUpdatedEntityStatusInWorldFrame(double target_speed) const
    -> traffic_simulator::CanonicalizedEntityStatus;
  auto calculateUpdatedEntityStatus(double target_speed) const
    -> traffic_simulator::CanonicalizedEntityStatus;

protected:
  traffic_simulator_msgs::msg::BehaviorParameter behavior_parameter;

private:
  auto estimateLaneletPose(const geometry_msgs::msg::Pose & pose) const
<<<<<<< HEAD
    -> boost::optional<traffic_simulator::LaneletPoseType>;
=======
    -> std::optional<traffic_simulator_msgs::msg::LaneletPose>;
>>>>>>> 20172661
};
}  // namespace entity_behavior

#endif  // BEHAVIOR_TREE_PLUGIN__PEDESTRIAN__PEDESTRIAN_ACTION_NODE_HPP_<|MERGE_RESOLUTION|>--- conflicted
+++ resolved
@@ -51,11 +51,7 @@
 
 private:
   auto estimateLaneletPose(const geometry_msgs::msg::Pose & pose) const
-<<<<<<< HEAD
-    -> boost::optional<traffic_simulator::LaneletPoseType>;
-=======
-    -> std::optional<traffic_simulator_msgs::msg::LaneletPose>;
->>>>>>> 20172661
+    -> std::optional<traffic_simulator::CanonicalizedLaneletPose>;
 };
 }  // namespace entity_behavior
 
