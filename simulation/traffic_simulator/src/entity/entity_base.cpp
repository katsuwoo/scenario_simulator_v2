--- conflicted
+++ resolved
@@ -28,48 +28,6 @@
 namespace entity
 {
 EntityBase::EntityBase(
-<<<<<<< HEAD
-  const std::string & name, const traffic_simulator_msgs::msg::EntitySubtype & subtype)
-: name(name),
-  status_(boost::none),
-  verbose_(true),
-  visibility_(true),
-  entity_subtype_(subtype),
-  traveled_distance_(0)
-{
-  status_ = boost::none;
-  job_list_.append(
-    /**
-     * @brief Update stand still duration.
-     */
-    [this]() {
-      if (!status_) {
-        stand_still_duration_ = boost::none;
-      } else {
-        if (!stand_still_duration_) {
-          stand_still_duration_ = 0;
-        }
-        if (
-          std::fabs(status_->action_status.twist.linear.x) <=
-          std::numeric_limits<double>::epsilon()) {
-          stand_still_duration_ = step_time_ + stand_still_duration_.get();
-        } else {
-          stand_still_duration_ = 0;
-        }
-      }
-      return false;
-    },
-    [this]() {}, job::Type::STAND_STILL_DURATION, false, job::Trigger::ON_MEASURE);
-
-  job_list_.append(
-    [this]() {
-      if (status_) {
-        traveled_distance_ += std::abs(status_->action_status.twist.linear.x) * step_time_;
-      }
-      return false;
-    },
-    [this]() {}, job::Type::TRAVELED_DISTANCE, false, job::Trigger::ON_MEASURE);
-=======
   const std::string & name, const traffic_simulator_msgs::msg::EntityStatus & entity_status)
 : name(name),
   verbose(true),
@@ -77,7 +35,6 @@
   status_before_update_(status_),
   npc_logic_started_(false)
 {
->>>>>>> 77a9a169
 }
 
 void EntityBase::appendDebugMarker(visualization_msgs::msg::MarkerArray &) {}
@@ -90,12 +47,6 @@
     " is not the entity controlled by Autoware.");
 }
 
-<<<<<<< HEAD
-void EntityBase::onUpdate(double current_time, double step_time)
-{
-  current_time_ = current_time;
-  step_time_ = step_time;
-=======
 void EntityBase::cancelRequest() {}
 
 auto EntityBase::get2DPolygon() const -> std::vector<geometry_msgs::msg::Point>
@@ -294,7 +245,6 @@
 void EntityBase::onUpdate(double /*current_time*/, double step_time)
 {
   job_list_.update(step_time, job::Event::PRE_UPDATE);
->>>>>>> 77a9a169
   status_before_update_ = status_;
   speed_planner_ =
     std::make_unique<traffic_simulator::longitudinal_speed_planning::LongitudinalSpeedPlanner>(
@@ -382,19 +332,10 @@
           /**
            * @brief Resets acceleration limit.
            */
-<<<<<<< HEAD
-          [this]() {
-            setAccelerationLimit(traffic_simulator_msgs::msg::DriverModel().acceleration);
-          },
-          job::Type::LINEAR_ACCELERATION, true, job::Trigger::ON_UPDATE);
-      } else if (getStatus().action_status.twist.linear.x > target_speed) {
-        setDecelerationLimit(std::abs(constraint.value));
-=======
           [this]() { resetDynamicConstraints(); }, job::Type::LINEAR_ACCELERATION, true,
           job::Event::POST_UPDATE);
       } else if (speed_planner_->isDecelerating(target_speed, getCurrentTwist())) {
         setDecelerationLimit(std::abs(acceleration));
->>>>>>> 77a9a169
         job_list_.append(
           /**
            * @brief Checking if the entity reaches target speed.
@@ -403,15 +344,8 @@
           /**
            * @brief Resets deceleration limit.
            */
-<<<<<<< HEAD
-          [this]() {
-            setDecelerationLimit(traffic_simulator_msgs::msg::DriverModel().deceleration);
-          },
-          job::Type::LINEAR_ACCELERATION, true, job::Trigger::ON_UPDATE);
-=======
           [this]() { resetDynamicConstraints(); }, job::Type::LINEAR_ACCELERATION, true,
           job::Event::POST_UPDATE);
->>>>>>> 77a9a169
       }
       requestSpeedChange(target_speed, continuous);
       break;
@@ -536,17 +470,10 @@
           return false;
         },
         /**
-<<<<<<< HEAD
-           * @brief Resets acceleration limit.
-           */
-        [this]() { setAccelerationLimit(traffic_simulator_msgs::msg::DriverModel().acceleration); },
-        job::Type::LINEAR_ACCELERATION, true, job::Trigger::ON_UPDATE);
-=======
          * @brief Resets acceleration limit.
          */
         [this]() { resetDynamicConstraints(); }, job::Type::LINEAR_ACCELERATION, true,
         job::Event::POST_UPDATE);
->>>>>>> 77a9a169
       requestSpeedChange(target_speed, continuous);
       break;
     }
@@ -633,11 +560,7 @@
       /**
        * @brief Cancel speed change request.
        */
-<<<<<<< HEAD
-      [this]() {}, job::Type::LINEAR_VELOCITY, true, job::Trigger::ON_UPDATE);
-=======
       [this]() {}, job::Type::LINEAR_VELOCITY, true, job::Event::POST_UPDATE);
->>>>>>> 77a9a169
   } else {
     target_speed_ = target_speed;
     job_list_.append(
@@ -655,11 +578,7 @@
        * @brief Cancel speed change request.
        */
       [this]() { target_speed_ = boost::none; }, job::Type::LINEAR_VELOCITY, true,
-<<<<<<< HEAD
-      job::Trigger::ON_UPDATE);
-=======
       job::Event::POST_UPDATE);
->>>>>>> 77a9a169
   }
 }
 
@@ -681,11 +600,7 @@
         target_speed_ = target_speed.getAbsoluteValue(getStatus(), other_status_);
         return false;
       },
-<<<<<<< HEAD
-      [this]() {}, job::Type::LINEAR_VELOCITY, true, job::Trigger::ON_UPDATE);
-=======
       [this]() {}, job::Type::LINEAR_VELOCITY, true, job::Event::POST_UPDATE);
->>>>>>> 77a9a169
   } else {
     job_list_.append(
       /**
@@ -705,11 +620,7 @@
        * @brief Cancel speed change request.
        */
       [this]() { target_speed_ = boost::none; }, job::Type::LINEAR_VELOCITY, true,
-<<<<<<< HEAD
-      job::Trigger::ON_UPDATE);
-=======
       job::Event::POST_UPDATE);
->>>>>>> 77a9a169
   }
 }
 
@@ -726,17 +637,11 @@
   setBehaviorParameter(behavior_parameter);
 }
 
-<<<<<<< HEAD
-void EntityBase::runMeasureJob() { job_list_.measure(); }
-
-void EntityBase::runUpdateJob() { job_list_.update(); }
-=======
 void EntityBase::setEntityTypeList(
   const std::unordered_map<std::string, traffic_simulator_msgs::msg::EntityType> & entity_type_list)
 {
   entity_type_list_ = entity_type_list;
 }
->>>>>>> 77a9a169
 
 void EntityBase::setHdMapUtils(const std::shared_ptr<hdmap_utils::HdMapUtils> & ptr)
 {
