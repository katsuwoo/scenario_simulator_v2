// Copyright 2015 TIER IV, Inc. All rights reserved.
//
// Licensed under the Apache License, Version 2.0 (the "License");
// you may not use this file except in compliance with the License.
// You may obtain a copy of the License at
//
//     http://www.apache.org/licenses/LICENSE-2.0
//
// Unless required by applicable law or agreed to in writing, software
// distributed under the License is distributed on an "AS IS" BASIS,
// WITHOUT WARRANTIES OR CONDITIONS OF ANY KIND, either express or implied.
// See the License for the specific language governing permissions and
// limitations under the License.

#ifndef CONCEALER__AUTOWARE_UNIVERSE_USER_HPP_
#define CONCEALER__AUTOWARE_UNIVERSE_USER_HPP_

#if __has_include(<autoware_adapi_v1_msgs/msg/localization_initialization_state.hpp>)
#include <autoware_adapi_v1_msgs/msg/localization_initialization_state.hpp>
#endif

#include <autoware_adapi_v1_msgs/msg/mrm_state.hpp>
#include <autoware_adapi_v1_msgs/srv/initialize_localization.hpp>
#include <autoware_adapi_v1_msgs/srv/set_route_points.hpp>
#include <autoware_auto_control_msgs/msg/ackermann_control_command.hpp>
#include <autoware_auto_perception_msgs/msg/traffic_signal_array.hpp>
#include <autoware_auto_planning_msgs/msg/path_with_lane_id.hpp>
#include <autoware_auto_system_msgs/msg/emergency_state.hpp>
#include <autoware_auto_vehicle_msgs/msg/gear_command.hpp>
#include <concealer/autoware_universe.hpp>
#include <concealer/field_operator_application.hpp>
#include <concealer/publisher_wrapper.hpp>
#include <concealer/service_with_validation.hpp>
#include <concealer/subscriber_wrapper.hpp>
#include <concealer/task_queue.hpp>
#include <geometry_msgs/msg/pose_with_covariance_stamped.hpp>
#include <tier4_external_api_msgs/msg/emergency.hpp>
#include <tier4_external_api_msgs/srv/engage.hpp>
#include <tier4_external_api_msgs/srv/set_velocity_limit.hpp>
#include <tier4_planning_msgs/msg/trajectory.hpp>
#include <tier4_rtc_msgs/msg/cooperate_status_array.hpp>
#include <tier4_rtc_msgs/srv/auto_mode_with_module.hpp>
#include <tier4_rtc_msgs/srv/cooperate_commands.hpp>
#include <tier4_system_msgs/msg/autoware_state.hpp>

namespace concealer
{
template <>
class FieldOperatorApplicationFor<AutowareUniverse>
: public FieldOperatorApplication,
  public TransitionAssertion<FieldOperatorApplicationFor<AutowareUniverse>>
{
  friend class TransitionAssertion<FieldOperatorApplicationFor<AutowareUniverse>>;

  // clang-format off
<<<<<<< HEAD
  SubscriberWrapper<autoware_auto_control_msgs::msg::AckermannControlCommand>  getAckermannControlCommand;
  SubscriberWrapper<tier4_system_msgs::msg::AutowareState, ThreadSafety::safe> getAutowareState;
  SubscriberWrapper<tier4_rtc_msgs::msg::CooperateStatusArray>                 getCooperateStatusArray;
  SubscriberWrapper<tier4_external_api_msgs::msg::Emergency>                   getEmergencyState;
  SubscriberWrapper<autoware_adapi_v1_msgs::msg::MrmState>                     getMrmState;
  SubscriberWrapper<tier4_planning_msgs::msg::Trajectory>                      getTrajectory;
  SubscriberWrapper<autoware_auto_vehicle_msgs::msg::TurnIndicatorsCommand>    getTurnIndicatorsCommandImpl;

  ServiceWithValidation<tier4_rtc_msgs::srv::CooperateCommands>                requestCooperateCommands;
  ServiceWithValidation<tier4_external_api_msgs::srv::Engage>                  requestEngage;
  ServiceWithValidation<autoware_adapi_v1_msgs::srv::InitializeLocalization>   requestInitialPose;
  ServiceWithValidation<autoware_adapi_v1_msgs::srv::SetRoutePoints>           requestSetRoutePoints;
  ServiceWithValidation<tier4_external_api_msgs::srv::SetVelocityLimit>        requestSetVelocityLimit;
  // clang-format on
=======
  SubscriberWrapper<tier4_system_msgs::msg::AutowareState, ThreadSafety::safe>         getAutowareState;
  SubscriberWrapper<autoware_auto_control_msgs::msg::AckermannControlCommand>          getAckermannControlCommand;
  SubscriberWrapper<tier4_rtc_msgs::msg::CooperateStatusArray>                         getCooperateStatusArray;
  SubscriberWrapper<tier4_external_api_msgs::msg::Emergency>                           getEmergencyState;
#if __has_include(<autoware_adapi_v1_msgs/msg/localization_initialization_state.hpp>)
  SubscriberWrapper<autoware_adapi_v1_msgs::msg::LocalizationInitializationState>      getLocalizationState;
#endif
  SubscriberWrapper<autoware_adapi_v1_msgs::msg::MrmState>                             getMrmState;
  SubscriberWrapper<tier4_planning_msgs::msg::Trajectory>                              getTrajectory;
  SubscriberWrapper<autoware_auto_vehicle_msgs::msg::TurnIndicatorsCommand>            getTurnIndicatorsCommandImpl;

  ServiceWithValidation<tier4_rtc_msgs::srv::CooperateCommands>               requestCooperateCommands;
  ServiceWithValidation<tier4_external_api_msgs::srv::Engage>                 requestEngage;
  ServiceWithValidation<autoware_adapi_v1_msgs::srv::InitializeLocalization>  requestInitialPose;
  ServiceWithValidation<autoware_adapi_v1_msgs::srv::SetRoutePoints>          requestSetRoutePoints;
  ServiceWithValidation<tier4_rtc_msgs::srv::AutoModeWithModule>              requestSetRtcAutoMode;
  ServiceWithValidation<tier4_external_api_msgs::srv::SetVelocityLimit>       requestSetVelocityLimit;
>>>>>>> bf7fdf79

  tier4_rtc_msgs::msg::CooperateStatusArray latest_cooperate_status_array;

  std::string minimum_risk_maneuver_state;

  std::string minimum_risk_maneuver_behavior;

  auto receiveMrmState(const autoware_adapi_v1_msgs::msg::MrmState & msg) -> void;

  auto receiveEmergencyState(const tier4_external_api_msgs::msg::Emergency & msg) -> void;

#define DEFINE_STATE_PREDICATE(NAME, VALUE)                  \
  auto is##NAME() const noexcept                             \
  {                                                          \
    using tier4_system_msgs::msg::AutowareState;             \
    return getAutowareState().state == AutowareState::VALUE; \
  }                                                          \
  static_assert(true, "")

  DEFINE_STATE_PREDICATE(Initializing, INITIALIZING_VEHICLE);
  DEFINE_STATE_PREDICATE(WaitingForRoute, WAITING_FOR_ROUTE);
  DEFINE_STATE_PREDICATE(Planning, PLANNING);
  DEFINE_STATE_PREDICATE(WaitingForEngage, WAITING_FOR_ENGAGE);
  DEFINE_STATE_PREDICATE(Driving, DRIVING);
  DEFINE_STATE_PREDICATE(ArrivedGoal, ARRIVAL_GOAL);
  DEFINE_STATE_PREDICATE(Emergency, EMERGENCY);
  DEFINE_STATE_PREDICATE(Finalizing, FINALIZING);

#undef DEFINE_STATE_PREDICATE

protected:
  auto sendSIGINT() -> void override;

public:
  SubscriberWrapper<autoware_auto_planning_msgs::msg::PathWithLaneId> getPathWithLaneId;

public:
  template <typename... Ts>
  CONCEALER_PUBLIC explicit FieldOperatorApplicationFor(Ts &&... xs)
  : FieldOperatorApplication(std::forward<decltype(xs)>(xs)...),
    // clang-format off
    getAckermannControlCommand("/control/command/control_cmd", *this),
<<<<<<< HEAD
    getAutowareState("/api/iv_msgs/autoware/state", *this),
    getCooperateStatusArray("/api/external/get/rtc_status", *this, [this](const auto & v) { latest_cooperate_status_array = v; cooperate(v); }),
=======
    getCooperateStatusArray("/api/external/get/rtc_status", *this, [this](const auto & v) { latest_cooperate_status_array = v; }),
>>>>>>> bf7fdf79
    getEmergencyState("/api/external/get/emergency", *this, [this](const auto & v) { receiveEmergencyState(v); }),
#if __has_include(<autoware_adapi_v1_msgs/msg/localization_initialization_state.hpp>)
    getLocalizationState("/api/localization/initialization_state", *this),
#endif
    getMrmState("/api/fail_safe/mrm_state", *this, [this](const auto & v) { receiveMrmState(v); }),
    getTrajectory("/api/iv_msgs/planning/scenario_planning/trajectory", *this),
    getTurnIndicatorsCommandImpl("/control/command/turn_indicators_cmd", *this),
    requestCooperateCommands("/api/external/set/rtc_commands", *this),
    requestEngage("/api/external/set/engage", *this),
    requestInitialPose("/api/localization/initialize", *this),
    // NOTE: /api/routing/set_route_points takes a long time to return. But the specified duration is not decided by any technical reasons.
    requestSetRoutePoints("/api/routing/set_route_points", *this, std::chrono::seconds(10)),
    requestSetRtcAutoMode("/api/external/set/rtc_auto_mode", *this),
    requestSetVelocityLimit("/api/autoware/set/velocity_limit", *this),
    getPathWithLaneId("/planning/scenario_planning/lane_driving/behavior_planning/path_with_lane_id", *this)
  // clang-format on
  {
  }

  ~FieldOperatorApplicationFor() override;

  auto engage() -> void override;

  auto engageable() const -> bool override;

  auto engaged() const -> bool override;

  auto getAutowareStateName() const -> std::string override;

  auto getWaypoints() const -> traffic_simulator_msgs::msg::WaypointsArray override;

  auto getTurnIndicatorsCommand() const
    -> autoware_auto_vehicle_msgs::msg::TurnIndicatorsCommand override;

  auto getEmergencyStateName() const -> std::string override;

  auto getMinimumRiskManeuverBehaviorName() const -> std::string override;

  auto getMinimumRiskManeuverStateName() const -> std::string override;

  auto initialize(const geometry_msgs::msg::Pose &) -> void override;

  auto plan(const std::vector<geometry_msgs::msg::PoseStamped> &) -> void override;

  auto requestAutoModeForCooperation(const std::string &, bool) -> void override;

  auto restrictTargetSpeed(double) const -> double override;

  auto sendCooperateCommand(const std::string &, const std::string &) -> void override;

  auto setVelocityLimit(double) -> void override;
};
}  // namespace concealer

#endif  // CONCEALER__AUTOWARE_UNIVERSE_USER_HPP_<|MERGE_RESOLUTION|>--- conflicted
+++ resolved
@@ -53,40 +53,24 @@
   friend class TransitionAssertion<FieldOperatorApplicationFor<AutowareUniverse>>;
 
   // clang-format off
-<<<<<<< HEAD
-  SubscriberWrapper<autoware_auto_control_msgs::msg::AckermannControlCommand>  getAckermannControlCommand;
-  SubscriberWrapper<tier4_system_msgs::msg::AutowareState, ThreadSafety::safe> getAutowareState;
-  SubscriberWrapper<tier4_rtc_msgs::msg::CooperateStatusArray>                 getCooperateStatusArray;
-  SubscriberWrapper<tier4_external_api_msgs::msg::Emergency>                   getEmergencyState;
-  SubscriberWrapper<autoware_adapi_v1_msgs::msg::MrmState>                     getMrmState;
-  SubscriberWrapper<tier4_planning_msgs::msg::Trajectory>                      getTrajectory;
-  SubscriberWrapper<autoware_auto_vehicle_msgs::msg::TurnIndicatorsCommand>    getTurnIndicatorsCommandImpl;
+  SubscriberWrapper<autoware_auto_control_msgs::msg::AckermannControlCommand>     getAckermannControlCommand;
+  SubscriberWrapper<tier4_system_msgs::msg::AutowareState, ThreadSafety::safe>    getAutowareState;
+  SubscriberWrapper<tier4_rtc_msgs::msg::CooperateStatusArray>                    getCooperateStatusArray;
+  SubscriberWrapper<tier4_external_api_msgs::msg::Emergency>                      getEmergencyState;
+#if __has_include(<autoware_adapi_v1_msgs/msg/localization_initialization_state.hpp>)
+  SubscriberWrapper<autoware_adapi_v1_msgs::msg::LocalizationInitializationState> getLocalizationState;
+#endif
+  SubscriberWrapper<autoware_adapi_v1_msgs::msg::MrmState>                        getMrmState;
+  SubscriberWrapper<tier4_planning_msgs::msg::Trajectory>                         getTrajectory;
+  SubscriberWrapper<autoware_auto_vehicle_msgs::msg::TurnIndicatorsCommand>       getTurnIndicatorsCommandImpl;
 
-  ServiceWithValidation<tier4_rtc_msgs::srv::CooperateCommands>                requestCooperateCommands;
-  ServiceWithValidation<tier4_external_api_msgs::srv::Engage>                  requestEngage;
-  ServiceWithValidation<autoware_adapi_v1_msgs::srv::InitializeLocalization>   requestInitialPose;
-  ServiceWithValidation<autoware_adapi_v1_msgs::srv::SetRoutePoints>           requestSetRoutePoints;
-  ServiceWithValidation<tier4_external_api_msgs::srv::SetVelocityLimit>        requestSetVelocityLimit;
+  ServiceWithValidation<tier4_rtc_msgs::srv::CooperateCommands>                   requestCooperateCommands;
+  ServiceWithValidation<tier4_external_api_msgs::srv::Engage>                     requestEngage;
+  ServiceWithValidation<autoware_adapi_v1_msgs::srv::InitializeLocalization>      requestInitialPose;
+  ServiceWithValidation<autoware_adapi_v1_msgs::srv::SetRoutePoints>              requestSetRoutePoints;
+  ServiceWithValidation<tier4_rtc_msgs::srv::AutoModeWithModule>                  requestSetRtcAutoMode;
+  ServiceWithValidation<tier4_external_api_msgs::srv::SetVelocityLimit>           requestSetVelocityLimit;
   // clang-format on
-=======
-  SubscriberWrapper<tier4_system_msgs::msg::AutowareState, ThreadSafety::safe>         getAutowareState;
-  SubscriberWrapper<autoware_auto_control_msgs::msg::AckermannControlCommand>          getAckermannControlCommand;
-  SubscriberWrapper<tier4_rtc_msgs::msg::CooperateStatusArray>                         getCooperateStatusArray;
-  SubscriberWrapper<tier4_external_api_msgs::msg::Emergency>                           getEmergencyState;
-#if __has_include(<autoware_adapi_v1_msgs/msg/localization_initialization_state.hpp>)
-  SubscriberWrapper<autoware_adapi_v1_msgs::msg::LocalizationInitializationState>      getLocalizationState;
-#endif
-  SubscriberWrapper<autoware_adapi_v1_msgs::msg::MrmState>                             getMrmState;
-  SubscriberWrapper<tier4_planning_msgs::msg::Trajectory>                              getTrajectory;
-  SubscriberWrapper<autoware_auto_vehicle_msgs::msg::TurnIndicatorsCommand>            getTurnIndicatorsCommandImpl;
-
-  ServiceWithValidation<tier4_rtc_msgs::srv::CooperateCommands>               requestCooperateCommands;
-  ServiceWithValidation<tier4_external_api_msgs::srv::Engage>                 requestEngage;
-  ServiceWithValidation<autoware_adapi_v1_msgs::srv::InitializeLocalization>  requestInitialPose;
-  ServiceWithValidation<autoware_adapi_v1_msgs::srv::SetRoutePoints>          requestSetRoutePoints;
-  ServiceWithValidation<tier4_rtc_msgs::srv::AutoModeWithModule>              requestSetRtcAutoMode;
-  ServiceWithValidation<tier4_external_api_msgs::srv::SetVelocityLimit>       requestSetVelocityLimit;
->>>>>>> bf7fdf79
 
   tier4_rtc_msgs::msg::CooperateStatusArray latest_cooperate_status_array;
 
@@ -129,12 +113,8 @@
   : FieldOperatorApplication(std::forward<decltype(xs)>(xs)...),
     // clang-format off
     getAckermannControlCommand("/control/command/control_cmd", *this),
-<<<<<<< HEAD
     getAutowareState("/api/iv_msgs/autoware/state", *this),
-    getCooperateStatusArray("/api/external/get/rtc_status", *this, [this](const auto & v) { latest_cooperate_status_array = v; cooperate(v); }),
-=======
     getCooperateStatusArray("/api/external/get/rtc_status", *this, [this](const auto & v) { latest_cooperate_status_array = v; }),
->>>>>>> bf7fdf79
     getEmergencyState("/api/external/get/emergency", *this, [this](const auto & v) { receiveEmergencyState(v); }),
 #if __has_include(<autoware_adapi_v1_msgs/msg/localization_initialization_state.hpp>)
     getLocalizationState("/api/localization/initialization_state", *this),
