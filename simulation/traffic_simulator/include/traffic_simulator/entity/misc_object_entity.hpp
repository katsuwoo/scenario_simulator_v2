--- conflicted
+++ resolved
@@ -52,11 +52,7 @@
     return std::nullopt;
   }
 
-<<<<<<< HEAD
-  auto getRouteLanelets(const double) const -> std::vector<std::int64_t> override
-=======
   auto getRouteLanelets(double) const -> std::vector<std::int64_t> override
->>>>>>> 272d81bc
   {
     THROW_SEMANTIC_ERROR("getRouteLanelets function cannot not use in MiscObjectEntity");
   }
