--- conflicted
+++ resolved
@@ -114,14 +114,10 @@
 
   virtual auto getObstacle() -> std::optional<traffic_simulator_msgs::msg::Obstacle> = 0;
 
-<<<<<<< HEAD
-  virtual auto getRouteLanelets(const double horizon = 100) const -> std::vector<std::int64_t> = 0;
-=======
   virtual auto getRouteLanelets(double horizon = 100) const -> std::vector<std::int64_t> = 0;
 
   virtual auto fillLaneletPose(traffic_simulator_msgs::msg::EntityStatus & status) const
     -> void = 0;
->>>>>>> c4b9280f
 
   /*   */ auto getStatus() const -> const traffic_simulator_msgs::msg::EntityStatus &;
 
