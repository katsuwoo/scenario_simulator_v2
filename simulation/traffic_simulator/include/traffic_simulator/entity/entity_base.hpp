--- conflicted
+++ resolved
@@ -222,12 +222,8 @@
 
   virtual auto setLinearVelocity(const double linear_velocity) -> void;
 
-<<<<<<< HEAD
-  virtual void setTrafficLights(const std::shared_ptr<traffic_simulator::TrafficLightsBase> &);
-=======
-  virtual void setTrafficLightManager(
-    const std::shared_ptr<traffic_simulator::TrafficLightManager> & traffic_light_manager);
->>>>>>> 93b92418
+  virtual void setTrafficLights(
+    const std::shared_ptr<traffic_simulator::TrafficLightsBase> & traffic_lights);
 
   virtual auto activateOutOfRangeJob(
     const double min_velocity, const double max_velocity, const double min_acceleration,
