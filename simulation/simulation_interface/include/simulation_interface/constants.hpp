--- conflicted
+++ resolved
@@ -21,41 +21,13 @@
 {
 enum class TransportProtocol
 {
-<<<<<<< HEAD
-  TCP
-=======
   TCP,
   UDP
->>>>>>> 8513faeb
 };
 
 std::string enumToString(const TransportProtocol & protocol);
 
 enum class HostName
-<<<<<<< HEAD
-=======
-{
-  LOCLHOST,
-  ANY
-};
-
-std::string enumToString(const HostName & hostname);
-
-namespace ports
-{
-const unsigned int initialize = 5555;
-const unsigned int update_frame = 5556;
-const unsigned int update_sensor_frame = 5557;
-const unsigned int spawn_vehicle_entity = 5558;
-const unsigned int spawn_pedestrian_entity = 5559;
-const unsigned int despawn_entity = 5560;
-const unsigned int update_entity_status = 5561;
-const unsigned int attach_lidar_sensor = 5562;
-const unsigned int attach_detection_sensor = 5563;
-}  // namespace ports
-
-namespace key
->>>>>>> 8513faeb
 {
   LOCLHOST,
   ANY
