// Copyright 2015-2020 Tier IV, Inc. All rights reserved.
//
// Licensed under the Apache License, Version 2.0 (the "License");
// you may not use this file except in compliance with the License.
// You may obtain a copy of the License at
//
//     http://www.apache.org/licenses/LICENSE-2.0
//
// Unless required by applicable law or agreed to in writing, software
// distributed under the License is distributed on an "AS IS" BASIS,
// WITHOUT WARRANTIES OR CONDITIONS OF ANY KIND, either express or implied.
// See the License for the specific language governing permissions and
// limitations under the License.

#ifndef OPENSCENARIO_INTERPRETER__SYNTAX__CATALOG_LOCATION_HPP_
#define OPENSCENARIO_INTERPRETER__SYNTAX__CATALOG_LOCATION_HPP_

<<<<<<< HEAD
#include <openscenario_interpreter/reader/element.hpp>
#include <openscenario_interpreter/syntax/catalog.hpp>
#include <openscenario_interpreter/syntax/directory.hpp>
#include <openscenario_interpreter/syntax/openscenario.hpp>>

#include <boost/filesystem.hpp>
#include <memory>
#include <pugixml.hpp>
#include <unordered_map>
#include <vector>
=======
#include <openscenario_interpreter/scope.hpp>
#include <openscenario_interpreter/syntax/directory.hpp>
#include <pugixml.hpp>
>>>>>>> 32a1f969

namespace openscenario_interpreter
{
inline namespace syntax
{
/* ---- CatalogLocation --------------------------------------------------------
 *
 *
 * -------------------------------------------------------------------------- */
struct CatalogLocation : std::unordered_map<std::string, pugi::xml_node>
{
  const Directory directory;

<<<<<<< HEAD
  template <typename Node>
  explicit CatalogLocation(const Node & node, Scope & outer_scope)
  : directory(readElement<Directory>("Directory", node, outer_scope))
  {
    if (not boost::filesystem::exists(directory.path)) {
      THROW_SYNTAX_ERROR(directory.path.string() + " is not found.");
    }
    if (not boost::filesystem::is_directory(directory.path)) {
      THROW_SYNTAX_ERROR(directory.path.string() + " is not directory.");
    }

    for (auto path : Directory::ls(directory)) {
      if (path.extension() == ".yaml") {
        path = convertScenario(
          path, boost::filesystem::path("/tmp/converted_scenario") / directory.path.filename());
      } else if (path.extension() != ".xosc") {
        continue;
      }
      auto new_document = std::make_shared<pugi::xml_document>();
      new_document->load_file(path.string().c_str());
      catalog_files.emplace_back(std::move(new_document));
    }

    for (auto & xml : catalog_files) {
      auto open_scenario = xml->child("OpenSCENARIO");
      if (open_scenario) {
        auto catalog = open_scenario.child("Catalog");
        if (catalog) {
          auto name = catalog.attribute("name");
          if (name) {
            emplace(name.as_string(), catalog);
          }
        }
      }
    }
  }

private:
  std::vector<std::shared_ptr<pugi::xml_document>> catalog_files;

  static boost::filesystem::path convertScenario(
    const boost::filesystem::path & yaml_path, const boost::filesystem::path & output_dir)
  {
    static auto conversion_py_path =
      "src/simulator/scenario_simulator/openscenario/openscenario_utility/openscenario_utility/"
      "conversion.py";

    std::stringstream command;
    command << "python3 " << conversion_py_path << " --input " << yaml_path << " --output "
            << output_dir;

    if (std::system(command.str().c_str()) != 0) {
      THROW_SYNTAX_ERROR("failed to convert sceanrio: " + yaml_path.string());
    }

    return output_dir / yaml_path.filename().stem().replace_extension(".xosc");
  }
=======
  explicit CatalogLocation(const pugi::xml_node &, Scope &);
>>>>>>> 32a1f969
};
}  // namespace syntax
}  // namespace openscenario_interpreter

#endif  // OPENSCENARIO_INTERPRETER__SYNTAX__CATALOG_LOCATION_HPP_<|MERGE_RESOLUTION|>--- conflicted
+++ resolved
@@ -15,22 +15,12 @@
 #ifndef OPENSCENARIO_INTERPRETER__SYNTAX__CATALOG_LOCATION_HPP_
 #define OPENSCENARIO_INTERPRETER__SYNTAX__CATALOG_LOCATION_HPP_
 
-<<<<<<< HEAD
-#include <openscenario_interpreter/reader/element.hpp>
-#include <openscenario_interpreter/syntax/catalog.hpp>
-#include <openscenario_interpreter/syntax/directory.hpp>
-#include <openscenario_interpreter/syntax/openscenario.hpp>>
-
 #include <boost/filesystem.hpp>
 #include <memory>
+#include <openscenario_interpreter/syntax/directory.hpp>
 #include <pugixml.hpp>
 #include <unordered_map>
 #include <vector>
-=======
-#include <openscenario_interpreter/scope.hpp>
-#include <openscenario_interpreter/syntax/directory.hpp>
-#include <pugixml.hpp>
->>>>>>> 32a1f969
 
 namespace openscenario_interpreter
 {
@@ -44,67 +34,10 @@
 {
   const Directory directory;
 
-<<<<<<< HEAD
-  template <typename Node>
-  explicit CatalogLocation(const Node & node, Scope & outer_scope)
-  : directory(readElement<Directory>("Directory", node, outer_scope))
-  {
-    if (not boost::filesystem::exists(directory.path)) {
-      THROW_SYNTAX_ERROR(directory.path.string() + " is not found.");
-    }
-    if (not boost::filesystem::is_directory(directory.path)) {
-      THROW_SYNTAX_ERROR(directory.path.string() + " is not directory.");
-    }
-
-    for (auto path : Directory::ls(directory)) {
-      if (path.extension() == ".yaml") {
-        path = convertScenario(
-          path, boost::filesystem::path("/tmp/converted_scenario") / directory.path.filename());
-      } else if (path.extension() != ".xosc") {
-        continue;
-      }
-      auto new_document = std::make_shared<pugi::xml_document>();
-      new_document->load_file(path.string().c_str());
-      catalog_files.emplace_back(std::move(new_document));
-    }
-
-    for (auto & xml : catalog_files) {
-      auto open_scenario = xml->child("OpenSCENARIO");
-      if (open_scenario) {
-        auto catalog = open_scenario.child("Catalog");
-        if (catalog) {
-          auto name = catalog.attribute("name");
-          if (name) {
-            emplace(name.as_string(), catalog);
-          }
-        }
-      }
-    }
-  }
+  explicit CatalogLocation(const pugi::xml_node &, Scope &);
 
 private:
   std::vector<std::shared_ptr<pugi::xml_document>> catalog_files;
-
-  static boost::filesystem::path convertScenario(
-    const boost::filesystem::path & yaml_path, const boost::filesystem::path & output_dir)
-  {
-    static auto conversion_py_path =
-      "src/simulator/scenario_simulator/openscenario/openscenario_utility/openscenario_utility/"
-      "conversion.py";
-
-    std::stringstream command;
-    command << "python3 " << conversion_py_path << " --input " << yaml_path << " --output "
-            << output_dir;
-
-    if (std::system(command.str().c_str()) != 0) {
-      THROW_SYNTAX_ERROR("failed to convert sceanrio: " + yaml_path.string());
-    }
-
-    return output_dir / yaml_path.filename().stem().replace_extension(".xosc");
-  }
-=======
-  explicit CatalogLocation(const pugi::xml_node &, Scope &);
->>>>>>> 32a1f969
 };
 }  // namespace syntax
 }  // namespace openscenario_interpreter
