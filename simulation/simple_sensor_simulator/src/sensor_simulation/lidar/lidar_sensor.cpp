// Copyright 2015 TIER IV, Inc. All rights reserved.
//
// Licensed under the Apache License, Version 2.0 (the "License");
// you may not use this file except in compliance with the License.
// You may obtain a copy of the License at
//
//     http://www.apache.org/licenses/LICENSE-2.0
//
// Unless required by applicable law or agreed to in writing, software
// distributed under the License is distributed on an "AS IS" BASIS,
// WITHOUT WARRANTIES OR CONDITIONS OF ANY KIND, either express or implied.
// See the License for the specific language governing permissions and
// limitations under the License.

#include <quaternion_operation/quaternion_operation.h>

#include <memory>
#include <optional>
#include <simple_sensor_simulator/exception.hpp>
#include <simple_sensor_simulator/sensor_simulation/lidar/lidar_sensor.hpp>
#include <simulation_interface/conversions.hpp>
#include <string>
#include <vector>

namespace simple_sensor_simulator
{
template <>
auto LidarSensor<sensor_msgs::msg::PointCloud2>::raycast(
  const std::vector<traffic_simulator_msgs::EntityStatus> & status, const rclcpp::Time & stamp)
  -> sensor_msgs::msg::PointCloud2
{
  std::optional<geometry_msgs::msg::Pose> ego_pose;
  for (const auto & s : status) {
    if (configuration_.entity() == s.name()) {
      geometry_msgs::msg::Pose pose;
      simulation_interface::toMsg(s.pose(), pose);
      ego_pose = pose;
    } else {
      geometry_msgs::msg::Pose pose;
      simulation_interface::toMsg(s.pose(), pose);
      auto rotation = quaternion_operation::getRotationMatrix(pose.orientation);
      geometry_msgs::msg::Point center_point;
      simulation_interface::toMsg(s.bounding_box().center(), center_point);
      Eigen::Vector3d center(center_point.x, center_point.y, center_point.z);
      center = rotation * center;
      pose.position.x = pose.position.x + center.x();
      pose.position.y = pose.position.y + center.y();
      pose.position.z = pose.position.z + center.z();
      raycaster_.addPrimitive<simple_sensor_simulator::primitives::Box>(
        s.name(), s.bounding_box().dimensions().x(), s.bounding_box().dimensions().y(),
        s.bounding_box().dimensions().z(), pose);
    }
  }
  if (ego_pose) {
    std::vector<double> vertical_angles;
    for (const auto v : configuration_.vertical_angles()) {
      vertical_angles.emplace_back(v);
    }
<<<<<<< HEAD
    const auto pointcloud = raycaster_.raycast(
      "base_link", stamp, ego_pose.value(), configuration_.horizontal_resolution(),
      vertical_angles);
=======
    const auto pointcloud = raycaster_.raycast("base_link", stamp, ego_pose.get());
>>>>>>> 056a1194
    detected_objects_ = raycaster_.getDetectedObject();
    return pointcloud;
  }
  throw simple_sensor_simulator::SimulationRuntimeError("failed to found ego vehicle");
}
}  // namespace simple_sensor_simulator<|MERGE_RESOLUTION|>--- conflicted
+++ resolved
@@ -56,13 +56,7 @@
     for (const auto v : configuration_.vertical_angles()) {
       vertical_angles.emplace_back(v);
     }
-<<<<<<< HEAD
-    const auto pointcloud = raycaster_.raycast(
-      "base_link", stamp, ego_pose.value(), configuration_.horizontal_resolution(),
-      vertical_angles);
-=======
-    const auto pointcloud = raycaster_.raycast("base_link", stamp, ego_pose.get());
->>>>>>> 056a1194
+    const auto pointcloud = raycaster_.raycast("base_link", stamp, ego_pose.value());
     detected_objects_ = raycaster_.getDetectedObject();
     return pointcloud;
   }
