// Copyright 2015 TIER IV, Inc. All rights reserved.
//
// Licensed under the Apache License, Version 2.0 (the "License");
// you may not use this file except in compliance with the License.
// You may obtain a copy of the License at
//
//     http://www.apache.org/licenses/LICENSE-2.0
//
// Unless required by applicable law or agreed to in writing, software
// distributed under the License is distributed on an "AS IS" BASIS,
// WITHOUT WARRANTIES OR CONDITIONS OF ANY KIND, either express or implied.
// See the License for the specific language governing permissions and
// limitations under the License.

#include <quaternion_operation/quaternion_operation.h>

#include <boost/lexical_cast.hpp>
#include <concealer/autoware_universe.hpp>
#include <concealer/field_operator_application_for_autoware_universe.hpp>
#include <functional>
#include <memory>
#include <optional>
#include <string>
#include <system_error>
#include <thread>
#include <traffic_simulator/entity/ego_entity.hpp>
#include <traffic_simulator_msgs/msg/waypoints_array.hpp>
#include <tuple>
#include <unordered_map>
#include <utility>
#include <vector>

namespace traffic_simulator
{
namespace entity
{
/// @todo find some shared space for this function
template <typename T>
static auto getParameter(const std::string & name, T value = {})
{
  rclcpp::Node node{"get_parameter", "simulation"};

  node.declare_parameter<T>(name, value);
  node.get_parameter<T>(name, value);

  return value;
}

auto EgoEntity::makeFieldOperatorApplication(const Configuration & configuration)
  -> std::unique_ptr<concealer::FieldOperatorApplication>
{
  if (const auto architecture_type = getParameter<std::string>("architecture_type", "awf/universe");
      architecture_type.find("awf/universe") != std::string::npos) {
    std::string rviz_config = getParameter<std::string>("rviz_config", "");
    return getParameter<bool>("launch_autoware", true)
             ? std::make_unique<
                 concealer::FieldOperatorApplicationFor<concealer::AutowareUniverse>>(
                 getParameter<std::string>("autoware_launch_package"),
                 getParameter<std::string>("autoware_launch_file"),
                 "map_path:=" + configuration.map_path.string(),
                 "lanelet2_map_file:=" + configuration.getLanelet2MapFile(),
                 "pointcloud_map_file:=" + configuration.getPointCloudMapFile(),
                 "sensor_model:=" + getParameter<std::string>("sensor_model"),
                 "vehicle_model:=" + getParameter<std::string>("vehicle_model"),
                 "rviz_config:=" + ((rviz_config == "")
                                      ? configuration.rviz_config_path.string()
                                      : Configuration::Pathname(rviz_config).string()),
                 "scenario_simulation:=true", "use_foa:=false",
                 "perception/enable_traffic_light:=" +
                   std::string((architecture_type >= "awf/universe/20230906") ? "true" : "false"))
             : std::make_unique<
                 concealer::FieldOperatorApplicationFor<concealer::AutowareUniverse>>();
  } else {
    throw common::SemanticError(
      "Unexpected architecture_type ", std::quoted(architecture_type), " was given.");
  }
}

EgoEntity::EgoEntity(
  const std::string & name, const CanonicalizedEntityStatus & entity_status,
  const std::shared_ptr<hdmap_utils::HdMapUtils> & hdmap_utils_ptr,
  const traffic_simulator_msgs::msg::VehicleParameters & parameters,
  const Configuration & configuration)
: VehicleEntity(name, entity_status, hdmap_utils_ptr, parameters),
  field_operator_application(makeFieldOperatorApplication(configuration))
{
}

auto EgoEntity::asFieldOperatorApplication() const -> concealer::FieldOperatorApplication &
{
  assert(field_operator_application);
  return *field_operator_application;
}

auto EgoEntity::getCurrentAction() const -> std::string
{
  const auto state = field_operator_application->getAutowareStateName();
  return state.empty() ? "Launching" : state;
}

auto EgoEntity::getBehaviorParameter() const -> traffic_simulator_msgs::msg::BehaviorParameter
{
  /**
   * @brief TODO, Input values get from autoware.
   */
  return behavior_parameter_;
}

auto EgoEntity::getEntityTypename() const -> const std::string &
{
  static const std::string result = "EgoEntity";
  return result;
}

auto EgoEntity::getEntityType() const -> const traffic_simulator_msgs::msg::EntityType &
{
  static traffic_simulator_msgs::msg::EntityType type;
  type.type = traffic_simulator_msgs::msg::EntityType::EGO;
  return type;
}

auto EgoEntity::getObstacle() -> std::optional<traffic_simulator_msgs::msg::Obstacle>
{
  return std::nullopt;
}

auto EgoEntity::getRouteLanelets(double /*unused horizon*/) -> lanelet::Ids
{
  lanelet::Ids ids{};

  if (const auto universe =
        dynamic_cast<concealer::FieldOperatorApplicationFor<concealer::AutowareUniverse> *>(
          field_operator_application.get());
      universe) {
    for (const auto & point : universe->getPathWithLaneId().points) {
      ids += point.lane_ids;
    }
  }

  return ids;
}

auto EgoEntity::getCurrentPose() const -> geometry_msgs::msg::Pose { return status_.getMapPose(); }

auto EgoEntity::getWaypoints() -> const traffic_simulator_msgs::msg::WaypointsArray
{
  return field_operator_application->getWaypoints();
}

void EgoEntity::onUpdate(double current_time, double step_time)
{
  EntityBase::onUpdate(current_time, step_time);
<<<<<<< HEAD
  setStatus(externally_updated_status_);
  if (is_controlled_by_simulator_ && npc_logic_started_) {
    if (
      const auto updated_status = traffic_simulator::follow_trajectory::makeUpdatedStatus(
        static_cast<traffic_simulator::EntityStatus>(status_), *polyline_trajectory_,
        behavior_parameter_, hdmap_utils_ptr_, step_time,
        target_speed_ ? target_speed_.value() : status_.getTwist().linear.x)) {
      setStatus(CanonicalizedEntityStatus(*updated_status, hdmap_utils_ptr_));
    } else {
      is_controlled_by_simulator_ = false;
    }
  }
=======

>>>>>>> 5f19d39e
  updateStandStillDuration(step_time);
  updateTraveledDistance(step_time);

  field_operator_application->rethrow();
  field_operator_application->spinSome();

  EntityBase::onPostUpdate(current_time, step_time);
}

void EgoEntity::requestAcquirePosition(const CanonicalizedLaneletPose & lanelet_pose)
{
  requestAssignRoute({lanelet_pose});
}

void EgoEntity::requestAcquirePosition(const geometry_msgs::msg::Pose & map_pose)
{
  requestAssignRoute({map_pose});
}

void EgoEntity::requestAssignRoute(const std::vector<CanonicalizedLaneletPose> & waypoints)
{
  std::vector<geometry_msgs::msg::Pose> route;

  for (const auto & waypoint : waypoints) {
    route.push_back(static_cast<geometry_msgs::msg::Pose>(waypoint));
  }

  requestAssignRoute(route);
}

void EgoEntity::requestAssignRoute(const std::vector<geometry_msgs::msg::Pose> & waypoints)
{
  std::vector<geometry_msgs::msg::PoseStamped> route;

  for (const auto & waypoint : waypoints) {
    geometry_msgs::msg::PoseStamped pose_stamped;
    {
      pose_stamped.header.frame_id = "map";
      pose_stamped.pose = waypoint;
    }

    route.push_back(pose_stamped);
  }

  if (not field_operator_application->initialized()) {
    field_operator_application->initialize(getMapPose());
    field_operator_application->plan(route);
    // NOTE: engage() will be executed at simulation-time 0.
  } else {
    field_operator_application->plan(route);
    field_operator_application->engage();
  }
}

auto EgoEntity::isControlledBySimulator() const -> bool { return is_controlled_by_simulator_; }

auto EgoEntity::requestFollowTrajectory(
  const std::shared_ptr<traffic_simulator_msgs::msg::PolylineTrajectory> & parameter) -> void
{
  polyline_trajectory_ = parameter;
  VehicleEntity::requestFollowTrajectory(parameter);
  is_controlled_by_simulator_ = true;
}

void EgoEntity::requestLaneChange(const lanelet::Id)
{
  THROW_SEMANTIC_ERROR(
    "From scenario, a lane change was requested to Ego type entity ", std::quoted(name),
    " In general, such a request is an error, since Ego cars make autonomous decisions about "
    "everything but their destination");
}

auto EgoEntity::requestLaneChange(const traffic_simulator::lane_change::Parameter &) -> void
{
  THROW_SEMANTIC_ERROR(
    "From scenario, a lane change was requested to Ego type entity ", std::quoted(name),
    " In general, such a request is an error, since Ego cars make autonomous decisions about "
    "everything but their destination");
}

auto EgoEntity::requestSpeedChange(
  const double target_speed, const speed_change::Transition, const speed_change::Constraint,
  const bool) -> void
{
  requestSpeedChange(target_speed, false);
}

auto EgoEntity::requestSpeedChange(
  const speed_change::RelativeTargetSpeed &, const speed_change::Transition,
  const speed_change::Constraint, const bool) -> void
{
  THROW_SEMANTIC_ERROR(
    "The traffic_simulator's request to set speed to the Ego type entity is for initialization "
    "purposes only.");
}

auto EgoEntity::getDefaultDynamicConstraints() const
  -> const traffic_simulator_msgs::msg::DynamicConstraints &
{
  THROW_SEMANTIC_ERROR("getDefaultDynamicConstraints function does not support EgoEntity");
}

auto EgoEntity::setBehaviorParameter(
  const traffic_simulator_msgs::msg::BehaviorParameter & behavior_parameter) -> void
{
  behavior_parameter_ = behavior_parameter;
}

<<<<<<< HEAD
auto EgoEntity::setStatusExternally(const CanonicalizedEntityStatus & status) -> void
{
  externally_updated_status_ = status;
}

void EgoEntity::requestSpeedChange(double value, bool /*continuous*/)
=======
void EgoEntity::requestSpeedChange(double value, bool)
>>>>>>> 5f19d39e
{
  target_speed_ = value;
  field_operator_application->restrictTargetSpeed(value);
}

void EgoEntity::requestSpeedChange(
  const speed_change::RelativeTargetSpeed & /*target_speed*/, bool /*continuous*/)
{
}

auto EgoEntity::setVelocityLimit(double value) -> void  //
{
  behavior_parameter_.dynamic_constraints.max_speed = value;
  field_operator_application->setVelocityLimit(value);
}

auto EgoEntity::fillLaneletPose(CanonicalizedEntityStatus & status) -> void
{
  EntityBase::fillLaneletPose(status, false);
}

auto EgoEntity::setMapPose(const geometry_msgs::msg::Pose & map_pose) -> void
{
  const auto unique_route_lanelets = traffic_simulator::helper::getUniqueValues(getRouteLanelets());
  std::optional<traffic_simulator_msgs::msg::LaneletPose> lanelet_pose;
  const auto get_matching_length = [&] {
    return std::max(
             vehicle_parameters.axles.front_axle.track_width,
             vehicle_parameters.axles.rear_axle.track_width) *
             0.5 +
           1.0;
  };
  if (unique_route_lanelets.empty()) {
    lanelet_pose =
      hdmap_utils_ptr_->toLaneletPose(map_pose, getBoundingBox(), false, get_matching_length());
  } else {
    lanelet_pose =
      hdmap_utils_ptr_->toLaneletPose(map_pose, unique_route_lanelets, get_matching_length());
    if (!lanelet_pose) {
      lanelet_pose =
        hdmap_utils_ptr_->toLaneletPose(map_pose, getBoundingBox(), false, get_matching_length());
    }
  }
  geometry_msgs::msg::Pose map_pose_z_fixed = map_pose;
  auto status = static_cast<EntityStatus>(status_);
  if (lanelet_pose) {
    math::geometry::CatmullRomSpline spline(
      hdmap_utils_ptr_->getCenterPoints(lanelet_pose->lanelet_id));
    if (const auto s_value = spline.getSValue(map_pose)) {
      map_pose_z_fixed.position.z = spline.getPoint(s_value.value()).z;
    }
    status.pose = map_pose_z_fixed;
    status.lanelet_pose_valid = true;
    status.lanelet_pose = lanelet_pose.value();
  } else {
    status.pose = map_pose;
    status.lanelet_pose_valid = false;
    status.lanelet_pose = LaneletPose();
  }
  status_ = CanonicalizedEntityStatus(status, hdmap_utils_ptr_);
}
}  // namespace entity
}  // namespace traffic_simulator<|MERGE_RESOLUTION|>--- conflicted
+++ resolved
@@ -150,8 +150,7 @@
 void EgoEntity::onUpdate(double current_time, double step_time)
 {
   EntityBase::onUpdate(current_time, step_time);
-<<<<<<< HEAD
-  setStatus(externally_updated_status_);
+
   if (is_controlled_by_simulator_ && npc_logic_started_) {
     if (
       const auto updated_status = traffic_simulator::follow_trajectory::makeUpdatedStatus(
@@ -162,10 +161,6 @@
     } else {
       is_controlled_by_simulator_ = false;
     }
-  }
-=======
-
->>>>>>> 5f19d39e
   updateStandStillDuration(step_time);
   updateTraveledDistance(step_time);
 
@@ -274,16 +269,7 @@
   behavior_parameter_ = behavior_parameter;
 }
 
-<<<<<<< HEAD
-auto EgoEntity::setStatusExternally(const CanonicalizedEntityStatus & status) -> void
-{
-  externally_updated_status_ = status;
-}
-
-void EgoEntity::requestSpeedChange(double value, bool /*continuous*/)
-=======
 void EgoEntity::requestSpeedChange(double value, bool)
->>>>>>> 5f19d39e
 {
   target_speed_ = value;
   field_operator_application->restrictTargetSpeed(value);
