--- conflicted
+++ resolved
@@ -53,27 +53,15 @@
 void PedestrianEntity::requestAssignRoute(
   const std::vector<CanonicalizedLaneletPoseType> & waypoints)
 {
-  if (!status_.lanelet_pose_valid) {
+  const auto entity_lanelet_pose = getLaneletPose();
+  if (!entity_lanelet_pose) {
     return;
   }
-  behavior_plugin_ptr_->setRequest(behavior::Request::FOLLOW_LANE);
-<<<<<<< HEAD
-  if (status_.lanelet_pose_valid) {
-    route_planner_.setWaypoints(waypoints);
-=======
+  route_planner_.setWaypoints(waypoints);
   std::vector<geometry_msgs::msg::Pose> goal_poses;
-  for (const auto & point : hdmap_utils_ptr_->getCenterPoints(
-         route_planner_ptr_->getRouteLanelets(status_.lanelet_pose, waypoints))) {
-    geometry_msgs::msg::Pose pose;
-    pose.position = point;
-    if (
-      const auto lanelet_pose =
-        hdmap_utils_ptr_->toLaneletPose(pose, getStatus().bounding_box, true)) {
-      const auto map_pose_stamped = hdmap_utils_ptr_->toMapPose(
-        lanelet_pose.get().lanelet_id, lanelet_pose.get().s, lanelet_pose.get().offset);
-      goal_poses.emplace_back(map_pose_stamped.pose);
-    }
->>>>>>> c425a60e
+  for (const auto & waypoint : waypoints) {
+    goal_poses.emplace_back(
+      hdmap_utils_ptr_->toMapPose(static_cast<LaneletPoseType>(waypoint)).pose);
   }
   behavior_plugin_ptr_->setGoalPoses(goal_poses);
 }
@@ -149,8 +137,7 @@
     route_planner_.setWaypoints({lanelet_pose});
   }
   behavior_plugin_ptr_->setGoalPoses(
-    {hdmap_utils_ptr_->toMapPose(lanelet_pose.lanelet_id, lanelet_pose.s, lanelet_pose.offset)
-       .pose});
+    {hdmap_utils_ptr_->toMapPose(static_cast<LaneletPoseType>(lanelet_pose)).pose});
 }
 
 void PedestrianEntity::requestAcquirePosition(const geometry_msgs::msg::Pose & map_pose)
