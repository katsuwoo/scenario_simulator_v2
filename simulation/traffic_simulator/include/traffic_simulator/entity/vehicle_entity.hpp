// Copyright 2015 TIER IV, Inc. All rights reserved.
//
// Licensed under the Apache License, Version 2.0 (the "License");
// you may not use this file except in compliance with the License.
// You may obtain a copy of the License at
//
//     http://www.apache.org/licenses/LICENSE-2.0
//
// Unless required by applicable law or agreed to in writing, software
// distributed under the License is distributed on an "AS IS" BASIS,
// WITHOUT WARRANTIES OR CONDITIONS OF ANY KIND, either express or implied.
// See the License for the specific language governing permissions and
// limitations under the License.

#ifndef TRAFFIC_SIMULATOR__ENTITY__VEHICLE_ENTITY_HPP_
#define TRAFFIC_SIMULATOR__ENTITY__VEHICLE_ENTITY_HPP_

#include <memory>
#include <optional>
#include <pluginlib/class_loader.hpp>
#include <pugixml.hpp>
#include <rclcpp/rclcpp.hpp>
#include <string>
#include <traffic_simulator/behavior/behavior_plugin_base.hpp>
#include <traffic_simulator/behavior/route_planner.hpp>
#include <traffic_simulator/entity/entity_base.hpp>
#include <traffic_simulator_msgs/msg/behavior_parameter.hpp>
#include <traffic_simulator_msgs/msg/vehicle_parameters.hpp>
#include <traffic_simulator_msgs/msg/waypoints_array.hpp>
#include <vector>

namespace traffic_simulator
{
namespace entity
{
class VehicleEntity : public EntityBase
{
public:
  struct BuiltinBehavior
  {
    static auto behaviorTree() -> const std::string &
    {
      static const std::string name = "behavior_tree_plugin/VehicleBehaviorTree";
      return name;
    }

    static auto contextGamma() -> const std::string &
    {
      static const std::string name = "TODO";
      return name;
    }

    static auto defaultBehavior() -> const std::string & { return behaviorTree(); }
  };

  explicit VehicleEntity(
    const std::string & name, const traffic_simulator_msgs::msg::EntityStatus &,
    const traffic_simulator_msgs::msg::VehicleParameters &,
    const std::string & plugin_name = BuiltinBehavior::defaultBehavior());

  ~VehicleEntity() override = default;

  void appendDebugMarker(visualization_msgs::msg::MarkerArray & marker_array) override;

  void cancelRequest() override;

  auto getCurrentAction() const -> std::string override;

  auto getBehaviorParameter() const -> traffic_simulator_msgs::msg::BehaviorParameter override;

  auto getEntityTypename() const -> const std::string & override;

  auto getGoalPoses() -> std::vector<traffic_simulator_msgs::msg::LaneletPose> override;

  auto getObstacle() -> std::optional<traffic_simulator_msgs::msg::Obstacle> override;

  auto getRouteLanelets(double horizon = 100) -> std::vector<std::int64_t> override;

<<<<<<< HEAD
  auto getVehicleParameters() const
    -> std::optional<traffic_simulator_msgs::msg::VehicleParameters>;

=======
>>>>>>> 5d7c6749
  auto getWaypoints() -> const traffic_simulator_msgs::msg::WaypointsArray override;

  void onUpdate(double current_time, double step_time) override;

  void requestAcquirePosition(const traffic_simulator_msgs::msg::LaneletPose &);

  void requestAcquirePosition(const geometry_msgs::msg::Pose & map_pose) override;

  void requestAssignRoute(const std::vector<geometry_msgs::msg::Pose> &) override;

  void requestAssignRoute(const std::vector<traffic_simulator_msgs::msg::LaneletPose> &) override;

  void requestLaneChange(const std::int64_t to_lanelet_id) override;

  void requestLaneChange(const traffic_simulator::lane_change::Parameter &) override;

  void setAccelerationLimit(double acceleration) override;

  void setDecelerationLimit(double deceleration) override;

  void setBehaviorParameter(const traffic_simulator_msgs::msg::BehaviorParameter &) override;

  void setHdMapUtils(const std::shared_ptr<hdmap_utils::HdMapUtils> &) override;

  void setTrafficLightManager(
    const std::shared_ptr<traffic_simulator::TrafficLightManagerBase> &) override;

private:
  pluginlib::ClassLoader<entity_behavior::BehaviorPluginBase> loader_;

  const std::shared_ptr<entity_behavior::BehaviorPluginBase> behavior_plugin_ptr_;

  std::shared_ptr<traffic_simulator::RoutePlanner> route_planner_ptr_;

  std::shared_ptr<math::geometry::CatmullRomSpline> spline_;

  std::vector<std::int64_t> previous_route_lanelets_;
};
}  // namespace entity
}  // namespace traffic_simulator

#endif  // TRAFFIC_SIMULATOR__ENTITY__VEHICLE_ENTITY_HPP_<|MERGE_RESOLUTION|>--- conflicted
+++ resolved
@@ -76,12 +76,6 @@
 
   auto getRouteLanelets(double horizon = 100) -> std::vector<std::int64_t> override;
 
-<<<<<<< HEAD
-  auto getVehicleParameters() const
-    -> std::optional<traffic_simulator_msgs::msg::VehicleParameters>;
-
-=======
->>>>>>> 5d7c6749
   auto getWaypoints() -> const traffic_simulator_msgs::msg::WaypointsArray override;
 
   void onUpdate(double current_time, double step_time) override;
