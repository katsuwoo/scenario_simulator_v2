// Copyright 2015 TIER IV, Inc. All rights reserved.
//
// Licensed under the Apache License, Version 2.0 (the "License");
// you may not use this file except in compliance with the License.
// You may obtain a copy of the License at
//
//     http://www.apache.org/licenses/LICENSE-2.0
//
// Unless required by applicable law or agreed to in writing, software
// distributed under the License is distributed on an "AS IS" BASIS,
// WITHOUT WARRANTIES OR CONDITIONS OF ANY KIND, either express or implied.
// See the License for the specific language governing permissions and
// limitations under the License.

#ifndef TRAFFIC_SIMULATOR__HDMAP_UTILS__HDMAP_UTILS_HPP_
#define TRAFFIC_SIMULATOR__HDMAP_UTILS__HDMAP_UTILS_HPP_

#include <geometry_msgs/msg/vector3.h>
#include <lanelet2_core/LaneletMap.h>
#include <lanelet2_core/geometry/Lanelet.h>
#include <lanelet2_core/primitives/BasicRegulatoryElements.h>
#include <lanelet2_core/primitives/LaneletSequence.h>
#include <lanelet2_matching/LaneletMatching.h>
#include <lanelet2_routing/Route.h>
#include <lanelet2_routing/RoutingCost.h>
#include <lanelet2_routing/RoutingGraph.h>
#include <lanelet2_routing/RoutingGraphContainer.h>
#include <lanelet2_traffic_rules/TrafficRulesFactory.h>
#include <tf2/LinearMath/Matrix3x3.h>
#ifdef USE_TF2_GEOMETRY_MSGS_DEPRECATED_HEADER
#include <tf2_geometry_msgs/tf2_geometry_msgs.h>
#else
#include <tf2_geometry_msgs/tf2_geometry_msgs.hpp>
#endif

#include <autoware_auto_mapping_msgs/msg/had_map_bin.hpp>
#include <boost/filesystem.hpp>
#include <geographic_msgs/msg/geo_point.hpp>
#include <geometry/spline/catmull_rom_spline.hpp>
#include <geometry/spline/catmull_rom_spline_interface.hpp>
#include <geometry/spline/hermite_curve.hpp>
#include <geometry_msgs/msg/pose_stamped.hpp>
#include <lanelet2_extension/utility/message_conversion.hpp>
#include <lanelet2_extension/utility/query.hpp>
#include <lanelet2_extension/utility/utilities.hpp>
#include <map>
#include <memory>
#include <optional>
#include <rclcpp/rclcpp.hpp>
#include <string>
#include <traffic_simulator/data_type/lane_change.hpp>
#include <traffic_simulator/hdmap_utils/cache.hpp>
#include <traffic_simulator_msgs/msg/bounding_box.hpp>
#include <traffic_simulator_msgs/msg/entity_status.hpp>
#include <unordered_map>
#include <utility>
#include <vector>
#include <visualization_msgs/msg/marker_array.hpp>

namespace hdmap_utils
{
enum class LaneletType { LANE, CROSSWALK };

class HdMapUtils
{
public:
  explicit HdMapUtils(const boost::filesystem::path &, const geographic_msgs::msg::GeoPoint &);

  autoware_auto_mapping_msgs::msg::HADMapBin toMapBin() const;
  void insertMarkerArray(
    visualization_msgs::msg::MarkerArray & a1,
    const visualization_msgs::msg::MarkerArray & a2) const;
  std::vector<geometry_msgs::msg::Point> toMapPoints(
    std::int64_t lanelet_id, const std::vector<double> & s) const;
  std::optional<traffic_simulator_msgs::msg::LaneletPose> toLaneletPose(
    const geometry_msgs::msg::Pose & pose, bool include_crosswalk,
    double matching_distance = 1.0) const;
  std::optional<traffic_simulator_msgs::msg::LaneletPose> toLaneletPose(
    const geometry_msgs::msg::Pose & pose, const traffic_simulator_msgs::msg::BoundingBox & bbox,
    bool include_crosswalk, double matching_distance = 1.0) const;
  std::optional<traffic_simulator_msgs::msg::LaneletPose> toLaneletPose(
    const geometry_msgs::msg::Pose & pose, std::int64_t lanelet_id,
    double matching_distance = 1.0) const;
  std::optional<traffic_simulator_msgs::msg::LaneletPose> toLaneletPose(
    const geometry_msgs::msg::Pose & pose, const std::vector<std::int64_t> & lanelet_ids,
    double matching_distance = 1.0) const;
  std::optional<std::int64_t> matchToLane(
    const geometry_msgs::msg::Pose & pose, const traffic_simulator_msgs::msg::BoundingBox & bbox,
    bool include_crosswalk, double reduction_ratio = 0.8) const;
  geometry_msgs::msg::PoseStamped toMapPose(
    std::int64_t lanelet_id, double s, double offset,
    const geometry_msgs::msg::Quaternion & quat) const;
  geometry_msgs::msg::PoseStamped toMapPose(
    const traffic_simulator_msgs::msg::LaneletPose & lanelet_pose) const;
  geometry_msgs::msg::PoseStamped toMapPose(std::int64_t lanelet_id, double s, double offset) const;
  double getHeight(const traffic_simulator_msgs::msg::LaneletPose & lanelet_pose) const;
  std::vector<std::int64_t> getLaneletIds() const;
  std::vector<std::int64_t> getNextLaneletIds(
    std::int64_t lanelet_id, const std::string & turn_direction) const;
  std::vector<std::int64_t> getNextLaneletIds(std::int64_t lanelet_id) const;
  std::vector<std::int64_t> getPreviousLaneletIds(
    std::int64_t lanelet_id, const std::string & turn_direction) const;
  std::vector<std::int64_t> getPreviousLaneletIds(std::int64_t lanelet_id) const;
  std::optional<int64_t> getLaneChangeableLaneletId(
    std::int64_t lanelet_id, traffic_simulator::lane_change::Direction direction) const;
  std::optional<int64_t> getLaneChangeableLaneletId(
    std::int64_t lanelet_id, traffic_simulator::lane_change::Direction direction,
    uint8_t shift) const;
  std::optional<double> getDistanceToStopLine(
    const std::vector<std::int64_t> & route_lanelets,
    const std::vector<geometry_msgs::msg::Point> & waypoints) const;
  std::optional<double> getDistanceToStopLine(
    const std::vector<std::int64_t> & route_lanelets,
<<<<<<< HEAD
    const math::geometry::CatmullRomSplineInterface & spline) const;
  double getLaneletLength(std::int64_t lanelet_id) const;
  bool isInLanelet(std::int64_t lanelet_id, double s) const;
  std::optional<double> getLongitudinalDistance(
    const traffic_simulator_msgs::msg::LaneletPose & from,
    const traffic_simulator_msgs::msg::LaneletPose & to) const;
  std::optional<double> getLongitudinalDistance(
    std::int64_t from_lanelet_id, double from_s, std::int64_t to_lanelet_id, double to_s) const;
  double getSpeedLimit(const std::vector<std::int64_t> & lanelet_ids) const;
  bool isInRoute(std::int64_t lanelet_id, const std::vector<std::int64_t> & route) const;
=======
    const math::geometry::CatmullRomSplineInterface & spline);
  double getLaneletLength(std::int64_t lanelet_id);
  bool isInLanelet(std::int64_t lanelet_id, double s);
  boost::optional<double> getLateralDistance(
    traffic_simulator_msgs::msg::LaneletPose from, traffic_simulator_msgs::msg::LaneletPose to);
  boost::optional<double> getLongitudinalDistance(
    traffic_simulator_msgs::msg::LaneletPose from, traffic_simulator_msgs::msg::LaneletPose to);
  boost::optional<double> getLongitudinalDistance(
    std::int64_t from_lanelet_id, double from_s, std::int64_t to_lanelet_id, double to_s);
  double getSpeedLimit(std::vector<std::int64_t> lanelet_ids);
  bool isInRoute(std::int64_t lanelet_id, std::vector<std::int64_t> route) const;
>>>>>>> bda32c67
  std::vector<std::int64_t> getFollowingLanelets(
    std::int64_t lanelet_id, double distance = 100, bool include_self = true) const;
  std::vector<std::int64_t> getFollowingLanelets(
    std::int64_t lanelet_id, const std::vector<std::int64_t> & candidate_lanelet_ids,
    double distance = 100, bool include_self = true) const;
  std::vector<std::int64_t> getPreviousLanelets(
    std::int64_t lanelet_id, double distance = 100) const;
  std::vector<geometry_msgs::msg::Point> getCenterPoints(std::int64_t lanelet_id) const;
  std::vector<geometry_msgs::msg::Point> getCenterPoints(
    const std::vector<std::int64_t> & lanelet_ids) const;
  std::shared_ptr<math::geometry::CatmullRomSpline> getCenterPointsSpline(
    std::int64_t lanelet_id) const;
  std::vector<geometry_msgs::msg::Point> clipTrajectoryFromLaneletIds(
    std::int64_t lanelet_id, double s, const std::vector<std::int64_t> & lanelet_ids,
    double forward_distance = 20) const;
  bool canChangeLane(std::int64_t from_lanelet_id, std::int64_t to_lanelet_id) const;
  std::optional<std::pair<math::geometry::HermiteCurve, double>> getLaneChangeTrajectory(
    const traffic_simulator_msgs::msg::LaneletPose & from_pose,
    const traffic_simulator::lane_change::Parameter & lane_change_parameter) const;
  std::optional<std::pair<math::geometry::HermiteCurve, double>> getLaneChangeTrajectory(
    const geometry_msgs::msg::Pose & from_pose,
    const traffic_simulator::lane_change::Parameter & lane_change_parameter,
    double maximum_curvature_threshold, double target_trajectory_length,
    double forward_distance_threshold) const;
  std::optional<geometry_msgs::msg::Vector3> getTangentVector(
    std::int64_t lanelet_id, double s) const;
  std::vector<std::int64_t> getRoute(
    std::int64_t from_lanelet_id, std::int64_t to_lanelet_id) const;
  std::vector<std::int64_t> getConflictingCrosswalkIds(
    const std::vector<std::int64_t> & lanelet_ids) const;
  std::vector<std::int64_t> getConflictingLaneIds(
    const std::vector<std::int64_t> & lanelet_ids) const;
  std::optional<double> getCollisionPointInLaneCoordinate(
    std::int64_t lanelet_id, std::int64_t crossing_lanelet_id) const;
  visualization_msgs::msg::MarkerArray generateMarker() const;
  std::vector<std::int64_t> getRightOfWayLaneletIds(std::int64_t lanelet_id) const;
  std::unordered_map<std::int64_t, std::vector<std::int64_t>> getRightOfWayLaneletIds(
    const std::vector<std::int64_t> & lanelet_ids) const;
  std::optional<std::int64_t> getClosestLaneletId(
    const geometry_msgs::msg::Pose & pose, double distance_thresh = 30.0,
    bool include_crosswalk = false) const;
  std::vector<std::int64_t> getNearbyLaneletIds(
    const geometry_msgs::msg::Point & point, double distance_threshold) const;
  std::vector<std::int64_t> getNearbyLaneletIds(
    const geometry_msgs::msg::Point & point, double distance_threshold,
    bool include_crosswalk) const;
  std::vector<std::int64_t> filterLaneletIds(
    const std::vector<std::int64_t> & lanelet_ids, const char subtype[]) const;
  std::vector<geometry_msgs::msg::Point> getLaneletPolygon(std::int64_t lanelet_id) const;
  std::vector<geometry_msgs::msg::Point> getStopLinePolygon(std::int64_t lanelet_id) const;
  std::vector<std::int64_t> getTrafficLightIds() const;
  std::optional<geometry_msgs::msg::Point> getTrafficLightBulbPosition(
    std::int64_t traffic_light_id, const std::string &) const;
  std::vector<std::int64_t> getTrafficLightStopLineIds(const std::int64_t traffic_light_id) const;
  std::vector<std::vector<geometry_msgs::msg::Point>> getTrafficLightStopLinesPoints(
    std::int64_t traffic_light_id) const;
  std::optional<double> getDistanceToTrafficLightStopLine(
    const std::vector<geometry_msgs::msg::Point> & waypoints,
    const std::int64_t traffic_light_id) const;
  std::optional<double> getDistanceToTrafficLightStopLine(
    const math::geometry::CatmullRomSplineInterface & spline,
    const std::int64_t traffic_light_id) const;
  std::optional<double> getDistanceToTrafficLightStopLine(
    const std::vector<std::int64_t> & route_lanelets,
    const std::vector<geometry_msgs::msg::Point> & waypoints) const;
  std::optional<double> getDistanceToTrafficLightStopLine(
    const std::vector<std::int64_t> & route_lanelets,
    const math::geometry::CatmullRomSplineInterface & spline) const;
  std::vector<std::int64_t> getTrafficLightIdsOnPath(
    const std::vector<std::int64_t> & route_lanelets) const;
  traffic_simulator_msgs::msg::LaneletPose getAlongLaneletPose(
    const traffic_simulator_msgs::msg::LaneletPose & from_pose, double along) const;
  std::vector<geometry_msgs::msg::Point> getLeftBound(std::int64_t lanelet_id) const;
  std::vector<geometry_msgs::msg::Point> getRightBound(std::int64_t lanelet_id) const;

  using LaneletId = std::int64_t;

  auto isTrafficLight(const LaneletId) const -> bool;
  auto isTrafficRelation(const LaneletId) const -> bool;
  auto getTrafficRelation(const LaneletId) const -> lanelet::TrafficLight::Ptr;

private:
  math::geometry::HermiteCurve getLaneChangeTrajectory(
    const geometry_msgs::msg::Pose & from_pose,
    const traffic_simulator_msgs::msg::LaneletPose & to_pose,
    const traffic_simulator::lane_change::TrajectoryShape trajectory_shape,
    double tangent_vector_size = 100) const;

  /** @defgroup cache
   *  Declared mutable for caching
   */
  // @{
  mutable RouteCache route_cache_;
  mutable CenterPointsCache center_points_cache_;
  mutable LaneletLengthCache lanelet_length_cache_;
  // @}

  std::vector<lanelet::AutowareTrafficLightConstPtr> getTrafficLights(
    const std::int64_t traffic_light_id) const;
  std::vector<std::pair<double, lanelet::Lanelet>> excludeSubtypeLanelets(
    const std::vector<std::pair<double, lanelet::Lanelet>> & lls, const char subtype[]) const;
  std::vector<lanelet::Lanelet> filterLanelets(
    const std::vector<lanelet::Lanelet> & lanelets, const char subtype[]) const;
  std::vector<std::shared_ptr<const lanelet::autoware::AutowareTrafficLight>>
  getTrafficLightRegElementsOnPath(const std::vector<std::int64_t> & lanelet_ids) const;
  std::vector<std::shared_ptr<const lanelet::TrafficSign>> getTrafficSignRegElementsOnPath(
    const std::vector<std::int64_t> & lanelet_ids) const;
  std::vector<lanelet::ConstLineString3d> getStopLinesOnPath(
    const std::vector<std::int64_t> & lanelet_ids) const;
  geometry_msgs::msg::Vector3 getVectorFromPose(
    const geometry_msgs::msg::Pose & pose, double magnitude) const;
  void mapCallback(const autoware_auto_mapping_msgs::msg::HADMapBin & msg) const;
  lanelet::LaneletMapPtr lanelet_map_ptr_;
  lanelet::routing::RoutingGraphConstPtr vehicle_routing_graph_ptr_;
  lanelet::traffic_rules::TrafficRulesPtr traffic_rules_vehicle_ptr_;
  lanelet::routing::RoutingGraphConstPtr pedestrian_routing_graph_ptr_;
  lanelet::traffic_rules::TrafficRulesPtr traffic_rules_pedestrian_ptr_;
  std::vector<double> calcEuclidDist(
    const std::vector<double> & x, const std::vector<double> & y,
    const std::vector<double> & z) const;
  void overwriteLaneletsCenterline();
  lanelet::LineString3d generateFineCenterline(
    const lanelet::ConstLanelet & lanelet_obj, const double resolution) const;
  std::vector<lanelet::BasicPoint3d> resamplePoints(
    const lanelet::ConstLineString3d & line_string, const int32_t num_segments) const;
  std::pair<size_t, size_t> findNearestIndexPair(
    const std::vector<double> & accumulated_lengths, const double target_length) const;
  std::vector<double> calculateAccumulatedLengths(
    const lanelet::ConstLineString3d & line_string) const;
  std::vector<double> calculateSegmentDistances(
    const lanelet::ConstLineString3d & line_string) const;
  std::vector<lanelet::Lanelet> getLanelets(const std::vector<std::int64_t> & lanelet_ids) const;
  std::vector<std::int64_t> getLaneletIds(const std::vector<lanelet::Lanelet> & lanelets) const;
  lanelet::BasicPoint2d toPoint2d(const geometry_msgs::msg::Point & point) const;
  lanelet::BasicPolygon2d absoluteHull(
    const lanelet::BasicPolygon2d & relativeHull, const lanelet::matching::Pose2d & pose) const;
  std::vector<geometry_msgs::msg::Point> toPolygon(
    const lanelet::ConstLineString3d & line_string) const;
};
}  // namespace hdmap_utils

#endif  // TRAFFIC_SIMULATOR__HDMAP_UTILS__HDMAP_UTILS_HPP_<|MERGE_RESOLUTION|>--- conflicted
+++ resolved
@@ -111,10 +111,11 @@
     const std::vector<geometry_msgs::msg::Point> & waypoints) const;
   std::optional<double> getDistanceToStopLine(
     const std::vector<std::int64_t> & route_lanelets,
-<<<<<<< HEAD
     const math::geometry::CatmullRomSplineInterface & spline) const;
   double getLaneletLength(std::int64_t lanelet_id) const;
   bool isInLanelet(std::int64_t lanelet_id, double s) const;
+  std::optional<double> getLateralDistance(
+    const traffic_simulator_msgs::msg::LaneletPose & from, const traffic_simulator_msgs::msg::LaneletPose & to);
   std::optional<double> getLongitudinalDistance(
     const traffic_simulator_msgs::msg::LaneletPose & from,
     const traffic_simulator_msgs::msg::LaneletPose & to) const;
@@ -122,19 +123,6 @@
     std::int64_t from_lanelet_id, double from_s, std::int64_t to_lanelet_id, double to_s) const;
   double getSpeedLimit(const std::vector<std::int64_t> & lanelet_ids) const;
   bool isInRoute(std::int64_t lanelet_id, const std::vector<std::int64_t> & route) const;
-=======
-    const math::geometry::CatmullRomSplineInterface & spline);
-  double getLaneletLength(std::int64_t lanelet_id);
-  bool isInLanelet(std::int64_t lanelet_id, double s);
-  boost::optional<double> getLateralDistance(
-    traffic_simulator_msgs::msg::LaneletPose from, traffic_simulator_msgs::msg::LaneletPose to);
-  boost::optional<double> getLongitudinalDistance(
-    traffic_simulator_msgs::msg::LaneletPose from, traffic_simulator_msgs::msg::LaneletPose to);
-  boost::optional<double> getLongitudinalDistance(
-    std::int64_t from_lanelet_id, double from_s, std::int64_t to_lanelet_id, double to_s);
-  double getSpeedLimit(std::vector<std::int64_t> lanelet_ids);
-  bool isInRoute(std::int64_t lanelet_id, std::vector<std::int64_t> route) const;
->>>>>>> bda32c67
   std::vector<std::int64_t> getFollowingLanelets(
     std::int64_t lanelet_id, double distance = 100, bool include_self = true) const;
   std::vector<std::int64_t> getFollowingLanelets(
