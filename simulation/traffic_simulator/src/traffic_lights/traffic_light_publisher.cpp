// Copyright 2015 TIER IV, Inc. All rights reserved.
//
// Licensed under the Apache License, Version 2.0 (the "License");
// you may not use this file except in compliance with the License.
// You may obtain a copy of the License at
//
//     http://www.apache.org/licenses/LICENSE-2.0
//
// Unless required by applicable law or agreed to in writing, software
// distributed under the License is distributed on an "AS IS" BASIS,
// WITHOUT WARRANTIES OR CONDITIONS OF ANY KIND, either express or implied.
// See the License for the specific language governing permissions and
// limitations under the License.

#include <simulation_interface/conversions.hpp>
#include <traffic_simulator/traffic_lights/traffic_light_publisher.hpp>
#include <traffic_simulator_msgs/msg/traffic_light_array_v1.hpp>

// This message will be deleted in the future
#if __has_include(<autoware_perception_msgs/msg/traffic_signal_array.hpp>)
#include <autoware_perception_msgs/msg/traffic_signal_array.hpp>
#endif

#if __has_include(<autoware_perception_msgs/msg/traffic_light_group_array.hpp>)
#include <autoware_perception_msgs/msg/traffic_light_group_array.hpp>
#endif

namespace traffic_simulator
{
<<<<<<< HEAD
#if __has_include(<autoware_perception_msgs/msg/traffic_signal_array.hpp>)
=======
template <>
auto TrafficLightPublisher<autoware_auto_perception_msgs::msg::TrafficSignalArray>::generateMessage(
  const rclcpp::Time & current_ros_time,
  const simulation_api_schema::UpdateTrafficLightsRequest & request, const std::string & frame)
  -> std::unique_ptr<autoware_auto_perception_msgs::msg::TrafficSignalArray>
{
  auto message = std::make_unique<autoware_auto_perception_msgs::msg::TrafficSignalArray>();

  message->header.frame_id = frame;
  message->header.stamp = current_ros_time;

  using TrafficLightType = autoware_auto_perception_msgs::msg::TrafficSignal;
  using TrafficLightBulbType = TrafficLightType::_lights_type::value_type;

  for (const auto & traffic_light : request.states()) {
    TrafficLightType traffic_light_message;
    traffic_light_message.map_primitive_id = traffic_light.id();
    for (const auto & bulb_status : traffic_light.traffic_light_status()) {
      TrafficLightBulbType light_bulb_message;
      simulation_interface::toMsg<TrafficLightBulbType>(bulb_status, light_bulb_message);
      traffic_light_message.lights.push_back(light_bulb_message);
    }
    message->signals.push_back(traffic_light_message);
  }
  return message;
}

>>>>>>> 2cd13ef0
template <>
auto TrafficLightPublisher<autoware_perception_msgs::msg::TrafficSignalArray>::generateMessage(
  const rclcpp::Time & current_ros_time,
  const simulation_api_schema::UpdateTrafficLightsRequest & request, const std::string &)
  -> std::unique_ptr<autoware_perception_msgs::msg::TrafficSignalArray>
{
  auto message = std::make_unique<autoware_perception_msgs::msg::TrafficSignalArray>();

  message->stamp = current_ros_time;

  using TrafficLightType = autoware_perception_msgs::msg::TrafficSignal;
  using TrafficLightBulbType = TrafficLightType::_elements_type::value_type;

  for (const auto & traffic_light : request.states()) {
    for (const auto & relation_id : traffic_light.relation_ids()) {
      // skip if the traffic light has no bulbs
      if (not traffic_light.traffic_light_status().empty()) {
        TrafficLightType traffic_light_message;
        traffic_light_message.traffic_signal_id = relation_id;
        for (const auto & bulb_status : traffic_light.traffic_light_status()) {
          TrafficLightBulbType light_bulb_message;
          simulation_interface::toMsg<TrafficLightBulbType>(bulb_status, light_bulb_message);
          traffic_light_message.elements.push_back(light_bulb_message);
        }
        message->signals.push_back(traffic_light_message);
      }
    }
  }
  return message;
}
#endif

template <>
auto TrafficLightPublisher<traffic_simulator_msgs::msg::TrafficLightArrayV1>::generateMessage(
  const rclcpp::Time &, const simulation_api_schema::UpdateTrafficLightsRequest & request,
  const std::string &) -> std::unique_ptr<traffic_simulator_msgs::msg::TrafficLightArrayV1>
{
  auto message = std::make_unique<traffic_simulator_msgs::msg::TrafficLightArrayV1>();

  using TrafficLightType = traffic_simulator_msgs::msg::TrafficLightV1;
  using TrafficLightBulbType = traffic_simulator_msgs::msg::TrafficLightBulbV1;

  for (const auto & traffic_light : request.states()) {
    TrafficLightType traffic_light_message;
    traffic_light_message.lanelet_way_id = traffic_light.id();
    for (const auto & bulb_status : traffic_light.traffic_light_status()) {
      TrafficLightBulbType light_bulb_message;
      simulation_interface::toMsg<TrafficLightBulbType>(bulb_status, light_bulb_message);
      traffic_light_message.traffic_light_bulbs.push_back(light_bulb_message);
    }
    message->traffic_lights.push_back(traffic_light_message);
  }
  return message;
}

#if __has_include(<autoware_perception_msgs/msg/traffic_light_group_array.hpp>)
template <>
auto TrafficLightPublisher<autoware_perception_msgs::msg::TrafficLightGroupArray>::generateMessage(
  const rclcpp::Time & current_ros_time,
  const simulation_api_schema::UpdateTrafficLightsRequest & request, const std::string &)
  -> std::unique_ptr<autoware_perception_msgs::msg::TrafficLightGroupArray>
{
  auto message = std::make_unique<autoware_perception_msgs::msg::TrafficLightGroupArray>();

  message->stamp = current_ros_time;

  using TrafficLightGroupType = autoware_perception_msgs::msg::TrafficLightGroup;
  using TrafficLightBulbType = autoware_perception_msgs::msg::TrafficLightElement;

  for (const auto & traffic_light : request.states()) {
    for (const auto & relation_id : traffic_light.relation_ids()) {
      // skip if the traffic light has no bulbs
      if (not traffic_light.traffic_light_status().empty()) {
        TrafficLightGroupType traffic_light_group_message;
        traffic_light_group_message.traffic_light_group_id = relation_id;
        for (auto bulb_status : traffic_light.traffic_light_status()) {
          TrafficLightBulbType light_bulb_message;
          simulation_interface::toMsg<TrafficLightBulbType>(bulb_status, light_bulb_message);
          traffic_light_group_message.elements.push_back(light_bulb_message);
        }
        message->traffic_light_groups.push_back(traffic_light_group_message);
      }
    }
  }
  return message;
}
#endif  // __has_include(<autoware_perception_msgs/msg/traffic_light_group_array.hpp>)
}  // namespace traffic_simulator<|MERGE_RESOLUTION|>--- conflicted
+++ resolved
@@ -27,37 +27,7 @@
 
 namespace traffic_simulator
 {
-<<<<<<< HEAD
 #if __has_include(<autoware_perception_msgs/msg/traffic_signal_array.hpp>)
-=======
-template <>
-auto TrafficLightPublisher<autoware_auto_perception_msgs::msg::TrafficSignalArray>::generateMessage(
-  const rclcpp::Time & current_ros_time,
-  const simulation_api_schema::UpdateTrafficLightsRequest & request, const std::string & frame)
-  -> std::unique_ptr<autoware_auto_perception_msgs::msg::TrafficSignalArray>
-{
-  auto message = std::make_unique<autoware_auto_perception_msgs::msg::TrafficSignalArray>();
-
-  message->header.frame_id = frame;
-  message->header.stamp = current_ros_time;
-
-  using TrafficLightType = autoware_auto_perception_msgs::msg::TrafficSignal;
-  using TrafficLightBulbType = TrafficLightType::_lights_type::value_type;
-
-  for (const auto & traffic_light : request.states()) {
-    TrafficLightType traffic_light_message;
-    traffic_light_message.map_primitive_id = traffic_light.id();
-    for (const auto & bulb_status : traffic_light.traffic_light_status()) {
-      TrafficLightBulbType light_bulb_message;
-      simulation_interface::toMsg<TrafficLightBulbType>(bulb_status, light_bulb_message);
-      traffic_light_message.lights.push_back(light_bulb_message);
-    }
-    message->signals.push_back(traffic_light_message);
-  }
-  return message;
-}
-
->>>>>>> 2cd13ef0
 template <>
 auto TrafficLightPublisher<autoware_perception_msgs::msg::TrafficSignalArray>::generateMessage(
   const rclcpp::Time & current_ros_time,
@@ -88,7 +58,7 @@
   }
   return message;
 }
-#endif
+#endif  // __has_include(<autoware_perception_msgs/msg/traffic_signal_array.hpp>)
 
 template <>
 auto TrafficLightPublisher<traffic_simulator_msgs::msg::TrafficLightArrayV1>::generateMessage(
