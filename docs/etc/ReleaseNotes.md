--- conflicted
+++ resolved
@@ -24,15 +24,10 @@
 
 Minor Tweaks :oncoming_police_car:
 
-<<<<<<< HEAD
-| Feature      | Brief summary                                                                                            | Category    | Pull request                                                    | Contributor                                                                             |
-| ------------ | -------------------------------------------------------------------------------------------------------- | ----------- | --------------------------------------------------------------- | --------------------------------------------------------------------------------------- |
-| Autoware API | Changed the engagement service to Autoware from `/api/autoware/set/engage` to `/api/external/set/engage` | `concealer` | [#804](https://github.com/tier4/scenario_simulator_v2/pull/804) | [yn-mrse](https://github.com/yn-mrse) and [yamacir-kit](https://github.com/yamacir-kit) |
-=======
-| Feature                          | Brief summary                                                                                                                                                                   | Category            | Pull request                                                    | Contributor                                   |
-| -------------------------------- | ------------------------------------------------------------------------------------------------------------------------------------------------------------------------------- | ------------------- | --------------------------------------------------------------- | --------------------------------------------- |
-| Accessor to the class `Autoware` | A new member function `asAutoware` has been added to access the class `Autoware`, and instead the member functions specific to `EgoEntity` have been removed from `EntityBase`. | `traffic_simulator` | [#796](https://github.com/tier4/scenario_simulator_v2/pull/796) | [yamacir-kit](https://github.com/yamacir-kit) |
->>>>>>> a8860af1
+| Feature                          | Brief summary                                                                                                                                                                   | Category            | Pull request                                                    | Contributor                                                                             |
+| -------------------------------- | ------------------------------------------------------------------------------------------------------------------------------------------------------------------------------- | ------------------- | --------------------------------------------------------------- | --------------------------------------------------------------------------------------- |
+| Accessor to the class `Autoware` | A new member function `asAutoware` has been added to access the class `Autoware`, and instead the member functions specific to `EgoEntity` have been removed from `EntityBase`. | `traffic_simulator` | [#796](https://github.com/tier4/scenario_simulator_v2/pull/796) | [yamacir-kit](https://github.com/yamacir-kit)                                           |
+| Autoware API                     | Changed the engagement service to Autoware from `/api/autoware/set/engage` to `/api/external/set/engage`.                                                                       | `concealer`         | [#804](https://github.com/tier4/scenario_simulator_v2/pull/804) | [yn-mrse](https://github.com/yn-mrse) and [yamacir-kit](https://github.com/yamacir-kit) |
 
 ## Version 0.6.4
 
