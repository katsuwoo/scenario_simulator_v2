// Copyright 2015 TIER IV, Inc. All rights reserved.
//
// Licensed under the Apache License, Version 2.0 (the "License");
// you may not use this file except in compliance with the License.
// You may obtain a copy of the License at
//
//     http://www.apache.org/licenses/LICENSE-2.0
//
// Unless required by applicable law or agreed to in writing, software
// distributed under the License is distributed on an "AS IS" BASIS,
// WITHOUT WARRANTIES OR CONDITIONS OF ANY KIND, either express or implied.
// See the License for the specific language governing permissions and
// limitations under the License.

#include <geometry/distance.hpp>
#include <geometry/polygon/polygon.hpp>
#include <geometry/transform.hpp>
#include <limits>
#include <rclcpp/rclcpp.hpp>
#include <scenario_simulator_exception/exception.hpp>
#include <string>
#include <traffic_simulator/entity/entity_base.hpp>
#include <unordered_map>
#include <vector>

namespace traffic_simulator
{
namespace entity
{
EntityBase::EntityBase(
  const std::string & name, const traffic_simulator_msgs::msg::EntityStatus & entity_status,
  const std::shared_ptr<hdmap_utils::HdMapUtils> & hdmap_utils_ptr)
: name(name),
  verbose(true),
  status_(entity_status),
  status_before_update_(status_),
  npc_logic_started_(false)
{
  setHdMapUtils(hdmap_utils_ptr);
  clampLaneletPose(status_);
}

void EntityBase::appendDebugMarker(visualization_msgs::msg::MarkerArray &) {}

auto EntityBase::asAutoware() const -> concealer::Autoware &
{
  throw common::Error(
    "An operation was requested for Entity ", std::quoted(name),
    " that is valid only for the entity controlled by Autoware, but ", std::quoted(name),
    " is not the entity controlled by Autoware.");
}

void EntityBase::cancelRequest() {}

auto EntityBase::clampLaneletPose(const traffic_simulator_msgs::msg::LaneletPose & lanelet_pose)
  const -> traffic_simulator_msgs::msg::LaneletPose
{
  if (const auto ret = hdmap_utils_ptr_->clampLaneletPose(lanelet_pose)) {
    return ret.get();
  } else {
<<<<<<< HEAD
    THROW_SEMANTIC_ERROR(
      "Lanelet pose\n", rosidl_generator_traits::to_yaml(lanelet_pose),
      "\nis invalid, please check lanelet length and connection.");
=======
#ifdef ROS_DISTRO_GALACTIC
    THROW_SEMANTIC_ERROR(
      "Lanelet pose\n", rosidl_generator_traits::to_yaml(lanelet_pose),
      "\nis invalid, please check lanelet length and connection.");
#else
    THROW_SEMANTIC_ERROR(
      "Lanelet pose\n", traffic_simulator_msgs::msg::to_yaml(lanelet_pose),
      "\nis invalid, please check lanelet length and connection.");
#endif
>>>>>>> 03c65d7b
  }
}

auto EntityBase::clampLaneletPose(traffic_simulator_msgs::msg::EntityStatus & status) const -> void
{
  if (status.lanelet_pose_valid) {
    if (const auto lanelet_pose = hdmap_utils_ptr_->clampLaneletPose(status.lanelet_pose)) {
      status.lanelet_pose_valid = true;
      status.lanelet_pose = lanelet_pose.get();
    } else {
      status.lanelet_pose_valid = false;
      status.lanelet_pose = traffic_simulator_msgs::msg::LaneletPose();
    }
  }
}

auto EntityBase::clampLaneletPoses(
  const std::vector<traffic_simulator_msgs::msg::LaneletPose> & lanelet_poses) const
  -> std::vector<traffic_simulator_msgs::msg::LaneletPose>
{
  std::vector<traffic_simulator_msgs::msg::LaneletPose> ret;
  std::transform(
    lanelet_poses.begin(), lanelet_poses.end(), std::back_inserter(ret),
    [this](const traffic_simulator_msgs::msg::LaneletPose & lanelet_pose) {
      return clampLaneletPose(lanelet_pose);
    });
  return ret;
}

auto EntityBase::get2DPolygon() const -> std::vector<geometry_msgs::msg::Point>
{
  const auto status = getStatus();

  std::vector<geometry_msgs::msg::Point> points_bbox;
  geometry_msgs::msg::Point p0, p1, p2, p3, p4, p5, p6, p7;

  p0.x = status.bounding_box.center.x + status.bounding_box.dimensions.x * 0.5;
  p0.y = status.bounding_box.center.y + status.bounding_box.dimensions.y * 0.5;
  p0.z = status.bounding_box.center.z + status.bounding_box.dimensions.z * 0.5;
  points_bbox.emplace_back(p0);

  p1.x = status.bounding_box.center.x + status.bounding_box.dimensions.x * 0.5;
  p1.y = status.bounding_box.center.y + status.bounding_box.dimensions.y * 0.5;
  p1.z = status.bounding_box.center.z - status.bounding_box.dimensions.z * 0.5;
  points_bbox.emplace_back(p1);

  p2.x = status.bounding_box.center.x + status.bounding_box.dimensions.x * 0.5;
  p2.y = status.bounding_box.center.y - status.bounding_box.dimensions.y * 0.5;
  p2.z = status.bounding_box.center.z + status.bounding_box.dimensions.z * 0.5;
  points_bbox.emplace_back(p2);

  p3.x = status.bounding_box.center.x - status.bounding_box.dimensions.x * 0.5;
  p3.y = status.bounding_box.center.y + status.bounding_box.dimensions.y * 0.5;
  p3.z = status.bounding_box.center.z + status.bounding_box.dimensions.z * 0.5;
  points_bbox.emplace_back(p3);

  p4.x = status.bounding_box.center.x + status.bounding_box.dimensions.x * 0.5;
  p4.y = status.bounding_box.center.y - status.bounding_box.dimensions.y * 0.5;
  p4.z = status.bounding_box.center.z - status.bounding_box.dimensions.z * 0.5;
  points_bbox.emplace_back(p4);

  p5.x = status.bounding_box.center.x - status.bounding_box.dimensions.x * 0.5;
  p5.y = status.bounding_box.center.y + status.bounding_box.dimensions.y * 0.5;
  p5.z = status.bounding_box.center.z - status.bounding_box.dimensions.z * 0.5;
  points_bbox.emplace_back(p5);

  p6.x = status.bounding_box.center.x - status.bounding_box.dimensions.x * 0.5;
  p6.y = status.bounding_box.center.y - status.bounding_box.dimensions.y * 0.5;
  p6.z = status.bounding_box.center.z + status.bounding_box.dimensions.z * 0.5;
  points_bbox.emplace_back(p6);

  p7.x = status.bounding_box.center.x - status.bounding_box.dimensions.x * 0.5;
  p7.y = status.bounding_box.center.y - status.bounding_box.dimensions.y * 0.5;
  p7.z = status.bounding_box.center.z - status.bounding_box.dimensions.z * 0.5;
  points_bbox.emplace_back(p7);

  return math::geometry::get2DConvexHull(points_bbox);
}

auto EntityBase::getCurrentAccel() const -> geometry_msgs::msg::Accel
{
  return getStatus().action_status.accel;
}

auto EntityBase::getCurrentTwist() const -> geometry_msgs::msg::Twist
{
  return getStatus().action_status.twist;
}

auto EntityBase::getDistanceToLaneBound() -> double
{
  return std::min(getDistanceToLeftLaneBound(), getDistanceToRightLaneBound());
}

auto EntityBase::getDistanceToLaneBound(std::int64_t lanelet_id) const -> double
{
  return std::min(getDistanceToLeftLaneBound(lanelet_id), getDistanceToRightLaneBound(lanelet_id));
}

auto EntityBase::getDistanceToLaneBound(const std::vector<std::int64_t> & lanelet_ids) const
  -> double
{
  return std::min(
    getDistanceToLeftLaneBound(lanelet_ids), getDistanceToRightLaneBound(lanelet_ids));
}

auto EntityBase::getDistanceToLeftLaneBound() -> double
{
  return getDistanceToLeftLaneBound(getRouteLanelets());
}

auto EntityBase::getDistanceToLeftLaneBound(std::int64_t lanelet_id) const -> double
{
  if (const auto bound = hdmap_utils_ptr_->getLeftBound(lanelet_id); bound.empty()) {
    THROW_SEMANTIC_ERROR(
      "Failed to calculate left bounds of lanelet_id : ", lanelet_id, " please check lanelet map.");
  } else if (const auto polygon = math::geometry::transformPoints(getMapPose(), get2DPolygon());
             polygon.empty()) {
    THROW_SEMANTIC_ERROR(
      "Failed to calculate 2d polygon of entity: ", name, " . Please check ", name,
      " exists and it's definition");
  } else {
    return math::geometry::getDistance2D(bound, polygon);
  }
}

auto EntityBase::getDistanceToLeftLaneBound(const std::vector<std::int64_t> & lanelet_ids) const
  -> double
{
  std::vector<double> distances;
  std::transform(
    lanelet_ids.begin(), lanelet_ids.end(), std::back_inserter(distances),
    [this](std::int64_t lanelet_id) { return getDistanceToLeftLaneBound(lanelet_id); });
  return *std::min_element(distances.begin(), distances.end());
}

auto EntityBase::getDistanceToRightLaneBound() -> double
{
  return getDistanceToRightLaneBound(getRouteLanelets());
}

auto EntityBase::getDistanceToRightLaneBound(std::int64_t lanelet_id) const -> double
{
  if (const auto bound = hdmap_utils_ptr_->getRightBound(lanelet_id); bound.empty()) {
    THROW_SEMANTIC_ERROR(
      "Failed to calculate right bounds of lanelet_id : ", lanelet_id,
      " please check lanelet map.");
  } else if (const auto polygon = math::geometry::transformPoints(getMapPose(), get2DPolygon());
             polygon.empty()) {
    THROW_SEMANTIC_ERROR(
      "Failed to calculate 2d polygon of entity: ", name, " . Please check ", name,
      " exists and it's definition");
  } else {
    return math::geometry::getDistance2D(bound, polygon);
  }
}

auto EntityBase::getDistanceToRightLaneBound(const std::vector<std::int64_t> & lanelet_ids) const
  -> double
{
  std::vector<double> distances;
  std::transform(
    lanelet_ids.begin(), lanelet_ids.end(), std::back_inserter(distances),
    [this](std::int64_t lanelet_id) { return getDistanceToLeftLaneBound(lanelet_id); });
  return *std::min_element(distances.begin(), distances.end());
}

auto EntityBase::getDynamicConstraints() const
  -> const traffic_simulator_msgs::msg::DynamicConstraints
{
  return getBehaviorParameter().dynamic_constraints;
}

auto EntityBase::getEntityStatusBeforeUpdate() const
  -> const traffic_simulator_msgs::msg::EntityStatus &
{
  return status_before_update_;
}

auto EntityBase::getLinearJerk() const -> double { return getStatus().action_status.linear_jerk; }

auto EntityBase::getLaneletPose() const -> boost::optional<traffic_simulator_msgs::msg::LaneletPose>
{
  if (status_.lanelet_pose_valid) {
    return status_.lanelet_pose;
  }
  return boost::none;
}

auto EntityBase::getMapPose() const -> geometry_msgs::msg::Pose { return getStatus().pose; }

auto EntityBase::getMapPose(const geometry_msgs::msg::Pose & relative_pose)
  -> geometry_msgs::msg::Pose
{
  tf2::Transform ref_transform, relative_transform;
  tf2::fromMsg(getStatus().pose, ref_transform);
  tf2::fromMsg(relative_pose, relative_transform);
  geometry_msgs::msg::Pose ret;
  tf2::toMsg(ref_transform * relative_transform, ret);
  return ret;
}

auto EntityBase::getStatus() const -> const traffic_simulator_msgs::msg::EntityStatus &
{
  return status_;
}

auto EntityBase::getStandStillDuration() const -> double { return stand_still_duration_; }

auto EntityBase::isNpcLogicStarted() const -> bool { return npc_logic_started_; }

auto EntityBase::isTargetSpeedReached(double target_speed) const -> bool
{
  return speed_planner_->isTargetSpeedReached(target_speed, getCurrentTwist());
}

auto EntityBase::isTargetSpeedReached(const speed_change::RelativeTargetSpeed & target_speed) const
  -> bool
{
  return isTargetSpeedReached(target_speed.getAbsoluteValue(getStatus(), other_status_));
}

void EntityBase::onUpdate(double /*current_time*/, double step_time)
{
  job_list_.update(step_time, job::Event::PRE_UPDATE);
  status_before_update_ = status_;
  speed_planner_ =
    std::make_unique<traffic_simulator::longitudinal_speed_planning::LongitudinalSpeedPlanner>(
      step_time, name);
}

void EntityBase::onPostUpdate(double /*current_time*/, double step_time)
{
  job_list_.update(step_time, job::Event::POST_UPDATE);
}

void EntityBase::resetDynamicConstraints()
{
  setDynamicConstraints(getDefaultDynamicConstraints());
}

void EntityBase::requestLaneChange(
  const traffic_simulator::lane_change::AbsoluteTarget & target,
  const traffic_simulator::lane_change::TrajectoryShape trajectory_shape,
  const traffic_simulator::lane_change::Constraint & constraint)
{
  requestLaneChange(lane_change::Parameter(target, trajectory_shape, constraint));
}

void EntityBase::requestLaneChange(
  const traffic_simulator::lane_change::RelativeTarget & target,
  const traffic_simulator::lane_change::TrajectoryShape trajectory_shape,
  const traffic_simulator::lane_change::Constraint & constraint)
{
  std::int64_t reference_lanelet_id = 0;
  if (target.entity_name == name) {
    if (!getStatus().lanelet_pose_valid) {
      THROW_SEMANTIC_ERROR(
        "Target entity does not assigned to lanelet. Please check Target entity name : ",
        target.entity_name, " exists on lane.");
    }
    reference_lanelet_id = getStatus().lanelet_pose.lanelet_id;
  } else {
    if (other_status_.find(target.entity_name) == other_status_.end()) {
      THROW_SEMANTIC_ERROR(
        "Target entity : ", target.entity_name, " does not exist. Please check ",
        target.entity_name, " exists.");
    }
    if (!other_status_.at(target.entity_name).lanelet_pose_valid) {
      THROW_SEMANTIC_ERROR(
        "Target entity does not assigned to lanelet. Please check Target entity name : ",
        target.entity_name, " exists on lane.");
    }
    reference_lanelet_id = other_status_.at(target.entity_name).lanelet_pose.lanelet_id;
  }
  const auto lane_change_target_id = hdmap_utils_ptr_->getLaneChangeableLaneletId(
    reference_lanelet_id, target.direction, target.shift);
  if (lane_change_target_id) {
    requestLaneChange(
      traffic_simulator::lane_change::AbsoluteTarget(lane_change_target_id.get(), target.offset),
      trajectory_shape, constraint);
  } else {
    THROW_SEMANTIC_ERROR(
      "Failed to calculate absolute target lane. Please check the target lane exists.");
  }
}

void EntityBase::requestSpeedChangeWithConstantAcceleration(
  const double target_speed, const speed_change::Transition transition, double acceleration,
  const bool continuous)
{
  if (!continuous && isTargetSpeedReached(target_speed)) {
    return;
  }
  switch (transition) {
    case speed_change::Transition::LINEAR: {
      setLinearAcceleration(acceleration);
      requestSpeedChangeWithConstantAcceleration(
        target_speed, speed_change::Transition::AUTO, acceleration, continuous);
      break;
    }
    case speed_change::Transition::AUTO: {
      if (speed_planner_->isAccelerating(target_speed, getCurrentTwist())) {
        setAccelerationLimit(std::abs(acceleration));
        job_list_.append(
          /**
           * @brief Checking if the entity reaches target speed.
           */
          [this, target_speed](double) { return getCurrentTwist().linear.x >= target_speed; },
          /**
           * @brief Resets acceleration limit.
           */
          [this]() { resetDynamicConstraints(); }, job::Type::LINEAR_ACCELERATION, true,
          job::Event::POST_UPDATE);
      } else if (speed_planner_->isDecelerating(target_speed, getCurrentTwist())) {
        setDecelerationLimit(std::abs(acceleration));
        job_list_.append(
          /**
           * @brief Checking if the entity reaches target speed.
           */
          [this, target_speed](double) { return getCurrentTwist().linear.x <= target_speed; },
          /**
           * @brief Resets deceleration limit.
           */
          [this]() { resetDynamicConstraints(); }, job::Type::LINEAR_ACCELERATION, true,
          job::Event::POST_UPDATE);
      }
      requestSpeedChange(target_speed, continuous);
      break;
    }
    case speed_change::Transition::STEP: {
      requestSpeedChange(target_speed, continuous);
      setLinearVelocity(target_speed);
      break;
    }
  }
}

void EntityBase::requestSpeedChangeWithTimeConstraint(
  const double target_speed, const speed_change::Transition transition, double acceleration_time)
{
  if (isTargetSpeedReached(target_speed)) {
    return;
  }
  if (
    std::abs(acceleration_time) <= std::numeric_limits<double>::epsilon() &&
    transition != speed_change::Transition::STEP) {
    requestSpeedChangeWithTimeConstraint(
      target_speed, speed_change::Transition::STEP, acceleration_time);
    return;
  }
  switch (transition) {
    case speed_change::Transition::LINEAR: {
      requestSpeedChangeWithConstantAcceleration(
        target_speed, transition, (target_speed - getCurrentTwist().linear.x) / acceleration_time,
        false);
      break;
    }
    case speed_change::Transition::AUTO: {
      setDynamicConstraints(speed_planner_->planConstraintsFromJerkAndTimeConstraint(
        target_speed, getCurrentTwist(), getCurrentAccel(), acceleration_time,
        getDynamicConstraints()));
      job_list_.append(
        /**
         * @brief Checking if the entity reaches target speed.
         */
        [this, target_speed](double) {
          /**
           * @brief A value of 0.01 is the allowable range for determination of
           * target speed attainment. This value was determined heuristically
           * rather than for technical reasons.
           */
          return std::abs(getCurrentTwist().linear.x - target_speed) < 0.01;
        },
        /**
         * @brief Resets deceleration/acceleration limit.
         */
        [this]() { resetDynamicConstraints(); }, job::Type::LINEAR_ACCELERATION, true,
        job::Event::POST_UPDATE);
      requestSpeedChange(target_speed, false);
      break;
    }
    case speed_change::Transition::STEP: {
      requestSpeedChange(target_speed, false);
      setLinearVelocity(target_speed);
      break;
    }
  }
}

void EntityBase::requestSpeedChange(
  const double target_speed, const speed_change::Transition transition,
  const speed_change::Constraint constraint, const bool continuous)
{
  if (!continuous && isTargetSpeedReached(target_speed)) {
    return;
  }
  switch (constraint.type) {
    case speed_change::Constraint::Type::LONGITUDINAL_ACCELERATION:
      requestSpeedChangeWithConstantAcceleration(
        target_speed, transition, constraint.value, continuous);
      break;
    case speed_change::Constraint::Type::TIME:
      requestSpeedChangeWithTimeConstraint(target_speed, transition, constraint.value);
      break;
    case speed_change::Constraint::Type::NONE:
      requestSpeedChange(target_speed, continuous);
      break;
  }
}

void EntityBase::requestSpeedChangeWithConstantAcceleration(
  const speed_change::RelativeTargetSpeed & target_speed, const speed_change::Transition transition,
  double acceleration, const bool continuous)
{
  if (!continuous && isTargetSpeedReached(target_speed)) {
    return;
  }
  switch (transition) {
    case speed_change::Transition::LINEAR: {
      setLinearAcceleration(acceleration);
      requestSpeedChangeWithConstantAcceleration(
        target_speed, speed_change::Transition::AUTO, acceleration, continuous);
      break;
    }
    case speed_change::Transition::AUTO: {
      job_list_.append(
        /**
         * @brief Checking if the entity reaches target speed.
         */
        [this, target_speed, acceleration](double) {
          double diff =
            target_speed.getAbsoluteValue(getStatus(), other_status_) - getCurrentTwist().linear.x;
          /**
           * @brief Hard coded parameter, threshold for difference
           */
          if (std::abs(diff) <= 0.1) {
            return true;
          }
          if (diff > 0) {
            setAccelerationLimit(std::abs(acceleration));
            return false;
          }
          if (diff < 0) {
            setDecelerationLimit(std::abs(acceleration));
            return false;
          }
          return false;
        },
        /**
         * @brief Resets acceleration limit.
         */
        [this]() { resetDynamicConstraints(); }, job::Type::LINEAR_ACCELERATION, true,
        job::Event::POST_UPDATE);
      requestSpeedChange(target_speed, continuous);
      break;
    }
    case speed_change::Transition::STEP: {
      requestSpeedChange(target_speed, continuous);
      setLinearVelocity(target_speed.getAbsoluteValue(getStatus(), other_status_));
      break;
    }
  }
}

void EntityBase::requestSpeedChangeWithTimeConstraint(
  const speed_change::RelativeTargetSpeed & target_speed, const speed_change::Transition transition,
  double acceleration_time)
{
  if (isTargetSpeedReached(target_speed)) {
    return;
  }
  if (
    std::abs(acceleration_time) <= std::numeric_limits<double>::epsilon() &&
    transition != speed_change::Transition::STEP) {
    requestSpeedChangeWithTimeConstraint(
      target_speed, speed_change::Transition::STEP, acceleration_time);
    return;
  }
  switch (transition) {
    case speed_change::Transition::LINEAR: {
      requestSpeedChangeWithTimeConstraint(
        target_speed.getAbsoluteValue(getStatus(), other_status_), transition, acceleration_time);
      break;
    }
    case speed_change::Transition::AUTO: {
      requestSpeedChangeWithTimeConstraint(
        target_speed.getAbsoluteValue(getStatus(), other_status_), transition, acceleration_time);
      break;
    }
    case speed_change::Transition::STEP: {
      requestSpeedChange(target_speed, false);
      setLinearVelocity(target_speed.getAbsoluteValue(getStatus(), other_status_));
      break;
    }
  }
}

void EntityBase::requestSpeedChange(
  const speed_change::RelativeTargetSpeed & target_speed, const speed_change::Transition transition,
  const speed_change::Constraint constraint, const bool continuous)
{
  if (!continuous && isTargetSpeedReached(target_speed)) {
    return;
  }
  switch (constraint.type) {
    case speed_change::Constraint::Type::LONGITUDINAL_ACCELERATION:
      requestSpeedChangeWithConstantAcceleration(
        target_speed, transition, constraint.value, continuous);
      break;
    case speed_change::Constraint::Type::TIME:
      if (continuous) {
        THROW_SEMANTIC_ERROR("continuous = true is not allowed with time constraint.");
      }
      requestSpeedChangeWithTimeConstraint(target_speed, transition, constraint.value);
      break;
    case speed_change::Constraint::Type::NONE:
      requestSpeedChange(target_speed, continuous);
      break;
  }
}

void EntityBase::requestSpeedChange(double target_speed, bool continuous)
{
  if (!continuous && isTargetSpeedReached(target_speed)) {
    return;
  }
  if (continuous) {
    target_speed_ = target_speed;
    job_list_.append(
      /**
       * @brief If the target entity reaches the target speed, return true.
       */
      [this, target_speed](double) {
        target_speed_ = target_speed;
        return false;
      },
      /**
       * @brief Cancel speed change request.
       */
      [this]() {}, job::Type::LINEAR_VELOCITY, true, job::Event::POST_UPDATE);
  } else {
    target_speed_ = target_speed;
    job_list_.append(
      /**
       * @brief If the target entity reaches the target speed, return true.
       */
      [this, target_speed](double) {
        if (isTargetSpeedReached(target_speed)) {
          return true;
        }
        target_speed_ = target_speed;
        return false;
      },
      /**
       * @brief Cancel speed change request.
       */
      [this]() { target_speed_ = boost::none; }, job::Type::LINEAR_VELOCITY, true,
      job::Event::POST_UPDATE);
  }
}

void EntityBase::requestSpeedChange(
  const speed_change::RelativeTargetSpeed & target_speed, bool continuous)
{
  if (!continuous && isTargetSpeedReached(target_speed)) {
    return;
  }
  if (continuous) {
    job_list_.append(
      /**
       * @brief If the target entity reaches the target speed, return true.
       */
      [this, target_speed](double) {
        if (other_status_.find(target_speed.reference_entity_name) == other_status_.end()) {
          return true;
        }
        target_speed_ = target_speed.getAbsoluteValue(getStatus(), other_status_);
        return false;
      },
      [this]() {}, job::Type::LINEAR_VELOCITY, true, job::Event::POST_UPDATE);
  } else {
    job_list_.append(
      /**
       * @brief If the target entity reaches the target speed, return true.
       */
      [this, target_speed](double) {
        if (other_status_.find(target_speed.reference_entity_name) == other_status_.end()) {
          return true;
        }
        if (isTargetSpeedReached(target_speed)) {
          target_speed_ = target_speed.getAbsoluteValue(getStatus(), other_status_);
          return true;
        }
        return false;
      },
      /**
       * @brief Cancel speed change request.
       */
      [this]() { target_speed_ = boost::none; }, job::Type::LINEAR_VELOCITY, true,
      job::Event::POST_UPDATE);
  }
}

void EntityBase::requestWalkStraight()
{
  THROW_SEMANTIC_ERROR(getEntityTypename(), " type entities do not support WalkStraightAction");
}

void EntityBase::setDynamicConstraints(
  const traffic_simulator_msgs::msg::DynamicConstraints & constraints)
{
  auto behavior_parameter = getBehaviorParameter();
  behavior_parameter.dynamic_constraints = constraints;
  setBehaviorParameter(behavior_parameter);
}

void EntityBase::setEntityTypeList(
  const std::unordered_map<std::string, traffic_simulator_msgs::msg::EntityType> & entity_type_list)
{
  entity_type_list_ = entity_type_list;
}

void EntityBase::setHdMapUtils(const std::shared_ptr<hdmap_utils::HdMapUtils> & ptr)
{
  hdmap_utils_ptr_ = ptr;
}

void EntityBase::setOtherStatus(
  const std::unordered_map<std::string, traffic_simulator_msgs::msg::EntityStatus> & status)
{
  other_status_.clear();

  for (const auto & [other_name, other_status] : status) {
    if (other_name != name) {
      /*
         The following filtering is the code written for the purpose of
         reducing the calculation load, but it is commented out experimentally
         because it adversely affects "processing that needs to identify other
         entities regardless of distance" such as RelativeTargetSpeed of
         requestSpeedChange.
      */
      // const auto p0 = other_status.pose.position;
      // const auto p1 = status_.pose.position;
      // if (const auto distance = std::hypot(p0.x - p1.x, p0.y - p1.y, p0.z - p1.z); distance < 30) {
      other_status_.emplace(other_name, other_status);
      // }
    }
  }
}

auto EntityBase::setStatus(const traffic_simulator_msgs::msg::EntityStatus & status) -> void
{
  auto new_status = status;

  /*
     FIXME: DIRTY HACK!!!

     It seems that some operations set an incomplete status without respecting
     the original status obtained by getStatus. Below is the code to compensate
     for the lack of set status.
  */
  new_status.name = name;
  new_status.type = status_.type;
  new_status.subtype = status_.subtype;
  new_status.bounding_box = status_.bounding_box;
  new_status.action_status.current_action = getCurrentAction();

  status_ = new_status;
  clampLaneletPose(status_);
}

auto EntityBase::setLinearVelocity(const double linear_velocity) -> void
{
  auto status = getStatus();
  status.action_status.twist.linear.x = linear_velocity;
  setStatus(status);
}

auto EntityBase::setLinearAcceleration(const double linear_acceleration) -> void
{
  auto status = getStatus();
  status.action_status.accel.linear.x = linear_acceleration;
  setStatus(status);
}

void EntityBase::setTrafficLightManager(
  const std::shared_ptr<traffic_simulator::TrafficLightManagerBase> & traffic_light_manager)
{
  traffic_light_manager_ = traffic_light_manager;
}

auto EntityBase::setVelocityLimit(double) -> void {}

void EntityBase::startNpcLogic() { npc_logic_started_ = true; }

void EntityBase::stopAtEndOfRoad()
{
  status_.action_status.twist = geometry_msgs::msg::Twist();
  status_.action_status.accel = geometry_msgs::msg::Accel();
  status_.action_status.linear_jerk = 0;
}

void EntityBase::updateEntityStatusTimestamp(const double current_time)
{
  status_.time = current_time;
}

auto EntityBase::updateStandStillDuration(const double step_time) -> double
{
  if (
    npc_logic_started_ and
    std::abs(status_.action_status.twist.linear.x) <= std::numeric_limits<double>::epsilon()) {
    return stand_still_duration_ += step_time;
  } else {
    return stand_still_duration_ = 0.0;
  }
}
}  // namespace entity
}  // namespace traffic_simulator<|MERGE_RESOLUTION|>--- conflicted
+++ resolved
@@ -58,11 +58,6 @@
   if (const auto ret = hdmap_utils_ptr_->clampLaneletPose(lanelet_pose)) {
     return ret.get();
   } else {
-<<<<<<< HEAD
-    THROW_SEMANTIC_ERROR(
-      "Lanelet pose\n", rosidl_generator_traits::to_yaml(lanelet_pose),
-      "\nis invalid, please check lanelet length and connection.");
-=======
 #ifdef ROS_DISTRO_GALACTIC
     THROW_SEMANTIC_ERROR(
       "Lanelet pose\n", rosidl_generator_traits::to_yaml(lanelet_pose),
@@ -72,7 +67,6 @@
       "Lanelet pose\n", traffic_simulator_msgs::msg::to_yaml(lanelet_pose),
       "\nis invalid, please check lanelet length and connection.");
 #endif
->>>>>>> 03c65d7b
   }
 }
 
