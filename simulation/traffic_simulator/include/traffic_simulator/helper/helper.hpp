// Copyright 2015 TIER IV, Inc. All rights reserved.
//
// Licensed under the Apache License, Version 2.0 (the "License");
// you may not use this file except in compliance with the License.
// You may obtain a copy of the License at
//
//     http://www.apache.org/licenses/LICENSE-2.0
//
// Unless required by applicable law or agreed to in writing, software
// distributed under the License is distributed on an "AS IS" BASIS,
// WITHOUT WARRANTIES OR CONDITIONS OF ANY KIND, either express or implied.
// See the License for the specific language governing permissions and
// limitations under the License.

#ifndef TRAFFIC_SIMULATOR__HELPER__HELPER_HPP_
#define TRAFFIC_SIMULATOR__HELPER__HELPER_HPP_

#include <simulation_api_schema.pb.h>

#include <algorithm>
#include <cmath>
#include <geometry_msgs/msg/pose.hpp>
#include <geometry_msgs/msg/quaternion.hpp>
#include <geometry_msgs/msg/vector3.hpp>
#include <iostream>
#include <string>
#include <traffic_simulator/data_type/lanelet_pose.hpp>
#include <traffic_simulator_msgs/msg/action_status.hpp>
#include <traffic_simulator_msgs/msg/lanelet_pose.hpp>
#include <unordered_set>
#include <vector>

namespace traffic_simulator
{
namespace helper
{
/**
 * @brief helper function for constructing action status
 *
 * @param linear_vel linear velocity
 * @param angular_vel angular velocity
 * @param linear_accel linear acceleration
 * @param angular_accel angular acceleration
 * @return traffic_simulator_msgs::msg::ActionStatus
 */
traffic_simulator_msgs::msg::ActionStatus constructActionStatus(
  double linear_vel = 0, double angular_vel = 0, double linear_accel = 0, double angular_accel = 0);

/**
 * @brief helper function for constructing lanelet pose
 *
 * @param lanelet_id lanelet id
 * @param s s value in lane coordinate
 * @param offset offset value in lane coordinate
 * @param roll roll value in the lane coordinate
 * @param pitch pitch value in the lane coordinate
 * @param yaw yaw value in the lane coordinate
 * @return LaneletPose
 */
LaneletPose constructLaneletPose(
  std::int64_t lanelet_id, double s, double offset = 0, double roll = 0, double pitch = 0,
  double yaw = 0);

/**
 * @brief helper function for constructing rpy
 *
 * @param roll roll value of the orientation
 * @param pitch pitch value of the orientation
 * @param yaw yaw value of the orientation
 * @return geometry_msgs::msg::Vector3 RPY values
 */
geometry_msgs::msg::Vector3 constructRPY(double roll = 0, double pitch = 0, double yaw = 0);

/**
 * @brief helper function for constructing rpy
 *
 * @param quaternion quaternion class
 * @return geometry_msgs::msg::Vector3 RPY value
 */
geometry_msgs::msg::Vector3 constructRPYfromQuaternion(geometry_msgs::msg::Quaternion quaternion);

/**
 * @brief helper function for constructing pose
 *
 * @param x x value in position
 * @param y y value in position
 * @param z z value in position
 * @param roll roll value in orientation
 * @param pitch pitch value in orientation
 * @param yaw yaw value in orientation
 * @return geometry_msgs::msg::Pose
 */
geometry_msgs::msg::Pose constructPose(
  double x, double y, double z, double roll, double pitch, double yaw);

/**
 * @brief helper function for creating vector without duplicates, with preserved order
 *
 * @param vector input std::vector
 * @return new std::vector without duplicates and with relative order preserved
 */
template <typename T>
std::vector<T> getUniqueValues(const std::vector<T> & input_vector)
{
  std::vector<T> output_vector(input_vector);

  std::unordered_set<T> unique_values;
  auto empty_elements_start = std::remove_if(
    output_vector.begin(), output_vector.end(),
    [&unique_values](T const & element) { return !unique_values.insert(element).second; });
  output_vector.erase(empty_elements_start, output_vector.end());

  return output_vector;
}

enum class LidarType { VLP16, VLP32 };

const simulation_api_schema::LidarConfiguration constructLidarConfiguration(
  const LidarType type, const std::string & entity, const std::string & architecture_type,
  const double lidar_sensor_delay = 0, const double horizontal_resolution = 1.0 / 180.0 * M_PI);

const simulation_api_schema::DetectionSensorConfiguration constructDetectionSensorConfiguration(
  const std::string & entity, const std::string & architecture_type, const double update_duration,
<<<<<<< HEAD
  const double range = 300.0, bool filter_by_range = false, const double pos_noise_stddev = 0,
  const int random_seed = 0, const double probability_of_lost = 0,
  const double object_recognition_delay = 0, const bool enable_ground_truth_delay = false);
=======
  const double range = 300.0, const bool detect_all_objects_in_range = false,
  const double pos_noise_stddev = 0, const int random_seed = 0,
  const double probability_of_lost = 0, const double object_recognition_delay = 0);
>>>>>>> 408b00a4
}  // namespace helper
}  // namespace traffic_simulator

std::ostream & operator<<(std::ostream & os, const traffic_simulator::LaneletPose & ll_pose);

std::ostream & operator<<(std::ostream & os, const geometry_msgs::msg::Point & point);

std::ostream & operator<<(std::ostream & os, const geometry_msgs::msg::Vector3 & vector);

std::ostream & operator<<(std::ostream & os, const geometry_msgs::msg::Quaternion & quat);

std::ostream & operator<<(std::ostream & os, const geometry_msgs::msg::Pose & pose);

template <typename T>
auto operator+(const std::vector<T> & v0, const std::vector<T> & v1) -> decltype(auto)
{
  auto result = v0;
  result.reserve(v0.size() + v1.size());
  result.insert(result.end(), v1.begin(), v1.end());
  return result;
}

template <typename T>
auto operator+=(std::vector<T> & v0, const std::vector<T> & v1) -> decltype(auto)
{
  v0.reserve(v0.size() + v1.size());
  v0.insert(v0.end(), v1.begin(), v1.end());
  return v0;
}

template <typename T>
auto sortAndUnique(const std::vector<T> & data) -> std::vector<T>
{
  std::vector<T> ret = data;
  std::sort(ret.begin(), ret.end());
  ret.erase(std::unique(ret.begin(), ret.end()), ret.end());
  return ret;
}

#endif  // TRAFFIC_SIMULATOR__HELPER__HELPER_HPP_<|MERGE_RESOLUTION|>--- conflicted
+++ resolved
@@ -121,15 +121,10 @@
 
 const simulation_api_schema::DetectionSensorConfiguration constructDetectionSensorConfiguration(
   const std::string & entity, const std::string & architecture_type, const double update_duration,
-<<<<<<< HEAD
-  const double range = 300.0, bool filter_by_range = false, const double pos_noise_stddev = 0,
-  const int random_seed = 0, const double probability_of_lost = 0,
-  const double object_recognition_delay = 0, const bool enable_ground_truth_delay = false);
-=======
   const double range = 300.0, const bool detect_all_objects_in_range = false,
   const double pos_noise_stddev = 0, const int random_seed = 0,
-  const double probability_of_lost = 0, const double object_recognition_delay = 0);
->>>>>>> 408b00a4
+  const double probability_of_lost = 0, const double object_recognition_delay = 0,
+  const bool enable_ground_truth_delay = false);
 }  // namespace helper
 }  // namespace traffic_simulator
 
