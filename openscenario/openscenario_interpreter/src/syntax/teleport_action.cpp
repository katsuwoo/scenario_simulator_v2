// Copyright 2015 TIER IV, Inc. All rights reserved.
//
// Licensed under the Apache License, Version 2.0 (the "License");
// you may not use this file except in compliance with the License.
// You may obtain a copy of the License at
//
//     http://www.apache.org/licenses/LICENSE-2.0
//
// Unless required by applicable law or agreed to in writing, software
// distributed under the License is distributed on an "AS IS" BASIS,
// WITHOUT WARRANTIES OR CONDITIONS OF ANY KIND, either express or implied.
// See the License for the specific language governing permissions and
// limitations under the License.

#include <openscenario_interpreter/reader/element.hpp>
#include <openscenario_interpreter/simulator_core.hpp>
#include <openscenario_interpreter/syntax/add_entity_action.hpp>
#include <openscenario_interpreter/syntax/entities.hpp>  // TEMPORARY (TODO REMOVE THIS LINE)
#include <openscenario_interpreter/syntax/object_type.hpp>
#include <openscenario_interpreter/syntax/scenario_object.hpp>
#include <openscenario_interpreter/syntax/teleport_action.hpp>
#include <openscenario_interpreter/utility/overload.hpp>

namespace openscenario_interpreter
{
inline namespace syntax
{
TeleportAction::TeleportAction(const pugi::xml_node & node, Scope & scope)
: Scope(scope), position(readElement<Position>("Position", node, local()))
{
  // OpenSCENARIO 1.2 Table 11
  for (const auto & actor : actors) {
    if (auto object_types = actor.objectTypes(); object_types.count(ObjectType::external)) {
      THROW_SEMANTIC_ERROR(
        "Actors cannot be ExternalObjectReference; See OpenSCENARIO 1.2 Table 11 for more details");
    }
  }
}

auto TeleportAction::accomplished() noexcept -> bool { return true; }

auto TeleportAction::endsImmediately() noexcept -> bool { return true; }

auto TeleportAction::evaluate() const -> Object
{
  run();
  return unspecified;
}

auto TeleportAction::run() noexcept -> void {}

auto TeleportAction::start() const -> void
{
  for (const auto & actor : actors) {
    if (not global().entities->isAdded(actor)) {
<<<<<<< HEAD
      AddEntityAction(local(), position)(actor);  // NOTE: TIER IV extension
=======
      actor.apply(AddEntityAction(local(), position));  // NOTE: TIER IV extension
>>>>>>> c1cab6eb
    } else {
      actor.apply([&](const auto & object) { teleport(object, position); });
    }
  }
}

auto TeleportAction::teleport(const EntityRef & entity_ref, const Position & position) -> void
{
  auto teleport = overload(
    [&](const WorldPosition & position) {
      return applyTeleportAction(entity_ref, static_cast<NativeWorldPosition>(position));
    },
    [&](const RelativeWorldPosition & position) {
      return applyTeleportAction(
        entity_ref,
        position.entity_ref,  // name
        position,             // geometry_msgs::msg::Point
        position.orientation);
    },
    [&](const RelativeObjectPosition & position) {
      return applyTeleportAction(
        entity_ref,
        position.entity_ref,  // name
        position,             // geometry_msgs::msg::Point
        position.orientation);
    },
    [&](const LanePosition & position) {
      return applyTeleportAction(entity_ref, static_cast<NativeLanePosition>(position));
    });

  return apply<void>(teleport, position);
}
}  // namespace syntax
}  // namespace openscenario_interpreter<|MERGE_RESOLUTION|>--- conflicted
+++ resolved
@@ -53,11 +53,7 @@
 {
   for (const auto & actor : actors) {
     if (not global().entities->isAdded(actor)) {
-<<<<<<< HEAD
-      AddEntityAction(local(), position)(actor);  // NOTE: TIER IV extension
-=======
       actor.apply(AddEntityAction(local(), position));  // NOTE: TIER IV extension
->>>>>>> c1cab6eb
     } else {
       actor.apply([&](const auto & object) { teleport(object, position); });
     }
