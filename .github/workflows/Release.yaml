name: Release
on:
  pull_request:
    branches:
      - master
    types:
      - closed
      - created
      - edited
      - labeled
      - opened
      - reopened
      - synchronize
      - unlabeled
concurrency: release
    
jobs:
  release:
    name: Release
    runs-on: ubuntu-22.04
    permissions:
      actions: write
      checks: write
      contents: write
      deployments: write
      issues: write
      packages: write
      pull-requests: write
      repository-projects: write
      security-events: write
      statuses: write
    timeout-minutes: 10
    container: ros:humble
    steps:
      - name: install bloom
        run: apt update && apt install -y python3-bloom git
      - name: checkout
        uses: actions/checkout@v2
        with:
          ref: master
          fetch-depth: 0
          fetch-tags: true
      - name: Setup git
        run: |
          git config --global user.name  "Release Bot"
          git config --global user.email "action@github.com"
          git config --global --add safe.directory /__w/scenario_simulator_v2/scenario_simulator_v2
          git config --global credential.helper ${{ secrets.GITHUB_TOKEN }}
          git config pull.rebase false
      - name: Get old version
        id: old_version
        run: |
          echo "old_version=$(catkin_package_version)" >> $GITHUB_OUTPUT
      - name: Restore branch
        uses: levonet/action-restore-branch@master
      - name: Merge branch
        run: git pull origin ${{ github.head_ref }}
      - name: Get labels of the pull request
        id: get_label
        uses: fml09/get-label@v0.1.1
        with:
          pull_number: ${{ steps.get_pull_request_number.outputs.group1 }}
          repo: scenario_simulator_v2
          owner: merge-queue-testing
          token: ${{ secrets.GITHUB_TOKEN }}
      - name: bump patch version
        if: (contains(github.event.pull_request.labels.*.name, 'bump patch'))
        run: |
          catkin_generate_changelog -y
          catkin_tag_changelog --bump patch
          catkin_package_version --bump patch
      - name: bump minor version
        if: (contains(github.event.pull_request.labels.*.name, 'bump minor'))
        run: |
          catkin_generate_changelog -y
          catkin_tag_changelog --bump minor
          catkin_package_version --bump minor
      - name: bump major version
        if: (contains(github.event.pull_request.labels.*.name, 'bump major'))
        run: |
          catkin_generate_changelog -y
          catkin_tag_changelog --bump major
          catkin_package_version --bump major
      - name: commit changes
        if: github.event.pull_request.merged == true
        run: |
          git add .
          git commit -m "Bump version of scenario_simulator_v2 from version ${{ steps.old_version.outputs.old_version }} to version $(catkin_package_version)"
      - name: Pushing to the protected branch 'master'
        if: github.event.pull_request.merged == true
        uses: CasperWA/push-protected@v2
        with:
<<<<<<< HEAD
          token: ${{ secrets.GITHUB_TOKEN }}
          branch: master
=======
          token: ${{ secrets.BLOOM_GITHUB_TOKEN }}
          branch: master
          force: true
>>>>>>> 014afbf9
<|MERGE_RESOLUTION|>--- conflicted
+++ resolved
@@ -90,11 +90,6 @@
         if: github.event.pull_request.merged == true
         uses: CasperWA/push-protected@v2
         with:
-<<<<<<< HEAD
           token: ${{ secrets.GITHUB_TOKEN }}
           branch: master
-=======
-          token: ${{ secrets.BLOOM_GITHUB_TOKEN }}
-          branch: master
-          force: true
->>>>>>> 014afbf9
+          force: true