--- conflicted
+++ resolved
@@ -224,20 +224,9 @@
 
   std::optional<double> getTimeHeadway(const std::string & from, const std::string & to);
 
-<<<<<<< HEAD
-  bool reachPosition(
-    const std::string & name, const geometry_msgs::msg::Pose & target_pose, const double tolerance);
-  bool reachPosition(
-    const std::string & name, const traffic_simulator_msgs::msg::LaneletPose & target_pose,
-    const double tolerance);
-  bool reachPosition(
-    const std::string & name, const std::string & target_name, const double tolerance) const;
-
   bool attachTrafficLightDetectorEmulator(
     const simulation_api_schema::TrafficLightDetectorEmulatorConfiguration &);
 
-=======
->>>>>>> 14735d93
   bool attachLidarSensor(const simulation_api_schema::LidarConfiguration &);
   bool attachLidarSensor(
     const std::string &, const double lidar_sensor_delay,
