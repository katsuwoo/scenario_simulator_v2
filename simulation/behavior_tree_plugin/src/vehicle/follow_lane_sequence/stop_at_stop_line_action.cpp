// Copyright 2015 TIER IV, Inc. All rights reserved.
//
// Licensed under the Apache License, Version 2.0 (the "License");
// you may not use this file except in compliance with the License.
// You may obtain a copy of the License at
//
//     http://www.apache.org/licenses/LICENSE-2.0
//
// Unless required by applicable law or agreed to in writing, software
// distributed under the License is distributed on an "AS IS" BASIS,
// WITHOUT WARRANTIES OR CONDITIONS OF ANY KIND, either express or implied.
// See the License for the specific language governing permissions and
// limitations under the License.

#include <behavior_tree_plugin/vehicle/behavior_tree.hpp>
#include <behavior_tree_plugin/vehicle/follow_lane_sequence/stop_at_stop_line_action.hpp>
#include <optional>
#include <scenario_simulator_exception/exception.hpp>
#include <string>
#include <utility>
#include <vector>

namespace entity_behavior
{
namespace vehicle
{
namespace follow_lane_sequence
{
StopAtStopLineAction::StopAtStopLineAction(
  const std::string & name, const BT::NodeConfiguration & config)
: entity_behavior::VehicleActionNode(name, config)
{
  stopped_ = false;
}

const std::optional<traffic_simulator_msgs::msg::Obstacle> StopAtStopLineAction::calculateObstacle(
  const traffic_simulator_msgs::msg::WaypointsArray &)
{
  if (!distance_to_stopline_) {
    return std::nullopt;
  }
  if (distance_to_stopline_.value() < 0) {
    return std::nullopt;
  }
  if (distance_to_stopline_.value() > trajectory->getLength()) {
    return std::nullopt;
  }
  traffic_simulator_msgs::msg::Obstacle obstacle;
  obstacle.type = obstacle.ENTITY;
  obstacle.s = distance_to_stopline_.value();
  return obstacle;
}

const traffic_simulator_msgs::msg::WaypointsArray StopAtStopLineAction::calculateWaypoints()
{
  if (!entity_status.lanelet_pose_valid) {
    THROW_SIMULATION_ERROR("failed to assign lane");
  }
  if (entity_status.action_status.twist.linear.x >= 0) {
    traffic_simulator_msgs::msg::WaypointsArray waypoints;
    double horizon = getHorizon();
    waypoints.waypoints = reference_trajectory->getTrajectory(
      entity_status.lanelet_pose.s, entity_status.lanelet_pose.s + horizon, 1.0,
      entity_status.lanelet_pose.offset);
    trajectory = std::make_unique<math::geometry::CatmullRomSubspline>(
      reference_trajectory, entity_status.lanelet_pose.s, entity_status.lanelet_pose.s + horizon);
    return waypoints;
  } else {
    return traffic_simulator_msgs::msg::WaypointsArray();
  }
}

std::optional<double> StopAtStopLineAction::calculateTargetSpeed(double current_velocity)
{
  if (!distance_to_stopline_) {
    return std::nullopt;
  }
  /**
   * @brief hard coded parameter!! 1.0 is a stop margin
   */
  double rest_distance =
<<<<<<< HEAD
    distance_to_stopline_.value() - vehicle_parameters.bounding_box.dimensions.x * 0.5 - 1.0;
  if (rest_distance < calculateStopDistance(behavior_parameter.deceleration)) {
=======
    distance_to_stopline_.get() - (vehicle_parameters.bounding_box.dimensions.x + 3.0);
  if (rest_distance < calculateStopDistance(behavior_parameter.dynamic_constraints)) {
>>>>>>> 056a1194
    if (rest_distance > 0) {
      return std::sqrt(2 * behavior_parameter.dynamic_constraints.max_deceleration * rest_distance);
    } else {
      return 0;
    }
  }
  return current_velocity;
}

BT::NodeStatus StopAtStopLineAction::tick()
{
  getBlackBoardValues();
  if (
    request != traffic_simulator::behavior::Request::NONE &&
    request != traffic_simulator::behavior::Request::FOLLOW_LANE) {
    stopped_ = false;
    return BT::NodeStatus::FAILURE;
  }
  if (!behavior_parameter.see_around) {
    return BT::NodeStatus::FAILURE;
  }
  if (getRightOfWayEntities(route_lanelets).size() != 0) {
    return BT::NodeStatus::FAILURE;
  }
  const auto waypoints = calculateWaypoints();
  if (waypoints.waypoints.empty()) {
    return BT::NodeStatus::FAILURE;
  }
  if (trajectory == nullptr) {
    return BT::NodeStatus::FAILURE;
  }
  distance_to_stopline_ = hdmap_utils->getDistanceToStopLine(route_lanelets, *trajectory);
  const auto distance_to_stop_target = getDistanceToConflictingEntity(route_lanelets, *trajectory);
  const auto distance_to_front_entity = getDistanceToFrontEntity(*trajectory);
  if (!distance_to_stopline_) {
    stopped_ = false;
    return BT::NodeStatus::FAILURE;
  }
  if (distance_to_front_entity) {
    if (distance_to_front_entity.value() <= distance_to_stopline_.value()) {
      stopped_ = false;
      return BT::NodeStatus::FAILURE;
    }
  }
  if (distance_to_stop_target) {
    if (distance_to_stop_target.value() <= distance_to_stopline_.value()) {
      stopped_ = false;
      return BT::NodeStatus::FAILURE;
    }
  }

  if (std::fabs(entity_status.action_status.twist.linear.x) < 0.001) {
    if (distance_to_stopline_) {
      if (distance_to_stopline_.value() <= vehicle_parameters.bounding_box.dimensions.x + 5) {
        stopped_ = true;
      }
    }
  }
  if (stopped_) {
    if (!target_speed) {
      target_speed = hdmap_utils->getSpeedLimit(route_lanelets);
    }
    if (!distance_to_stopline_) {
      stopped_ = false;
<<<<<<< HEAD
      setOutput("updated_status", calculateEntityStatusUpdated(target_speed.value()));
=======
      setOutput("updated_status", calculateUpdatedEntityStatus(target_speed.get()));
>>>>>>> 056a1194
      const auto obstacle = calculateObstacle(waypoints);
      setOutput("waypoints", waypoints);
      setOutput("obstacle", obstacle);
      return BT::NodeStatus::SUCCESS;
    }
<<<<<<< HEAD
    setOutput("updated_status", calculateEntityStatusUpdated(target_speed.value()));
=======
    setOutput("updated_status", calculateUpdatedEntityStatus(target_speed.get()));
>>>>>>> 056a1194
    const auto obstacle = calculateObstacle(waypoints);
    setOutput("waypoints", waypoints);
    setOutput("obstacle", obstacle);
    return BT::NodeStatus::RUNNING;
  }
  auto target_linear_speed = calculateTargetSpeed(entity_status.action_status.twist.linear.x);
  if (!target_linear_speed) {
    stopped_ = false;
    return BT::NodeStatus::FAILURE;
  }
  if (target_speed) {
    if (target_speed.value() > target_linear_speed.value()) {
      target_speed = target_linear_speed.value();
    }
  } else {
    target_speed = target_linear_speed.value();
  }
<<<<<<< HEAD
  setOutput("updated_status", calculateEntityStatusUpdated(target_speed.value()));
=======
  setOutput("updated_status", calculateUpdatedEntityStatus(target_speed.get()));
>>>>>>> 056a1194
  stopped_ = false;
  const auto obstacle = calculateObstacle(waypoints);
  setOutput("waypoints", waypoints);
  setOutput("obstacle", obstacle);
  return BT::NodeStatus::RUNNING;
}
}  // namespace follow_lane_sequence
}  // namespace vehicle
}  // namespace entity_behavior<|MERGE_RESOLUTION|>--- conflicted
+++ resolved
@@ -79,13 +79,8 @@
    * @brief hard coded parameter!! 1.0 is a stop margin
    */
   double rest_distance =
-<<<<<<< HEAD
-    distance_to_stopline_.value() - vehicle_parameters.bounding_box.dimensions.x * 0.5 - 1.0;
-  if (rest_distance < calculateStopDistance(behavior_parameter.deceleration)) {
-=======
-    distance_to_stopline_.get() - (vehicle_parameters.bounding_box.dimensions.x + 3.0);
+    distance_to_stopline_.value() - (vehicle_parameters.bounding_box.dimensions.x + 3.0);
   if (rest_distance < calculateStopDistance(behavior_parameter.dynamic_constraints)) {
->>>>>>> 056a1194
     if (rest_distance > 0) {
       return std::sqrt(2 * behavior_parameter.dynamic_constraints.max_deceleration * rest_distance);
     } else {
@@ -150,21 +145,13 @@
     }
     if (!distance_to_stopline_) {
       stopped_ = false;
-<<<<<<< HEAD
-      setOutput("updated_status", calculateEntityStatusUpdated(target_speed.value()));
-=======
-      setOutput("updated_status", calculateUpdatedEntityStatus(target_speed.get()));
->>>>>>> 056a1194
+      setOutput("updated_status", calculateUpdatedEntityStatus(target_speed.value()));
       const auto obstacle = calculateObstacle(waypoints);
       setOutput("waypoints", waypoints);
       setOutput("obstacle", obstacle);
       return BT::NodeStatus::SUCCESS;
     }
-<<<<<<< HEAD
-    setOutput("updated_status", calculateEntityStatusUpdated(target_speed.value()));
-=======
-    setOutput("updated_status", calculateUpdatedEntityStatus(target_speed.get()));
->>>>>>> 056a1194
+    setOutput("updated_status", calculateUpdatedEntityStatus(target_speed.value()));
     const auto obstacle = calculateObstacle(waypoints);
     setOutput("waypoints", waypoints);
     setOutput("obstacle", obstacle);
@@ -182,11 +169,7 @@
   } else {
     target_speed = target_linear_speed.value();
   }
-<<<<<<< HEAD
-  setOutput("updated_status", calculateEntityStatusUpdated(target_speed.value()));
-=======
-  setOutput("updated_status", calculateUpdatedEntityStatus(target_speed.get()));
->>>>>>> 056a1194
+  setOutput("updated_status", calculateUpdatedEntityStatus(target_speed.value()));
   stopped_ = false;
   const auto obstacle = calculateObstacle(waypoints);
   setOutput("waypoints", waypoints);
