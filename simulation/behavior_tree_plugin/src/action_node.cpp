--- conflicted
+++ resolved
@@ -170,21 +170,13 @@
   }
   std::set<double> collision_points = {};
   for (const auto id : traffic_light_ids) {
-<<<<<<< HEAD
-    const auto color = traffic_light_manager->getColor(id);
-    if (
-      color == traffic_simulator::TrafficLightColor::RED ||
-      color == traffic_simulator::TrafficLightColor::YELLOW) {
-      const auto collision_point = hdmap_utils->getDistanceToTrafficLightStopLine(spline, id);
-=======
     using Color = traffic_simulator::TrafficLight::Color;
     using Status = traffic_simulator::TrafficLight::Status;
     using Shape = traffic_simulator::TrafficLight::Shape;
     if (auto && traffic_light = traffic_light_manager->getTrafficLight(id);
         traffic_light.contains(Color::red, Status::solid_on, Shape::circle) or
         traffic_light.contains(Color::yellow, Status::solid_on, Shape::circle)) {
-      const auto collision_point = hdmap_utils->getDistanceToTrafficLightStopLine(waypoints, id);
->>>>>>> 03d3cdba
+      const auto collision_point = hdmap_utils->getDistanceToTrafficLightStopLine(spline, id);
       if (collision_point) {
         collision_points.insert(collision_point.get());
       }
