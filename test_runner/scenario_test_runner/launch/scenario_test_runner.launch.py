--- conflicted
+++ resolved
@@ -28,19 +28,18 @@
 
     global_frame_rate = LaunchConfiguration('global-frame-rate', default=30.0)
     global_real_time_factor = LaunchConfiguration('global-real-time-factor', default=1.0)
-    log_directory = LaunchConfiguration('log_directory', default="/tmp")
-    no_validation = LaunchConfiguration('no_validation', default=False)
+    log_directory = LaunchConfiguration('log_directory', default="/tmp")  # DEPRECATED
+    no_validation = LaunchConfiguration('no_validation', default=False)  # DEPRECATED
     workflow = LaunchConfiguration('workflow')
 
     port = 8080
 
-<<<<<<< HEAD
     return LaunchDescription([
 
         DeclareLaunchArgument('global-frame-rate', default_value=global_frame_rate),
         DeclareLaunchArgument('global-real-time-factor', default_value=global_real_time_factor),
-        DeclareLaunchArgument('log_directory', default_value=log_directory),
-        DeclareLaunchArgument('no_validation', default_value=no_validation),
+        DeclareLaunchArgument('log_directory', default_value=log_directory),  # DEPRECATED
+        DeclareLaunchArgument('no_validation', default_value=no_validation),  # DEPRECATED
         DeclareLaunchArgument('workflow', default_value=workflow),
 
         Node(
@@ -105,60 +104,4 @@
                     get_package_share_directory('simulation_api'), 'config/moc_test.rviz')
                 ],
             ),
-        ])
-=======
-    scenario_simulator = Node(
-        package='scenario_simulator',
-        node_executable='scenario_simulator_node',
-        node_name='scenario_simulator_node',
-        output='log',
-        parameters=[{
-            'port': port,
-        }],
-        arguments=[('__log_level:=warn')],
-    )
-
-    openscenario_interpreter = LifecycleNode(
-        package='openscenario_interpreter',
-        node_executable='openscenario_interpreter_node',
-        node_name='openscenario_interpreter_node',
-        output='screen',
-        parameters=[{
-            'map_path': os.path.join(
-                get_package_share_directory('kashiwanoha_map'), 'map', 'lanelet2_map.osm'),
-            'origin_latitude': 35.90355580061561,
-            'origin_longitude': 139.93339979022568,
-            'port': port,
-        }]
-    )
-
-    rviz2 = Node(
-        package='rviz2',
-        node_executable='rviz2',
-        node_name='rviz2',
-        arguments=[
-            '-d', os.path.join(
-                get_package_share_directory('simulation_api'), 'config/moc_test.rviz')
-            ],
-        output='log'
-    )
-
-    openscenario_visualization = Node(
-        package='openscenario_visualization',
-        node_executable='openscenario_visualization_node',
-        node_name='openscenario_visualization_node',
-        output='screen'
-    )
-
-    description = LaunchDescription()
-    description.add_action(declare_log_directory)
-    description.add_action(declare_no_validation)
-    description.add_action(declare_workflow)
-    description.add_action(openscenario_interpreter)
-    description.add_action(openscenario_visualization)
-    description.add_action(rviz2)
-    description.add_action(scenario_simulator)
-    description.add_action(scenario_test_runner)
-
-    return description
->>>>>>> 52f2e887
+        ])