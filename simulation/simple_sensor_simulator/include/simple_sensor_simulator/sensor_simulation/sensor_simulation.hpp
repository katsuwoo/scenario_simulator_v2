// Copyright 2015-2020 Tier IV, Inc. All rights reserved.
//
// Licensed under the Apache License, Version 2.0 (the "License");
// you may not use this file except in compliance with the License.
// You may obtain a copy of the License at
//
//     http://www.apache.org/licenses/LICENSE-2.0
//
// Unless required by applicable law or agreed to in writing, software
// distributed under the License is distributed on an "AS IS" BASIS,
// WITHOUT WARRANTIES OR CONDITIONS OF ANY KIND, either express or implied.
// See the License for the specific language governing permissions and
// limitations under the License.

#ifndef SIMPLE_SENSOR_SIMULATOR__SENSOR_SIMULATION__SENSOR_SIMULATION_HPP_
#define SIMPLE_SENSOR_SIMULATOR__SENSOR_SIMULATION__SENSOR_SIMULATION_HPP_

#include <simulation_api_schema.pb.h>

#include <iomanip>
#include <memory>
#include <rclcpp/rclcpp.hpp>
#include <simple_sensor_simulator/sensor_simulation/detection_sensor/detection_sensor.hpp>
#include <simple_sensor_simulator/sensor_simulation/lidar/lidar_sensor.hpp>
#include <vector>

namespace simple_sensor_simulator
{
class SensorSimulation
{
public:
  auto attachLidarSensor(
    const double current_simulation_time,
    const simulation_api_schema::LidarConfiguration & configuration, rclcpp::Node & node) -> void
  {
<<<<<<< HEAD
    if (configuration.architecture_type() == "tier4/proposal") {
      lidar_sensors_.push_back(std::make_unique<LidarSensor<sensor_msgs::msg::PointCloud2>>(
        current_simulation_time, configuration,
        node.create_publisher<sensor_msgs::msg::PointCloud2>(
          "/sensing/lidar/no_ground/pointcloud", 1)));
    } else if (configuration.architecture_type() == "awf/universe") {
=======
#ifndef SCENARIO_SIMULATOR_V2_BACKWARD_COMPATIBLE_TO_AWF_AUTO
    if (configuration.architecture_type() == "awf/universe") {
>>>>>>> 1d0191ab
      lidar_sensors_.push_back(std::make_unique<LidarSensor<sensor_msgs::msg::PointCloud2>>(
        current_simulation_time, configuration,
        node.create_publisher<sensor_msgs::msg::PointCloud2>(
          "/perception/obstacle_segmentation/pointcloud", 1)));
<<<<<<< HEAD
    } else if (configuration.architecture_type() == "awf/auto") {
=======
    } else
#endif
      if (configuration.architecture_type() == "awf/auto") {
>>>>>>> 1d0191ab
      lidar_sensors_.push_back(std::make_unique<LidarSensor<sensor_msgs::msg::PointCloud2>>(
        current_simulation_time, configuration,
        node.create_publisher<sensor_msgs::msg::PointCloud2>("/perception/points_nonground", 1)));
    } else {
      std::stringstream ss;
      ss << "Unexpected architecture_type " << std::quoted(configuration.architecture_type())
         << " given.";
      throw std::runtime_error(ss.str());
    }
  }

  auto attachDetectionSensor(
    const double current_simulation_time,
    const simulation_api_schema::DetectionSensorConfiguration & configuration, rclcpp::Node & node)
    -> void
  {
<<<<<<< HEAD
    if (configuration.architecture_type() == "tier4/proposal") {
      using Message = autoware_perception_msgs::msg::DynamicObjectArray;
      detection_sensors_.push_back(std::make_unique<DetectionSensor<Message>>(
        current_simulation_time, configuration,
        node.create_publisher<Message>("/perception/object_recognition/objects", 1)));
    } else if (configuration.architecture_type() == "awf/universe") {
=======
#ifndef SCENARIO_SIMULATOR_V2_BACKWARD_COMPATIBLE_TO_AWF_AUTO
    if (configuration.architecture_type() == "awf/universe") {
>>>>>>> 1d0191ab
      using Message = autoware_auto_perception_msgs::msg::PredictedObjects;
      detection_sensors_.push_back(std::make_unique<DetectionSensor<Message>>(
        current_simulation_time, configuration,
        node.create_publisher<Message>("/perception/object_recognition/objects", 1)));
<<<<<<< HEAD
    } else if (configuration.architecture_type() == "awf/auto") {
=======
    } else
#endif
      if (configuration.architecture_type() == "awf/auto") {
>>>>>>> 1d0191ab
      /* Autoware.Auto does not currently support object prediction however it is
         work-in-progress for Cargo ODD msgs are already implemented and
         autoware_auto_msgs::msg::PredictedObjects will probably be used here
         topic name is yet unknown. */
    } else {
      std::stringstream ss;
      ss << "Unexpected architecture_type " << std::quoted(configuration.architecture_type())
         << " given.";
      throw std::runtime_error(ss.str());
    }
  }

  void updateSensorFrame(
    double current_time, const rclcpp::Time & current_ros_time,
    const std::vector<traffic_simulator_msgs::EntityStatus> & status);

private:
  std::vector<std::unique_ptr<LidarSensorBase>> lidar_sensors_;
  std::vector<std::unique_ptr<DetectionSensorBase>> detection_sensors_;
};
}  // namespace simple_sensor_simulator

#endif  // SIMPLE_SENSOR_SIMULATOR__SENSOR_SIMULATION__SENSOR_SIMULATION_HPP_<|MERGE_RESOLUTION|>--- conflicted
+++ resolved
@@ -33,28 +33,12 @@
     const double current_simulation_time,
     const simulation_api_schema::LidarConfiguration & configuration, rclcpp::Node & node) -> void
   {
-<<<<<<< HEAD
-    if (configuration.architecture_type() == "tier4/proposal") {
-      lidar_sensors_.push_back(std::make_unique<LidarSensor<sensor_msgs::msg::PointCloud2>>(
-        current_simulation_time, configuration,
-        node.create_publisher<sensor_msgs::msg::PointCloud2>(
-          "/sensing/lidar/no_ground/pointcloud", 1)));
-    } else if (configuration.architecture_type() == "awf/universe") {
-=======
-#ifndef SCENARIO_SIMULATOR_V2_BACKWARD_COMPATIBLE_TO_AWF_AUTO
     if (configuration.architecture_type() == "awf/universe") {
->>>>>>> 1d0191ab
       lidar_sensors_.push_back(std::make_unique<LidarSensor<sensor_msgs::msg::PointCloud2>>(
         current_simulation_time, configuration,
         node.create_publisher<sensor_msgs::msg::PointCloud2>(
           "/perception/obstacle_segmentation/pointcloud", 1)));
-<<<<<<< HEAD
     } else if (configuration.architecture_type() == "awf/auto") {
-=======
-    } else
-#endif
-      if (configuration.architecture_type() == "awf/auto") {
->>>>>>> 1d0191ab
       lidar_sensors_.push_back(std::make_unique<LidarSensor<sensor_msgs::msg::PointCloud2>>(
         current_simulation_time, configuration,
         node.create_publisher<sensor_msgs::msg::PointCloud2>("/perception/points_nonground", 1)));
@@ -71,28 +55,12 @@
     const simulation_api_schema::DetectionSensorConfiguration & configuration, rclcpp::Node & node)
     -> void
   {
-<<<<<<< HEAD
-    if (configuration.architecture_type() == "tier4/proposal") {
-      using Message = autoware_perception_msgs::msg::DynamicObjectArray;
-      detection_sensors_.push_back(std::make_unique<DetectionSensor<Message>>(
-        current_simulation_time, configuration,
-        node.create_publisher<Message>("/perception/object_recognition/objects", 1)));
-    } else if (configuration.architecture_type() == "awf/universe") {
-=======
-#ifndef SCENARIO_SIMULATOR_V2_BACKWARD_COMPATIBLE_TO_AWF_AUTO
     if (configuration.architecture_type() == "awf/universe") {
->>>>>>> 1d0191ab
       using Message = autoware_auto_perception_msgs::msg::PredictedObjects;
       detection_sensors_.push_back(std::make_unique<DetectionSensor<Message>>(
         current_simulation_time, configuration,
         node.create_publisher<Message>("/perception/object_recognition/objects", 1)));
-<<<<<<< HEAD
     } else if (configuration.architecture_type() == "awf/auto") {
-=======
-    } else
-#endif
-      if (configuration.architecture_type() == "awf/auto") {
->>>>>>> 1d0191ab
       /* Autoware.Auto does not currently support object prediction however it is
          work-in-progress for Cargo ODD msgs are already implemented and
          autoware_auto_msgs::msg::PredictedObjects will probably be used here
