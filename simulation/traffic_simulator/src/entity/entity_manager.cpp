// Copyright 2015 TIER IV, Inc. All rights reserved.
//
// Licensed under the Apache License, Version 2.0 (the "License");
// you may not use this file except in compliance with the License.
// You may obtain a copy of the License at
//
//     http://www.apache.org/licenses/LICENSE-2.0
//
// Unless required by applicable law or agreed to in writing, software
// distributed under the License is distributed on an "AS IS" BASIS,
// WITHOUT WARRANTIES OR CONDITIONS OF ANY KIND, either express or implied.
// See the License for the specific language governing permissions and
// limitations under the License.

#include <cstdint>
#include <geometry/bounding_box.hpp>
#include <geometry/distance.hpp>
#include <geometry/intersection/collision.hpp>
#include <geometry/linear_algebra.hpp>
#include <geometry/transform.hpp>
#include <limits>
#include <memory>
#include <optional>
#include <queue>
#include <scenario_simulator_exception/exception.hpp>
#include <sstream>
#include <stdexcept>
#include <string>
#include <traffic_simulator/entity/entity_manager.hpp>
#include <traffic_simulator/helper/helper.hpp>
#include <traffic_simulator/helper/stop_watch.hpp>
#include <traffic_simulator/utils/distance.hpp>
#include <unordered_map>
#include <vector>

namespace traffic_simulator
{
namespace entity
{
void EntityManager::broadcastEntityTransform()
{
  /**
   * @note This part of the process is intended to ensure that frames are issued in a position that makes 
   * it as easy as possible to see the entities that will appear in the scenario.
   * In the past, we used to publish the frames of all entities, but that would be too heavy processing, 
   * so we publish the average of the coordinates of all entities.
   */
  if (isEgoSpawned()) {
    if (const auto ego = getEntity(getEgoName())) {
      broadcastTransform(
        geometry_msgs::build<geometry_msgs::msg::PoseStamped>()
          /**
           * @note This is the intended implementation. 
           * It is easier to create rviz config if the name “ego” is fixed, 
           * so the frame_id “ego” is issued regardless of the name of the ego entity.
           */
          .header(std_msgs::build<std_msgs::msg::Header>().stamp(clock_ptr_->now()).frame_id("ego"))
          .pose(ego->getMapPose()),
        true);
    }
  }
  if (const auto names = getEntityNames(); !names.empty()) {
    broadcastTransform(
      geometry_msgs::build<geometry_msgs::msg::PoseStamped>()
        .header(
          std_msgs::build<std_msgs::msg::Header>().stamp(clock_ptr_->now()).frame_id("entities"))
        .pose(geometry_msgs::build<geometry_msgs::msg::Pose>()
                .position(std::accumulate(
                  names.begin(), names.end(), geometry_msgs::msg::Point(),
                  [this, names](geometry_msgs::msg::Point & point, const std::string & name) {
                    return point + (getEntity(name)->getMapPose().position *
                                    (1.0 / static_cast<double>(names.size())));
                  }))
                .orientation(geometry_msgs::msg::Quaternion())),
      true);
  }
}

void EntityManager::broadcastTransform(
  const geometry_msgs::msg::PoseStamped & pose, const bool static_transform)
{
  geometry_msgs::msg::TransformStamped transform_stamped;
  {
    transform_stamped.header.stamp = pose.header.stamp;
    transform_stamped.header.frame_id = "map";
    transform_stamped.child_frame_id = pose.header.frame_id;
    transform_stamped.transform.translation.x = pose.pose.position.x;
    transform_stamped.transform.translation.y = pose.pose.position.y;
    transform_stamped.transform.translation.z = pose.pose.position.z;
    transform_stamped.transform.rotation = pose.pose.orientation;
  }

  if (static_transform) {
    broadcaster_.sendTransform(transform_stamped);
  } else {
    base_link_broadcaster_.sendTransform(transform_stamped);
  }
}

bool EntityManager::checkCollision(
  const std::string & first_entity_name, const std::string & second_entity_name)
{
  if (first_entity_name != second_entity_name) {
    if (const auto first_entity = getEntity(first_entity_name)) {
      if (const auto second_entity = getEntity(second_entity_name)) {
        return math::geometry::checkCollision2D(
          first_entity->getMapPose(), first_entity->getBoundingBox(), second_entity->getMapPose(),
          second_entity->getBoundingBox());
      }
    }
  }
  return false;
}

visualization_msgs::msg::MarkerArray EntityManager::makeDebugMarker() const
{
  visualization_msgs::msg::MarkerArray marker;
  for (const auto & entity : entities_) {
    entity.second->appendDebugMarker(marker);
  }
  return marker;
}

bool EntityManager::despawnEntity(const std::string & name)
{
  return entityExists(name) && entities_.erase(name);
}

bool EntityManager::entityExists(const std::string & name)
{
  return entities_.find(name) != std::end(entities_);
}

auto EntityManager::getCurrentTime() const noexcept -> double { return current_time_; }

auto EntityManager::getEntityNames() const -> const std::vector<std::string>
{
  std::vector<std::string> names{};
  for (const auto & each : entities_) {
    names.push_back(each.first);
  }
  return names;
}

auto EntityManager::getEntity(const std::string & name) const
  -> std::shared_ptr<traffic_simulator::entity::EntityBase>
{
  if (auto it = entities_.find(name); it != entities_.end()) {
    return it->second;
  } else {
    /*
      This method returns nullptr, due to the fact that the interpretation of the scenario operates in
      such a way that checking a condition, e.g. DistanceCondition, is called also for Entities that
      have not yet been spawned. For example, if for DistanceCondition any getEntity() returns
      nullptr, the condition returns a distance equal to NaN. For this reason, throwing an exception
      through getEntity() is not recommended.
    */
    return nullptr;
  }
};

auto EntityManager::getEntityStatus(const std::string & name) const -> CanonicalizedEntityStatus
{
  if (const auto iter = entities_.find(name); iter == entities_.end()) {
    THROW_SEMANTIC_ERROR("entity ", std::quoted(name), " does not exist.");
  } else {
<<<<<<< HEAD
    return traffic_simulator::CanonicalizedEntityStatus(iter->second->getStatus());
=======
    auto entity_status = static_cast<EntityStatus>(iter->second->getStatus());
    assert(entity_status.name == name && "The entity name in status is different from key!");
    entity_status.action_status.current_action = getCurrentAction(name);
    entity_status.time = current_time_;
    return CanonicalizedEntityStatus(
      entity_status, iter->second->getStatus().getCanonicalizedLaneletPose());
>>>>>>> ac49e6d2
  }
}

auto EntityManager::getHdmapUtils() -> const std::shared_ptr<hdmap_utils::HdMapUtils> &
{
  return hdmap_utils_ptr_;
}

auto EntityManager::getNumberOfEgo() const -> std::size_t
{
  return std::count_if(std::begin(entities_), std::end(entities_), [this](const auto & each) {
    return is<EgoEntity>(each.first);
  });
}

const std::string EntityManager::getEgoName() const
{
  const auto names = getEntityNames();
  for (const auto & name : names) {
    if (is<EgoEntity>(name)) {
      return name;
    }
  }
  THROW_SEMANTIC_ERROR(
    "const std::string EntityManager::getEgoName(const std::string & name) function was called, "
    "but ego vehicle does not exist");
}

auto EntityManager::getObstacle(const std::string & name)
  -> std::optional<traffic_simulator_msgs::msg::Obstacle>
{
  if (!npc_logic_started_) {
    return std::nullopt;
  }
  return entities_.at(name)->getObstacle();
}

auto EntityManager::getPedestrianParameters(const std::string & name) const
  -> const traffic_simulator_msgs::msg::PedestrianParameters &
{
  if (const auto entity = dynamic_cast<PedestrianEntity const *>(entities_.at(name).get())) {
    return entity->pedestrian_parameters;
  }
  THROW_SIMULATION_ERROR(
    "EntityType: ", getEntityTypename(name), ", does not have pedestrian parameter.",
    "Please check description of the scenario and entity type of the Entity: " + name);
}

auto EntityManager::getStepTime() const noexcept -> double { return step_time_; }

auto EntityManager::getVehicleParameters(const std::string & name) const
  -> const traffic_simulator_msgs::msg::VehicleParameters &
{
  if (const auto vehicle = dynamic_cast<VehicleEntity const *>(entities_.at(name).get())) {
    return vehicle->vehicle_parameters;
  }
  THROW_SIMULATION_ERROR(
    "EntityType: ", getEntityTypename(name), ", does not have pedestrian parameter.",
    "Please check description of the scenario and entity type of the Entity: " + name);
}

auto EntityManager::getWaypoints(const std::string & name)
  -> traffic_simulator_msgs::msg::WaypointsArray
{
  if (!npc_logic_started_) {
    return traffic_simulator_msgs::msg::WaypointsArray();
  }
  return entities_.at(name)->getWaypoints();
}

bool EntityManager::isEgoSpawned() const
{
  for (const auto & name : getEntityNames()) {
    if (is<EgoEntity>(name)) {
      return true;
    }
  }
  return false;
}

bool EntityManager::isInLanelet(
  const std::string & name, const lanelet::Id lanelet_id, const double tolerance)
{
  if (const auto entity = getEntity(name)) {
    if (const auto canonicalized_lanelet_pose = entity->getCanonicalizedLaneletPose()) {
      return pose::isInLanelet(
        canonicalized_lanelet_pose.value(), lanelet_id, tolerance, hdmap_utils_ptr_);
    }
  }
  return false;
}

bool EntityManager::isStopping(const std::string & name) const
{
  return std::fabs(getCurrentTwist(name).linear.x) < std::numeric_limits<double>::epsilon();
}

bool EntityManager::reachPosition(
  const std::string & name, const std::string & target_entity_name, const double tolerance) const
{
  if (const auto target_entity = getEntity(target_entity_name)) {
    return reachPosition(name, target_entity->getMapPose(), tolerance);
  } else {
    return false;
  }
}

bool EntityManager::reachPosition(
  const std::string & name, const geometry_msgs::msg::Pose & target_pose,
  const double tolerance) const
{
  if (const auto entity = getEntity(name)) {
    return math::geometry::getDistance(entity->getMapPose(), target_pose) < tolerance;
  } else {
    return false;
  }
}

bool EntityManager::reachPosition(
  const std::string & name, const CanonicalizedLaneletPose & lanelet_pose,
  const double tolerance) const
{
  return reachPosition(name, static_cast<geometry_msgs::msg::Pose>(lanelet_pose), tolerance);
}

void EntityManager::requestLaneChange(
  const std::string & name, const traffic_simulator::lane_change::Direction & direction)
{
  if (const auto entity = getEntity(name); entity && entity->laneMatchingSucceed()) {
    if (
      const auto target = hdmap_utils_ptr_->getLaneChangeableLaneletId(
        entity->getStatus().getLaneletId(), direction)) {
      requestLaneChange(name, target.value());
    }
  }
}

void EntityManager::resetBehaviorPlugin(
  const std::string & name, const std::string & behavior_plugin_name)
{
  const auto status = getEntityStatus(name);
  const auto behavior_parameter = getBehaviorParameter(name);
  if (is<EgoEntity>(name)) {
    THROW_SEMANTIC_ERROR(
      "Entity :", name, "is EgoEntity.", "You cannot reset behavior plugin of EgoEntity.");
  } else if (is<MiscObjectEntity>(name)) {
    THROW_SEMANTIC_ERROR(
      "Entity :", name, "is MiscObjectEntity.",
      "You cannot reset behavior plugin of MiscObjectEntity.");
  } else if (is<VehicleEntity>(name)) {
    const auto parameters = getVehicleParameters(name);
    despawnEntity(name);
    spawnEntity<VehicleEntity>(name, status.getMapPose(), parameters, behavior_plugin_name);
  } else if (is<PedestrianEntity>(name)) {
    const auto parameters = getPedestrianParameters(name);
    despawnEntity(name);
    spawnEntity<PedestrianEntity>(name, status.getMapPose(), parameters, behavior_plugin_name);
  } else {
    THROW_SIMULATION_ERROR(
      "Entity :", name, "is unkown entity type.", "Please contact to developer.");
  }
  setLinearJerk(name, status.getLinearJerk());
  setAcceleration(name, status.getAccel());
  setTwist(name, status.getTwist());
  setBehaviorParameter(name, behavior_parameter);
}

bool EntityManager::trafficLightsChanged()
{
  return conventional_traffic_light_manager_ptr_->hasAnyLightChanged() or
         v2i_traffic_light_manager_ptr_->hasAnyLightChanged();
}

void EntityManager::requestSpeedChange(
  const std::string & name, double target_speed, bool continuous)
{
  if (is<EgoEntity>(name) && getCurrentTime() > 0) {
    THROW_SEMANTIC_ERROR("You cannot set target speed to the ego vehicle after starting scenario.");
  }
  return entities_.at(name)->requestSpeedChange(target_speed, continuous);
}

void EntityManager::requestSpeedChange(
  const std::string & name, const double target_speed, const speed_change::Transition transition,
  const speed_change::Constraint constraint, const bool continuous)
{
  if (is<EgoEntity>(name) && getCurrentTime() > 0) {
    THROW_SEMANTIC_ERROR("You cannot set target speed to the ego vehicle after starting scenario.");
  }
  return entities_.at(name)->requestSpeedChange(target_speed, transition, constraint, continuous);
}

void EntityManager::requestSpeedChange(
  const std::string & name, const speed_change::RelativeTargetSpeed & target_speed, bool continuous)
{
  if (is<EgoEntity>(name) && getCurrentTime() > 0) {
    THROW_SEMANTIC_ERROR("You cannot set target speed to the ego vehicle after starting scenario.");
  }
  return entities_.at(name)->requestSpeedChange(target_speed, continuous);
}

void EntityManager::requestSpeedChange(
  const std::string & name, const speed_change::RelativeTargetSpeed & target_speed,
  const speed_change::Transition transition, const speed_change::Constraint constraint,
  const bool continuous)
{
  if (is<EgoEntity>(name) && getCurrentTime() > 0) {
    THROW_SEMANTIC_ERROR("You cannot set target speed to the ego vehicle after starting scenario.");
  }
  return entities_.at(name)->requestSpeedChange(target_speed, transition, constraint, continuous);
}

auto EntityManager::setEntityStatus(
  const std::string & name, const CanonicalizedEntityStatus & status) -> void
{
  if (is<EgoEntity>(name) && getCurrentTime() > 0 && not isControlledBySimulator(name)) {
    THROW_SEMANTIC_ERROR(
      "You cannot set entity status to the ego vehicle name ", std::quoted(name),
      " after starting scenario.");
  } else {
    entities_.at(name)->setStatus(status);
  }
}

void EntityManager::setVerbose(const bool verbose)
{
  configuration.verbose = verbose;
  for (auto & entity : entities_) {
    entity.second->verbose = verbose;
  }
}

auto EntityManager::updateNpcLogic(const std::string & name) -> const CanonicalizedEntityStatus &
{
  if (configuration.verbose) {
    std::cout << "update " << name << " behavior" << std::endl;
  }
  entities_[name]->onUpdate(current_time_, step_time_);
  return entities_[name]->getStatus();
}

void EntityManager::update(const double current_time, const double step_time)
{
  traffic_simulator::helper::StopWatch<std::chrono::milliseconds> stop_watch_update(
    "EntityManager::update", configuration.verbose);
  step_time_ = step_time;
  current_time_ = current_time;
  setVerbose(configuration.verbose);
  if (npc_logic_started_) {
    conventional_traffic_light_updater_.createTimer(
      configuration.conventional_traffic_light_publish_rate);
    v2i_traffic_light_updater_.createTimer(configuration.v2i_traffic_light_publish_rate);
  }
  std::unordered_map<std::string, CanonicalizedEntityStatus> all_status;
  for (auto && [name, entity] : entities_) {
    all_status.emplace(name, entity->getStatus());
  }
  for (auto && [name, entity] : entities_) {
    entity->setOtherStatus(all_status);
  }
  all_status.clear();
  for (auto && [name, entity] : entities_) {
    all_status.emplace(name, updateNpcLogic(name));
  }
  for (auto && [name, entity] : entities_) {
    entity->setOtherStatus(all_status);
  }
  traffic_simulator_msgs::msg::EntityStatusWithTrajectoryArray status_array_msg;
  for (auto && [name, status] : all_status) {
    traffic_simulator_msgs::msg::EntityStatusWithTrajectory status_with_trajectory;
    status_with_trajectory.waypoint = getWaypoints(name);
    for (const auto & goal : getGoalPoses<geometry_msgs::msg::Pose>(name)) {
      status_with_trajectory.goal_pose.push_back(goal);
    }
    if (const auto obstacle = getObstacle(name); obstacle) {
      status_with_trajectory.obstacle = obstacle.value();
      status_with_trajectory.obstacle_find = true;
    } else {
      status_with_trajectory.obstacle_find = false;
    }
    status_with_trajectory.status = static_cast<EntityStatus>(status);
    status_with_trajectory.name = name;
    status_with_trajectory.time = current_time + step_time;
    status_array_msg.data.emplace_back(status_with_trajectory);
  }
  entity_status_array_pub_ptr_->publish(status_array_msg);
  stop_watch_update.stop();
  if (configuration.verbose) {
    stop_watch_update.print();
  }
  current_time_ += step_time;
}

void EntityManager::updateHdmapMarker()
{
  MarkerArray markers;
  const auto stamp = clock_ptr_->now();
  for (const auto & marker_raw : markers_raw_.markers) {
    visualization_msgs::msg::Marker marker = marker_raw;
    marker.header.stamp = stamp;
    markers.markers.emplace_back(marker);
  }
  lanelet_marker_pub_ptr_->publish(markers);
}

void EntityManager::startNpcLogic()
{
  npc_logic_started_ = true;
  for (auto it = entities_.begin(); it != entities_.end(); it++) {
    it->second->startNpcLogic();
  }
}

}  // namespace entity
}  // namespace traffic_simulator<|MERGE_RESOLUTION|>--- conflicted
+++ resolved
@@ -164,16 +164,7 @@
   if (const auto iter = entities_.find(name); iter == entities_.end()) {
     THROW_SEMANTIC_ERROR("entity ", std::quoted(name), " does not exist.");
   } else {
-<<<<<<< HEAD
     return traffic_simulator::CanonicalizedEntityStatus(iter->second->getStatus());
-=======
-    auto entity_status = static_cast<EntityStatus>(iter->second->getStatus());
-    assert(entity_status.name == name && "The entity name in status is different from key!");
-    entity_status.action_status.current_action = getCurrentAction(name);
-    entity_status.time = current_time_;
-    return CanonicalizedEntityStatus(
-      entity_status, iter->second->getStatus().getCanonicalizedLaneletPose());
->>>>>>> ac49e6d2
   }
 }
 
