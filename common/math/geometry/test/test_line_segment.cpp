--- conflicted
+++ resolved
@@ -51,8 +51,6 @@
   EXPECT_POINT_EQ(line_segment.end_point, makePoint(std::sqrt(2.0) / 2.0, std::sqrt(2.0) / 2.0));
 }
 
-<<<<<<< HEAD
-=======
 TEST(LineSegment, initializeVectorZero)
 {
   geometry_msgs::msg::Point point = makePoint(0.0, 0.0);
@@ -61,7 +59,6 @@
     const math::geometry::LineSegment line_segment(point, vec, 1.0), common::SimulationError);
 }
 
->>>>>>> d4678320
 TEST(LineSegment, initializeVectorZeroLength)
 {
   geometry_msgs::msg::Point point = makePoint(0.0, 0.0);
