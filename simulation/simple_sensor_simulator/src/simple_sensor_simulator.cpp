--- conflicted
+++ resolved
@@ -34,35 +34,6 @@
   sensor_sim_(*this),
   server_(
     simulation_interface::protocol, simulation_interface::HostName::ANY, getSocketPort(),
-<<<<<<< HEAD
-    std::bind(&ScenarioSimulator::initialize, this, std::placeholders::_1, std::placeholders::_2),
-    std::bind(&ScenarioSimulator::updateFrame, this, std::placeholders::_1, std::placeholders::_2),
-    std::bind(
-      &ScenarioSimulator::spawnVehicleEntity, this, std::placeholders::_1, std::placeholders::_2),
-    std::bind(
-      &ScenarioSimulator::spawnPedestrianEntity, this, std::placeholders::_1,
-      std::placeholders::_2),
-    std::bind(
-      &ScenarioSimulator::spawnMiscObjectEntity, this, std::placeholders::_1,
-      std::placeholders::_2),
-    std::bind(
-      &ScenarioSimulator::despawnEntity, this, std::placeholders::_1, std::placeholders::_2),
-    std::bind(
-      &ScenarioSimulator::updateEntityStatus, this, std::placeholders::_1, std::placeholders::_2),
-    std::bind(
-      &ScenarioSimulator::attachLidarSensor, this, std::placeholders::_1, std::placeholders::_2),
-    std::bind(
-      &ScenarioSimulator::attachDetectionSensor, this, std::placeholders::_1,
-      std::placeholders::_2),
-    std::bind(
-      &ScenarioSimulator::attachOccupancyGridSensor, this, std::placeholders::_1,
-      std::placeholders::_2),
-    std::bind(
-      &ScenarioSimulator::updateTrafficLights, this, std::placeholders::_1, std::placeholders::_2),
-    std::bind(
-      &ScenarioSimulator::attachTrafficLightDetectorEmulator, this, std::placeholders::_1,
-      std::placeholders::_2))
-=======
     [this](auto &&... xs) { return initialize(std::forward<decltype(xs)>(xs)...); },
     [this](auto &&... xs) { return updateFrame(std::forward<decltype(xs)>(xs)...); },
     [this](auto &&... xs) { return spawnVehicleEntity(std::forward<decltype(xs)>(xs)...); },
@@ -74,8 +45,8 @@
     [this](auto &&... xs) { return attachDetectionSensor(std::forward<decltype(xs)>(xs)...); },
     [this](auto &&... xs) { return attachOccupancyGridSensor(std::forward<decltype(xs)>(xs)...); },
     [this](auto &&... xs) { return updateTrafficLights(std::forward<decltype(xs)>(xs)...); },
-    [this](auto &&... xs) { return followPolylineTrajectory(std::forward<decltype(xs)>(xs)...); })
->>>>>>> 36ac54e6
+    [this](auto &&... xs) { return followPolylineTrajectory(std::forward<decltype(xs)>(xs)...); },
+    [this](auto &&... xs) { return attachTrafficLightDetectorEmulator(std::forward<decltype(xs)>(xs)...); })
 {
 }
 
@@ -294,18 +265,8 @@
   const simulation_api_schema::UpdateTrafficLightsRequest & req)
   -> simulation_api_schema::UpdateTrafficLightsResponse
 {
-<<<<<<< HEAD
   traffic_signals_states_ = req;
-  res = simulation_api_schema::UpdateTrafficLightsResponse();
-=======
-  traffic_signals_states_.clear();
-  for (const auto & traffic_signal_proto : req.states()) {
-    autoware_auto_perception_msgs::msg::TrafficSignal traffic_signal;
-    simulation_interface::toMsg(traffic_signal_proto, traffic_signal);
-    traffic_signals_states_.emplace_back(traffic_signal);
-  }
   auto res = simulation_api_schema::UpdateTrafficLightsResponse();
->>>>>>> 36ac54e6
   res.mutable_result()->set_success(true);
   return res;
 }
@@ -320,14 +281,15 @@
   return response;
 }
 
-void ScenarioSimulator::attachTrafficLightDetectorEmulator(
-  const simulation_api_schema::AttachTrafficLightDetectorEmulatorRequest & req,
-  simulation_api_schema::AttachTrafficLightDetectorEmulatorResponse & res)
-{
-  res = simulation_api_schema::AttachTrafficLightDetectorEmulatorResponse();
+auto ScenarioSimulator::attachTrafficLightDetectorEmulator(
+  const simulation_api_schema::AttachTrafficLightDetectorEmulatorRequest & req)
+  -> simulation_api_schema::AttachTrafficLightDetectorEmulatorResponse
+{
+  auto response = simulation_api_schema::AttachTrafficLightDetectorEmulatorResponse();
   sensor_sim_.attachTrafficLightsDetectorEmulator(
     current_time_, req.configuration(), *this, hdmap_utils_);
   res.mutable_result()->set_success(true);
+  return response;
 }
 
 traffic_simulator_msgs::BoundingBox ScenarioSimulator::getBoundingBox(const std::string & name)
