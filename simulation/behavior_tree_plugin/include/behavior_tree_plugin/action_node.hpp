// Copyright 2015 TIER IV, Inc. All rights reserved.
//
// Licensed under the Apache License, Version 2.0 (the "License");
// you may not use this file except in compliance with the License.
// You may obtain a copy of the License at
//
//     http://www.apache.org/licenses/LICENSE-2.0
//
// Unless required by applicable law or agreed to in writing, software
// distributed under the License is distributed on an "AS IS" BASIS,
// WITHOUT WARRANTIES OR CONDITIONS OF ANY KIND, either express or implied.
// See the License for the specific language governing permissions and
// limitations under the License.

#ifndef BEHAVIOR_TREE_PLUGIN__ACTION_NODE_HPP_
#define BEHAVIOR_TREE_PLUGIN__ACTION_NODE_HPP_

#include <behaviortree_cpp_v3/action_node.h>

#include <algorithm>
#include <geometry/spline/catmull_rom_spline.hpp>
#include <memory>
#include <optional>
#include <string>
#include <traffic_simulator/data_type/behavior.hpp>
#include <traffic_simulator/entity/entity_base.hpp>
#include <traffic_simulator/hdmap_utils/hdmap_utils.hpp>
#include <traffic_simulator/helper/stop_watch.hpp>
#include <traffic_simulator/traffic_lights/traffic_light_manager.hpp>
#include <traffic_simulator_msgs/msg/obstacle.hpp>
#include <traffic_simulator_msgs/msg/waypoints_array.hpp>
#include <unordered_map>
#include <vector>

namespace entity_behavior
{
class ActionNode : public BT::ActionNodeBase
{
public:
  ActionNode(const std::string & name, const BT::NodeConfiguration & config);
  ~ActionNode() override = default;
<<<<<<< HEAD
  bool foundConflictingEntity(const std::vector<std::int64_t> & following_lanelets) const;
  std::optional<double> getDistanceToConflictingEntity(
    const std::vector<std::int64_t> & route_lanelets,
    const math::geometry::CatmullRomSplineInterface & spline);
  std::optional<std::string> getFrontEntityName(
    const math::geometry::CatmullRomSplineInterface & spline);
  double calculateStopDistance(double deceleration) const;
  std::optional<double> getDistanceToFrontEntity(
    const math::geometry::CatmullRomSplineInterface & spline);
  std::optional<double> getDistanceToStopLine(
    const std::vector<std::int64_t> & route_lanelets,
    const std::vector<geometry_msgs::msg::Point> & waypoints);
  std::optional<double> getDistanceToTrafficLightStopLine(
    const std::vector<std::int64_t> & route_lanelets,
    const math::geometry::CatmullRomSplineInterface & spline);
  std::vector<traffic_simulator_msgs::msg::EntityStatus> getRightOfWayEntities();
  std::vector<traffic_simulator_msgs::msg::EntityStatus> getRightOfWayEntities(
    const std::vector<std::int64_t> & following_lanelets);
  std::optional<double> getYieldStopDistance(const std::vector<std::int64_t> & following_lanelets);
  std::vector<traffic_simulator_msgs::msg::EntityStatus> getOtherEntityStatus(
    std::int64_t lanelet_id);
  traffic_simulator_msgs::msg::EntityStatus stopAtEndOfRoad();
  double getHorizon() const;
=======
  auto foundConflictingEntity(const std::vector<std::int64_t> & following_lanelets) const -> bool;
  auto getDistanceToConflictingEntity(
    const std::vector<std::int64_t> & route_lanelets,
    const math::geometry::CatmullRomSplineInterface & spline) const -> boost::optional<double>;
  auto getFrontEntityName(const math::geometry::CatmullRomSplineInterface & spline) const
    -> boost::optional<std::string>;
  auto calculateStopDistance(const traffic_simulator_msgs::msg::DynamicConstraints &) const
    -> double;
  auto getDistanceToFrontEntity(const math::geometry::CatmullRomSplineInterface & spline) const
    -> boost::optional<double>;
  auto getDistanceToStopLine(
    const std::vector<std::int64_t> & route_lanelets,
    const std::vector<geometry_msgs::msg::Point> & waypoints) const -> boost::optional<double>;
  auto getDistanceToTrafficLightStopLine(
    const std::vector<std::int64_t> & route_lanelets,
    const math::geometry::CatmullRomSplineInterface & spline) const -> boost::optional<double>;
  auto getRightOfWayEntities() const -> std::vector<traffic_simulator_msgs::msg::EntityStatus>;
  auto getRightOfWayEntities(const std::vector<std::int64_t> & following_lanelets) const
    -> std::vector<traffic_simulator_msgs::msg::EntityStatus>;
  auto getYieldStopDistance(const std::vector<std::int64_t> & following_lanelets) const
    -> boost::optional<double>;
  auto getOtherEntityStatus(std::int64_t lanelet_id) const
    -> std::vector<traffic_simulator_msgs::msg::EntityStatus>;
  auto stopAtEndOfRoad() const -> traffic_simulator_msgs::msg::EntityStatus;
  auto getHorizon() const -> double;
  auto getCurrentTwist() const -> geometry_msgs::msg::Twist;
  auto getCurrentAccel() const -> geometry_msgs::msg::Accel;
  auto getCurrentLinearJerk() const -> double;
>>>>>>> 056a1194

  /// throws if the derived class return RUNNING.
  auto executeTick() -> BT::NodeStatus override;

  void halt() override final { setStatus(BT::NodeStatus::IDLE); }

  static BT::PortsList providedPorts()
  {
    return {
      BT::InputPort<traffic_simulator::behavior::Request>("request"),
      BT::InputPort<std::shared_ptr<hdmap_utils::HdMapUtils>>("hdmap_utils"),
      BT::InputPort<traffic_simulator_msgs::msg::EntityStatus>("entity_status"),
      BT::InputPort<double>("current_time"),
      BT::InputPort<double>("step_time"),
      BT::InputPort<std::optional<double>>("target_speed"),
      BT::OutputPort<traffic_simulator_msgs::msg::EntityStatus>("updated_status"),
      BT::OutputPort<traffic_simulator::behavior::Request>("request"),
      BT::InputPort<std::unordered_map<std::string, traffic_simulator_msgs::msg::EntityStatus>>(
        "other_entity_status"),
      BT::InputPort<std::unordered_map<std::string, traffic_simulator_msgs::msg::EntityType>>(
        "entity_type_list"),
      BT::InputPort<std::vector<std::int64_t>>("route_lanelets"),
      BT::InputPort<std::shared_ptr<traffic_simulator::TrafficLightManagerBase>>(
        "traffic_light_manager"),
      BT::OutputPort<std::optional<traffic_simulator_msgs::msg::Obstacle>>("obstacle"),
      BT::OutputPort<traffic_simulator_msgs::msg::WaypointsArray>("waypoints")};
  }
  auto getBlackBoardValues() -> void;
  auto getEntityStatus(const std::string target_name) const
    -> traffic_simulator_msgs::msg::EntityStatus;
  auto getDistanceToTargetEntityPolygon(
    const math::geometry::CatmullRomSplineInterface & spline, const std::string target_name,
    double width_extension_right = 0.0, double width_extension_left = 0.0,
    double length_extension_front = 0.0, double length_extension_rear = 0.0) const
    -> boost::optional<double>;
  auto calculateUpdatedEntityStatus(
    double target_speed, const traffic_simulator_msgs::msg::DynamicConstraints &) const
    -> traffic_simulator_msgs::msg::EntityStatus;
  auto calculateUpdatedEntityStatusInWorldFrame(
    double target_speed, const traffic_simulator_msgs::msg::DynamicConstraints &) const
    -> traffic_simulator_msgs::msg::EntityStatus;

protected:
  traffic_simulator::behavior::Request request;
  std::shared_ptr<hdmap_utils::HdMapUtils> hdmap_utils;
  std::shared_ptr<traffic_simulator::TrafficLightManagerBase> traffic_light_manager;
  traffic_simulator_msgs::msg::EntityStatus entity_status;
  double current_time;
  double step_time;
  std::optional<double> target_speed;
  traffic_simulator_msgs::msg::EntityStatus updated_status;
  std::unordered_map<std::string, traffic_simulator_msgs::msg::EntityStatus> other_entity_status;
  std::unordered_map<std::string, traffic_simulator_msgs::msg::EntityType> entity_type_list;
  std::vector<std::int64_t> route_lanelets;
<<<<<<< HEAD
  traffic_simulator_msgs::msg::EntityStatus getEntityStatus(const std::string target_name) const;
  std::optional<double> getDistanceToTargetEntityPolygon(
    const math::geometry::CatmullRomSplineInterface & spline, const std::string target_name,
    double width_extension_right = 0.0, double width_extension_left = 0.0,
    double length_extension_front = 0.0, double length_extension_rear = 0.0);

private:
  std::optional<double> getDistanceToTargetEntityOnCrosswalk(
    const math::geometry::CatmullRomSplineInterface & spline,
    const traffic_simulator_msgs::msg::EntityStatus & status);
  std::optional<double> getDistanceToTargetEntityPolygon(
    const math::geometry::CatmullRomSplineInterface & spline,
    const traffic_simulator_msgs::msg::EntityStatus & status, double width_extension_right = 0.0,
    double width_extension_left = 0.0, double length_extension_front = 0.0,
    double length_extension_rear = 0.0);
  std::optional<traffic_simulator_msgs::msg::EntityStatus> getConflictingEntityStatus(
    const std::vector<std::int64_t> & following_lanelets) const;
  std::vector<traffic_simulator_msgs::msg::EntityStatus> getConflictingEntityStatusOnCrossWalk(
    const std::vector<std::int64_t> & route_lanelets) const;
  std::vector<traffic_simulator_msgs::msg::EntityStatus> getConflictingEntityStatusOnLane(
    const std::vector<std::int64_t> & route_lanelets) const;
=======

private:
  auto getDistanceToTargetEntityOnCrosswalk(
    const math::geometry::CatmullRomSplineInterface & spline,
    const traffic_simulator_msgs::msg::EntityStatus & status) const -> boost::optional<double>;
  auto getDistanceToTargetEntityPolygon(
    const math::geometry::CatmullRomSplineInterface & spline,
    const traffic_simulator_msgs::msg::EntityStatus & status, double width_extension_right = 0.0,
    double width_extension_left = 0.0, double length_extension_front = 0.0,
    double length_extension_rear = 0.0) const -> boost::optional<double>;
  auto getConflictingEntityStatus(const std::vector<std::int64_t> & following_lanelets) const
    -> boost::optional<traffic_simulator_msgs::msg::EntityStatus>;
  auto getConflictingEntityStatusOnCrossWalk(const std::vector<std::int64_t> & route_lanelets) const
    -> std::vector<traffic_simulator_msgs::msg::EntityStatus>;
  auto getConflictingEntityStatusOnLane(const std::vector<std::int64_t> & route_lanelets) const
    -> std::vector<traffic_simulator_msgs::msg::EntityStatus>;
>>>>>>> 056a1194
};
}  // namespace entity_behavior

#endif  // BEHAVIOR_TREE_PLUGIN__ACTION_NODE_HPP_<|MERGE_RESOLUTION|>--- conflicted
+++ resolved
@@ -39,52 +39,27 @@
 public:
   ActionNode(const std::string & name, const BT::NodeConfiguration & config);
   ~ActionNode() override = default;
-<<<<<<< HEAD
-  bool foundConflictingEntity(const std::vector<std::int64_t> & following_lanelets) const;
-  std::optional<double> getDistanceToConflictingEntity(
-    const std::vector<std::int64_t> & route_lanelets,
-    const math::geometry::CatmullRomSplineInterface & spline);
-  std::optional<std::string> getFrontEntityName(
-    const math::geometry::CatmullRomSplineInterface & spline);
-  double calculateStopDistance(double deceleration) const;
-  std::optional<double> getDistanceToFrontEntity(
-    const math::geometry::CatmullRomSplineInterface & spline);
-  std::optional<double> getDistanceToStopLine(
-    const std::vector<std::int64_t> & route_lanelets,
-    const std::vector<geometry_msgs::msg::Point> & waypoints);
-  std::optional<double> getDistanceToTrafficLightStopLine(
-    const std::vector<std::int64_t> & route_lanelets,
-    const math::geometry::CatmullRomSplineInterface & spline);
-  std::vector<traffic_simulator_msgs::msg::EntityStatus> getRightOfWayEntities();
-  std::vector<traffic_simulator_msgs::msg::EntityStatus> getRightOfWayEntities(
-    const std::vector<std::int64_t> & following_lanelets);
-  std::optional<double> getYieldStopDistance(const std::vector<std::int64_t> & following_lanelets);
-  std::vector<traffic_simulator_msgs::msg::EntityStatus> getOtherEntityStatus(
-    std::int64_t lanelet_id);
-  traffic_simulator_msgs::msg::EntityStatus stopAtEndOfRoad();
-  double getHorizon() const;
-=======
   auto foundConflictingEntity(const std::vector<std::int64_t> & following_lanelets) const -> bool;
   auto getDistanceToConflictingEntity(
     const std::vector<std::int64_t> & route_lanelets,
-    const math::geometry::CatmullRomSplineInterface & spline) const -> boost::optional<double>;
+    const math::geometry::CatmullRomSplineInterface & spline) const -> std::optional<double>;
   auto getFrontEntityName(const math::geometry::CatmullRomSplineInterface & spline) const
-    -> boost::optional<std::string>;
+    -> std::optional<std::string>;
   auto calculateStopDistance(const traffic_simulator_msgs::msg::DynamicConstraints &) const
     -> double;
   auto getDistanceToFrontEntity(const math::geometry::CatmullRomSplineInterface & spline) const
-    -> boost::optional<double>;
+    -> std::optional<double>;
   auto getDistanceToStopLine(
     const std::vector<std::int64_t> & route_lanelets,
-    const std::vector<geometry_msgs::msg::Point> & waypoints) const -> boost::optional<double>;
+    const std::vector<geometry_msgs::msg::Point> & waypoints) const -> std::optional<double>;
   auto getDistanceToTrafficLightStopLine(
     const std::vector<std::int64_t> & route_lanelets,
-    const math::geometry::CatmullRomSplineInterface & spline) const -> boost::optional<double>;
+    const math::geometry::CatmullRomSplineInterface & spline) const -> std::optional<double>;
   auto getRightOfWayEntities() const -> std::vector<traffic_simulator_msgs::msg::EntityStatus>;
   auto getRightOfWayEntities(const std::vector<std::int64_t> & following_lanelets) const
     -> std::vector<traffic_simulator_msgs::msg::EntityStatus>;
   auto getYieldStopDistance(const std::vector<std::int64_t> & following_lanelets) const
-    -> boost::optional<double>;
+    -> std::optional<double>;
   auto getOtherEntityStatus(std::int64_t lanelet_id) const
     -> std::vector<traffic_simulator_msgs::msg::EntityStatus>;
   auto stopAtEndOfRoad() const -> traffic_simulator_msgs::msg::EntityStatus;
@@ -92,7 +67,6 @@
   auto getCurrentTwist() const -> geometry_msgs::msg::Twist;
   auto getCurrentAccel() const -> geometry_msgs::msg::Accel;
   auto getCurrentLinearJerk() const -> double;
->>>>>>> 056a1194
 
   /// throws if the derived class return RUNNING.
   auto executeTick() -> BT::NodeStatus override;
@@ -127,7 +101,7 @@
     const math::geometry::CatmullRomSplineInterface & spline, const std::string target_name,
     double width_extension_right = 0.0, double width_extension_left = 0.0,
     double length_extension_front = 0.0, double length_extension_rear = 0.0) const
-    -> boost::optional<double>;
+    -> std::optional<double>;
   auto calculateUpdatedEntityStatus(
     double target_speed, const traffic_simulator_msgs::msg::DynamicConstraints &) const
     -> traffic_simulator_msgs::msg::EntityStatus;
@@ -147,46 +121,22 @@
   std::unordered_map<std::string, traffic_simulator_msgs::msg::EntityStatus> other_entity_status;
   std::unordered_map<std::string, traffic_simulator_msgs::msg::EntityType> entity_type_list;
   std::vector<std::int64_t> route_lanelets;
-<<<<<<< HEAD
-  traffic_simulator_msgs::msg::EntityStatus getEntityStatus(const std::string target_name) const;
-  std::optional<double> getDistanceToTargetEntityPolygon(
-    const math::geometry::CatmullRomSplineInterface & spline, const std::string target_name,
-    double width_extension_right = 0.0, double width_extension_left = 0.0,
-    double length_extension_front = 0.0, double length_extension_rear = 0.0);
-
-private:
-  std::optional<double> getDistanceToTargetEntityOnCrosswalk(
-    const math::geometry::CatmullRomSplineInterface & spline,
-    const traffic_simulator_msgs::msg::EntityStatus & status);
-  std::optional<double> getDistanceToTargetEntityPolygon(
-    const math::geometry::CatmullRomSplineInterface & spline,
-    const traffic_simulator_msgs::msg::EntityStatus & status, double width_extension_right = 0.0,
-    double width_extension_left = 0.0, double length_extension_front = 0.0,
-    double length_extension_rear = 0.0);
-  std::optional<traffic_simulator_msgs::msg::EntityStatus> getConflictingEntityStatus(
-    const std::vector<std::int64_t> & following_lanelets) const;
-  std::vector<traffic_simulator_msgs::msg::EntityStatus> getConflictingEntityStatusOnCrossWalk(
-    const std::vector<std::int64_t> & route_lanelets) const;
-  std::vector<traffic_simulator_msgs::msg::EntityStatus> getConflictingEntityStatusOnLane(
-    const std::vector<std::int64_t> & route_lanelets) const;
-=======
 
 private:
   auto getDistanceToTargetEntityOnCrosswalk(
     const math::geometry::CatmullRomSplineInterface & spline,
-    const traffic_simulator_msgs::msg::EntityStatus & status) const -> boost::optional<double>;
+    const traffic_simulator_msgs::msg::EntityStatus & status) const -> std::optional<double>;
   auto getDistanceToTargetEntityPolygon(
     const math::geometry::CatmullRomSplineInterface & spline,
     const traffic_simulator_msgs::msg::EntityStatus & status, double width_extension_right = 0.0,
     double width_extension_left = 0.0, double length_extension_front = 0.0,
-    double length_extension_rear = 0.0) const -> boost::optional<double>;
+    double length_extension_rear = 0.0) const -> std::optional<double>;
   auto getConflictingEntityStatus(const std::vector<std::int64_t> & following_lanelets) const
-    -> boost::optional<traffic_simulator_msgs::msg::EntityStatus>;
+    -> std::optional<traffic_simulator_msgs::msg::EntityStatus>;
   auto getConflictingEntityStatusOnCrossWalk(const std::vector<std::int64_t> & route_lanelets) const
     -> std::vector<traffic_simulator_msgs::msg::EntityStatus>;
   auto getConflictingEntityStatusOnLane(const std::vector<std::int64_t> & route_lanelets) const
     -> std::vector<traffic_simulator_msgs::msg::EntityStatus>;
->>>>>>> 056a1194
 };
 }  // namespace entity_behavior
 
