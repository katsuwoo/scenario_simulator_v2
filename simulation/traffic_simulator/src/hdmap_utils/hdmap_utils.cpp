--- conflicted
+++ resolved
@@ -84,7 +84,6 @@
     lanelet::utils::query::shoulderLanelets(lanelet::utils::query::laneletLayer(lanelet_map_ptr_));
 }
 
-<<<<<<< HEAD
 auto HdMapUtils::clampLaneletPose(const traffic_simulator_msgs::msg::LaneletPose & lanelet_pose)
   const -> boost::optional<traffic_simulator_msgs::msg::LaneletPose>
 {
@@ -123,10 +122,7 @@
   return boost::none;
 }
 
-const std::vector<std::int64_t> HdMapUtils::getLaneletIds() const
-=======
 std::vector<std::int64_t> HdMapUtils::getLaneletIds() const
->>>>>>> ca64e9bc
 {
   std::vector<std::int64_t> ret;
   for (const auto & lanelet : lanelet_map_ptr_->laneletLayer) {
@@ -900,7 +896,6 @@
   return ret;
 }
 
-<<<<<<< HEAD
 std::vector<std::int64_t> HdMapUtils::getPreviousLaneletIds(
   const std::vector<std::int64_t> & lanelet_ids, const std::string & turn_direction) const
 {
@@ -909,7 +904,9 @@
     ret = concat(ret, getNextLaneletIds(id, turn_direction));
   }
   sortAndUnique(ret);
-=======
+  return ret;
+}
+
 std::vector<std::int64_t> HdMapUtils::getNextRoadShoulderLanelet(std::int64_t lanelet_id) const
 {
   std::vector<std::int64_t> ret;
@@ -919,7 +916,6 @@
       ret.emplace_back(shoulder_lanelet.id());
     }
   }
->>>>>>> ca64e9bc
   return ret;
 }
 
