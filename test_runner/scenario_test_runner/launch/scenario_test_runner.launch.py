--- conflicted
+++ resolved
@@ -87,11 +87,8 @@
     scenario                            = LaunchConfiguration("scenario",                               default=Path("/dev/null"))
     sensor_model                        = LaunchConfiguration("sensor_model",                           default="")
     sigterm_timeout                     = LaunchConfiguration("sigterm_timeout",                        default=8)
-<<<<<<< HEAD
     simulate_localization               = LaunchConfiguration("simulate_localization",                  default=True)
-=======
     speed_condition                     = LaunchConfiguration("speed_condition",                        default="legacy")
->>>>>>> 3255cef0
     use_sim_time                        = LaunchConfiguration("use_sim_time",                           default=False)
     vehicle_model                       = LaunchConfiguration("vehicle_model",                          default="")
     # fmt: on
@@ -116,11 +113,8 @@
     print(f"scenario                            := {scenario.perform(context)}")
     print(f"sensor_model                        := {sensor_model.perform(context)}")
     print(f"sigterm_timeout                     := {sigterm_timeout.perform(context)}")
-<<<<<<< HEAD
     print(f"simulate_localization               := {simulate_localization.perform(context)}")
-=======
     print(f"speed_condition                     := {speed_condition.perform(context)}")
->>>>>>> 3255cef0
     print(f"use_sim_time                        := {use_sim_time.perform(context)}")
     print(f"vehicle_model                       := {vehicle_model.perform(context)}")
 
@@ -145,11 +139,8 @@
             {"rviz_config": rviz_config},
             {"sensor_model": sensor_model},
             {"sigterm_timeout": sigterm_timeout},
-<<<<<<< HEAD
             {"simulate_localization": simulate_localization},
-=======
             {"speed_condition": speed_condition},
->>>>>>> 3255cef0
             {"use_sim_time": use_sim_time},
             {"vehicle_model": vehicle_model},
         ]
@@ -194,11 +185,8 @@
         DeclareLaunchArgument("scenario",                            default_value=scenario                           ),
         DeclareLaunchArgument("sensor_model",                        default_value=sensor_model                       ),
         DeclareLaunchArgument("sigterm_timeout",                     default_value=sigterm_timeout                    ),
-<<<<<<< HEAD
         DeclareLaunchArgument("simulate_localization",               default_value=simulate_localization              ),
-=======
         DeclareLaunchArgument("speed_condition",                     default_value=speed_condition                      ),
->>>>>>> 3255cef0
         DeclareLaunchArgument("use_sim_time",                        default_value=use_sim_time                       ),
         DeclareLaunchArgument("vehicle_model",                       default_value=vehicle_model                      ),
         # fmt: on
