--- conflicted
+++ resolved
@@ -93,31 +93,17 @@
         status.lanelet_pose = lanelet_pose.value();
         const CatmullRomSpline spline(hdmap_utils->getCenterPoints(status.lanelet_pose.lanelet_id));
         const auto lanelet_quaternion = spline.getPose(status.lanelet_pose.s, true).orientation;
-<<<<<<< HEAD
-        const auto lanelet_rpy =
-          quaternion_operation::convertQuaternionToEulerAngle(lanelet_quaternion);
-        const auto entity_rpy =
-          quaternion_operation::convertQuaternionToEulerAngle(status.pose.orientation);
-        // adjust orientation in EntityStatus.pose (only pitch) and in EntityStatus.LaneletPose
-        status.pose.orientation = quaternion_operation::convertEulerAngleToQuaternion(
-=======
         const auto lanelet_rpy = math::geometry::convertQuaternionToEulerAngle(lanelet_quaternion);
         const auto entity_rpy =
           math::geometry::convertQuaternionToEulerAngle(status.pose.orientation);
         // adjust orientation in EntityStatus.pose (only pitch) and in EntityStatus.LaneletPose
         status.pose.orientation = math::geometry::convertEulerAngleToQuaternion(
->>>>>>> bf6a962e
           geometry_msgs::build<geometry_msgs::msg::Vector3>()
             .x(entity_rpy.x)
             .y(lanelet_rpy.y)
             .z(entity_rpy.z));
-<<<<<<< HEAD
-        status.lanelet_pose.rpy = quaternion_operation::convertQuaternionToEulerAngle(
-          quaternion_operation::getRotation(lanelet_quaternion, status.pose.orientation));
-=======
         status.lanelet_pose.rpy = math::geometry::convertQuaternionToEulerAngle(
           math::geometry::getRotation(lanelet_quaternion, status.pose.orientation));
->>>>>>> bf6a962e
         status.lanelet_pose_valid = true;
       } else {
         status.lanelet_pose_valid = false;
@@ -400,11 +386,7 @@
                    // if entity is on lane use pitch from lanelet, otherwise use pitch on target
                    const auto pitch =
                      entity_status.lanelet_pose_valid
-<<<<<<< HEAD
-                       ? -quaternion_operation::convertQuaternionToEulerAngle(
-=======
                        ? -math::geometry::convertQuaternionToEulerAngle(
->>>>>>> bf6a962e
                             entity_status.pose.orientation)
                             .y
                        : std::atan2(target_position.z - position.z, std::hypot(dy, dx));
@@ -435,19 +417,10 @@
       desired_velocity.y, ", ", desired_velocity.z, "].");
   } else if (const auto current_velocity =
                [&]() {
-<<<<<<< HEAD
-                 const auto pitch = -quaternion_operation::convertQuaternionToEulerAngle(
-                                       entity_status.pose.orientation)
-                                       .y;
-                 const auto yaw = quaternion_operation::convertQuaternionToEulerAngle(
-                                    entity_status.pose.orientation)
-                                    .z;
-=======
                  const auto pitch =
                    -math::geometry::convertQuaternionToEulerAngle(entity_status.pose.orientation).y;
                  const auto yaw =
                    math::geometry::convertQuaternionToEulerAngle(entity_status.pose.orientation).z;
->>>>>>> bf6a962e
                  return geometry_msgs::build<geometry_msgs::msg::Vector3>()
                    .x(std::cos(pitch) * std::cos(yaw) * speed)
                    .y(std::cos(pitch) * std::sin(yaw) * speed)
@@ -618,11 +591,7 @@
             .x(0.0)
             .y(std::atan2(-desired_velocity.z, std::hypot(desired_velocity.x, desired_velocity.y)))
             .z(std::atan2(desired_velocity.y, desired_velocity.x));
-<<<<<<< HEAD
-        return quaternion_operation::convertEulerAngleToQuaternion(direction);
-=======
         return math::geometry::convertEulerAngleToQuaternion(direction);
->>>>>>> bf6a962e
       }
     }();
 
