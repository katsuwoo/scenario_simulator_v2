--- conflicted
+++ resolved
@@ -53,24 +53,13 @@
   switch (transition) {
     case speed_change::Transition::LINEAR: {
       if (getStatus().action_status.twist.linear.x < target_speed) {
-<<<<<<< HEAD
-        setAccelerationLimit(std::fabs(constraint.value));
-=======
         setAccelerationLimit(std::abs(constraint.value));
->>>>>>> 8cf0ad05
         job_list_.append(
           /**
            * @brief Checking if the entity reaches target speed.
            */
           [this, target_speed]() {
-<<<<<<< HEAD
-            if (getStatus().action_status.twist.linear.x >= target_speed) {
-              return true;
-            }
-            return false;
-=======
             return getStatus().action_status.twist.linear.x >= target_speed;
->>>>>>> 8cf0ad05
           },
           /**
            * @brief Resets acceleration limit.
@@ -80,24 +69,13 @@
           },
           job::Type::LINEAR_ACCELERATION, true);
       } else if (getStatus().action_status.twist.linear.x > target_speed) {
-<<<<<<< HEAD
-        setDecelerationLimit(std::fabs(constraint.value));
-=======
         setDecelerationLimit(std::abs(constraint.value));
->>>>>>> 8cf0ad05
         job_list_.append(
           /**
            * @brief Checking if the entity reaches target speed.
            */
           [this, target_speed]() {
-<<<<<<< HEAD
-            if (getStatus().action_status.twist.linear.x <= target_speed) {
-              return true;
-            }
-            return false;
-=======
             return getStatus().action_status.twist.linear.x <= target_speed;
->>>>>>> 8cf0ad05
           },
           /**
            * @brief Resets deceleration limit.
@@ -136,17 +114,6 @@
           /**
            * @brief Hard coded parameter, threashold for difference
            */
-<<<<<<< HEAD
-          if (std::fabs(diff) <= 0.1) {
-            return true;
-          }
-          if (diff > 0) {
-            setAccelerationLimit(std::fabs(constraint.value));
-            return false;
-          }
-          if (diff < 0) {
-            setDecelerationLimit(std::fabs(constraint.value));
-=======
           if (std::abs(diff) <= 0.1) {
             return true;
           }
@@ -156,7 +123,6 @@
           }
           if (diff < 0) {
             setDecelerationLimit(std::abs(constraint.value));
->>>>>>> 8cf0ad05
             return false;
           }
           return false;
