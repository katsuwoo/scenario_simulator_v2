--- conflicted
+++ resolved
@@ -125,13 +125,8 @@
     return BT::NodeStatus::RUNNING;
   }
   if (
-<<<<<<< HEAD
-    distance_to_front_entity_.value() >= (calculateStopDistance(driver_model.deceleration) +
-                                          vehicle_parameters.bounding_box.dimensions.x + 5)) {
-=======
-    distance_to_front_entity_.get() >= (calculateStopDistance(behavior_parameter.deceleration) +
+    distance_to_front_entity_.value() >= (calculateStopDistance(behavior_parameter.deceleration) +
                                         vehicle_parameters.bounding_box.dimensions.x + 5)) {
->>>>>>> 5d7c6749
     auto entity_status_updated =
       calculateEntityStatusUpdated(front_entity_status.action_status.twist.linear.x + 2);
     setOutput("updated_status", entity_status_updated);
@@ -140,11 +135,7 @@
     setOutput("obstacle", obstacle);
     return BT::NodeStatus::RUNNING;
   } else if (
-<<<<<<< HEAD
-    distance_to_front_entity_.value() <= calculateStopDistance(driver_model.deceleration)) {
-=======
-    distance_to_front_entity_.get() <= calculateStopDistance(behavior_parameter.deceleration)) {
->>>>>>> 5d7c6749
+    distance_to_front_entity_.value() <= calculateStopDistance(behavior_parameter.deceleration)) {
     auto entity_status_updated =
       calculateEntityStatusUpdated(front_entity_status.action_status.twist.linear.x - 2);
     setOutput("updated_status", entity_status_updated);
