// Copyright 2015 TIER IV, Inc. All rights reserved.
//
// Licensed under the Apache License, Version 2.0 (the "License");
// you may not use this file except in compliance with the License.
// You may obtain a copy of the License at
//
//     http://www.apache.org/licenses/LICENSE-2.0
//
// Unless required by applicable law or agreed to in writing, software
// distributed under the License is distributed on an "AS IS" BASIS,
// WITHOUT WARRANTIES OR CONDITIONS OF ANY KIND, either express or implied.
// See the License for the specific language governing permissions and
// limitations under the License.

#include <concealer/autoware_universe.hpp>

namespace concealer
{
AutowareUniverse::AutowareUniverse()
: getAckermannControlCommand("/control/command/control_cmd", *this),
  getGearCommandImpl("/control/command/gear_cmd", *this),
  getTurnIndicatorsCommand("/control/command/turn_indicators_cmd", *this),
  setAcceleration("/localization/acceleration", *this),
  setOdometry("/localization/kinematic_state", *this),
  setSteeringReport("/vehicle/status/steering_status", *this),
  setGearReport("/vehicle/status/gear_status", *this),
  setControlModeReport("/vehicle/status/control_mode", *this),
  setVelocityReport("/vehicle/status/velocity_status", *this),
  setTurnIndicatorsReport("/vehicle/status/turn_indicators_status", *this),
  // Autoware.Universe requires localization topics to send data at 50Hz
  localization_update_timer(rclcpp::create_timer(
    this, get_clock(), std::chrono::milliseconds(20), [this]() { updateLocalization(); })),
  // Autoware.Universe requires vehicle state topics to send data at 30Hz
  vehicle_state_update_timer(rclcpp::create_timer(
    this, get_clock(), std::chrono::milliseconds(33), [this]() { updateVehicleState(); })),
  localization_and_vehicle_state_update_thread(std::thread([this]() {
    try {
      while (rclcpp::ok() and not is_stop_requested.load()) {
        rclcpp::spin_some(get_node_base_interface());
      }
    } catch (...) {
      thrown = std::current_exception();
      is_thrown.store(true);
    }
  }))
{
}

AutowareUniverse::~AutowareUniverse() { stopAndJoin(); }

auto AutowareUniverse::rethrow() -> void
{
  if (is_thrown.load()) {
    throw thrown;
  }
}

auto AutowareUniverse::stopAndJoin() -> void
{
<<<<<<< HEAD
  assert(not route.empty());

  task_queue.delay([this, route] {
    waitForAutowareStateToBeWaitingForRoute();  // NOTE: This is assertion.

    auto request = std::make_shared<SetRoutePoints::Request>();

    request->header = route.back().header;

    request->option.allow_goal_modification =
      get_parameter("allow_goal_modification").get_value<bool>();

    request->goal = route.back().pose;

    for (const auto & each : route | boost::adaptors::sliced(0, route.size() - 1)) {
      request->waypoints.push_back(each.pose);
    }

    requestSetRoutePoints(request);

    waitForAutowareStateToBeWaitingForEngage();
  });
=======
  is_stop_requested.store(true);
  localization_and_vehicle_state_update_thread.join();
>>>>>>> 67922f79
}

auto AutowareUniverse::getAcceleration() const -> double
{
  return getAckermannControlCommand().longitudinal.acceleration;
}

auto AutowareUniverse::getVelocity() const -> double
{
  return getAckermannControlCommand().longitudinal.speed;
}

auto AutowareUniverse::getSteeringAngle() const -> double
{
  return getAckermannControlCommand().lateral.steering_tire_angle;
}

auto AutowareUniverse::updateLocalization() -> void
{
  setAcceleration([this]() {
    geometry_msgs::msg::AccelWithCovarianceStamped message;
    message.header.stamp = get_clock()->now();
    message.header.frame_id = "/base_link";
    message.accel.accel = current_acceleration.load();
    message.accel.covariance.at(6 * 0 + 0) = 0.001;  // linear x
    message.accel.covariance.at(6 * 1 + 1) = 0.001;  // linear y
    message.accel.covariance.at(6 * 2 + 2) = 0.001;  // linear z
    message.accel.covariance.at(6 * 3 + 3) = 0.001;  // angular x
    message.accel.covariance.at(6 * 4 + 4) = 0.001;  // angular y
    message.accel.covariance.at(6 * 5 + 5) = 0.001;  // angular z
    return message;
  }());

  setOdometry([this]() {
    nav_msgs::msg::Odometry message;
    message.header.stamp = get_clock()->now();
    message.header.frame_id = "map";
    message.pose.pose = current_pose.load();
    message.pose.covariance = {};
    message.twist.twist = current_twist.load();
    return message;
  }());

  setTransform(current_pose.load());
}

auto AutowareUniverse::updateVehicleState() -> void
{
  setControlModeReport([this]() {
    autoware_auto_vehicle_msgs::msg::ControlModeReport message;
    message.mode = autoware_auto_vehicle_msgs::msg::ControlModeReport::AUTONOMOUS;
    return message;
  }());

  setGearReport([this]() {
    autoware_auto_vehicle_msgs::msg::GearReport message;
    message.stamp = get_clock()->now();
    message.report = getGearCommand().command;
    return message;
  }());

  setSteeringReport([this]() {
    autoware_auto_vehicle_msgs::msg::SteeringReport message;
    message.stamp = get_clock()->now();
    message.steering_tire_angle = getSteeringAngle();
    return message;
  }());

  setVelocityReport([this]() {
    const auto twist = current_twist.load();
    autoware_auto_vehicle_msgs::msg::VelocityReport message;
    message.header.stamp = get_clock()->now();
    message.header.frame_id = "base_link";
    message.longitudinal_velocity = twist.linear.x;
    message.lateral_velocity = twist.linear.y;
    message.heading_rate = twist.angular.z;
    return message;
  }());

  setTurnIndicatorsReport([this]() {
    autoware_auto_vehicle_msgs::msg::TurnIndicatorsReport message;
    message.stamp = get_clock()->now();
    message.report = getTurnIndicatorsCommand().command;
    return message;
  }());
}

auto AutowareUniverse::getGearCommand() const -> autoware_auto_vehicle_msgs::msg::GearCommand
{
  return getGearCommandImpl();
}

auto AutowareUniverse::getGearSign() const -> double
{
  using autoware_auto_vehicle_msgs::msg::GearCommand;
  return getGearCommand().command == GearCommand::REVERSE or
             getGearCommand().command == GearCommand::REVERSE_2
           ? -1.0
           : 1.0;
}

auto AutowareUniverse::getVehicleCommand() const -> std::tuple<
  autoware_auto_control_msgs::msg::AckermannControlCommand,
  autoware_auto_vehicle_msgs::msg::GearCommand>
{
  return std::make_tuple(getAckermannControlCommand(), getGearCommand());
}
}  // namespace concealer<|MERGE_RESOLUTION|>--- conflicted
+++ resolved
@@ -57,33 +57,8 @@
 
 auto AutowareUniverse::stopAndJoin() -> void
 {
-<<<<<<< HEAD
-  assert(not route.empty());
-
-  task_queue.delay([this, route] {
-    waitForAutowareStateToBeWaitingForRoute();  // NOTE: This is assertion.
-
-    auto request = std::make_shared<SetRoutePoints::Request>();
-
-    request->header = route.back().header;
-
-    request->option.allow_goal_modification =
-      get_parameter("allow_goal_modification").get_value<bool>();
-
-    request->goal = route.back().pose;
-
-    for (const auto & each : route | boost::adaptors::sliced(0, route.size() - 1)) {
-      request->waypoints.push_back(each.pose);
-    }
-
-    requestSetRoutePoints(request);
-
-    waitForAutowareStateToBeWaitingForEngage();
-  });
-=======
   is_stop_requested.store(true);
   localization_and_vehicle_state_update_thread.join();
->>>>>>> 67922f79
 }
 
 auto AutowareUniverse::getAcceleration() const -> double
