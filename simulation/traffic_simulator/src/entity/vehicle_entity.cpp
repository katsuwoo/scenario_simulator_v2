--- conflicted
+++ resolved
@@ -12,12 +12,14 @@
 // See the License for the specific language governing permissions and
 // limitations under the License.
 
+#include <traffic_simulator/entity/vehicle_entity.hpp>
+#include <traffic_simulator/utils/pose.hpp>
+
+#include <traffic_simulator_msgs/msg/vehicle_parameters.hpp>
+
 #include <algorithm>
 #include <memory>
 #include <string>
-#include <traffic_simulator/entity/vehicle_entity.hpp>
-#include <traffic_simulator/utils/pose.hpp>
-#include <traffic_simulator_msgs/msg/vehicle_parameters.hpp>
 #include <vector>
 
 namespace traffic_simulator
@@ -126,10 +128,9 @@
 auto VehicleEntity::onUpdate(const double current_time, const double step_time) -> void
 {
   EntityBase::onUpdate(current_time, step_time);
-<<<<<<< HEAD
 
   behavior_plugin_ptr_->setOtherEntityStatus(other_status_);
-  behavior_plugin_ptr_->setEntityStatus(std::make_unique<CanonicalizedEntityStatus>(status_));
+  behavior_plugin_ptr_->setCanonicalizedEntityStatus(status_);
   behavior_plugin_ptr_->setTargetSpeed(target_speed_);
   auto route_lanelets = getRouteLanelets();
   behavior_plugin_ptr_->setRouteLanelets(route_lanelets);
@@ -146,45 +147,15 @@
     }
   }
   behavior_plugin_ptr_->setReferenceTrajectory(spline_);
+  /// @note CanonicalizedEntityStatus is updated here, it is not skipped even if isAtEndOfLanelets
+  /// return true
   behavior_plugin_ptr_->update(current_time, step_time);
-  setStatus(*behavior_plugin_ptr_->getUpdatedStatus());
-  /// @note setStatus() is not skipped even if isAtEndOfLanelets return true
-  if (const auto canonicalized_lanelet_pose = status_.getCanonicalizedLaneletPose()) {
+  if (const auto canonicalized_lanelet_pose = status_->getCanonicalizedLaneletPose()) {
     if (pose::isAtEndOfLanelets(canonicalized_lanelet_pose.value(), hdmap_utils_ptr_)) {
       stopAtCurrentPosition();
       updateStandStillDuration(step_time);
       updateTraveledDistance(step_time);
       return;
-=======
-  if (npc_logic_started_) {
-    behavior_plugin_ptr_->setOtherEntityStatus(other_status_);
-    behavior_plugin_ptr_->setCanonicalizedEntityStatus(status_);
-    behavior_plugin_ptr_->setTargetSpeed(target_speed_);
-    auto route_lanelets = getRouteLanelets();
-    behavior_plugin_ptr_->setRouteLanelets(route_lanelets);
-
-    // recalculate spline only when input data changes
-    if (previous_route_lanelets_ != route_lanelets) {
-      previous_route_lanelets_ = route_lanelets;
-      try {
-        spline_ = std::make_shared<math::geometry::CatmullRomSpline>(
-          hdmap_utils_ptr_->getCenterPoints(route_lanelets));
-      } catch (const common::scenario_simulator_exception::SemanticError & error) {
-        // reset the ptr when spline cannot be calculated
-        spline_.reset();
-      }
-    }
-    behavior_plugin_ptr_->setReferenceTrajectory(spline_);
-    /// @note CanonicalizedEntityStatus is updated here, it is not skipped even if isAtEndOfLanelets return true
-    behavior_plugin_ptr_->update(current_time, step_time);
-    if (const auto canonicalized_lanelet_pose = status_->getCanonicalizedLaneletPose()) {
-      if (pose::isAtEndOfLanelets(canonicalized_lanelet_pose.value(), hdmap_utils_ptr_)) {
-        stopAtCurrentPosition();
-        updateStandStillDuration(step_time);
-        updateTraveledDistance(step_time);
-        return;
-      }
->>>>>>> 10fbcd9a
     }
   }
   updateStandStillDuration(step_time);
