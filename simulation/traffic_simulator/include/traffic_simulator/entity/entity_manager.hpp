--- conflicted
+++ resolved
@@ -136,31 +136,6 @@
     return origin;
   }
 
-<<<<<<< HEAD
-  template <typename... Ts>
-  auto makeV2ITrafficLightPublisher(Ts &&... xs) -> std::shared_ptr<TrafficLightPublisherBase>
-  {
-    if (const auto architecture_type =
-          getParameter<std::string>(node_parameters_, "architecture_type", "awf/universe");
-        architecture_type <= "awf/universe/20230906") {
-      return std::make_shared<
-        TrafficLightPublisher<autoware_perception_msgs::msg::TrafficSignalArray>>(
-        std::forward<decltype(xs)>(xs)...);
-#if __has_include(<autoware_perception_msgs/msg/traffic_light_group_array.hpp>)
-    } else if (architecture_type == "awf/universe/20240605") {
-      return std::make_shared<
-        TrafficLightPublisher<autoware_perception_msgs::msg::TrafficLightGroupArray>>(
-        std::forward<decltype(xs)>(xs)...);
-#endif
-    } else {
-      throw common::SemanticError(
-        "Unexpected architecture_type ", std::quoted(architecture_type),
-        " given for V2I traffic lights simulation.");
-    }
-  }
-
-=======
->>>>>>> 1e75dfc1
   template <class NodeT, class AllocatorT = std::allocator<void>>
   explicit EntityManager(
     NodeT && node, const Configuration & configuration,
