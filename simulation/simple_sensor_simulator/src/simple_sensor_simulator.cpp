--- conflicted
+++ resolved
@@ -88,11 +88,8 @@
   vehicles_ = {};
   pedestrians_ = {};
   misc_objects_ = {};
-<<<<<<< HEAD
-  return res;
-=======
   entity_status_ = {};
->>>>>>> 14735d93
+  return res;
 }
 
 auto ScenarioSimulator::updateFrame(const simulation_api_schema::UpdateFrameRequest & req)
