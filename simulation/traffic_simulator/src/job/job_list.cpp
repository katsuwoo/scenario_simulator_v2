// Copyright 2015 TIER IV, Inc. All rights reserved.
//
// Licensed under the Apache License, Version 2.0 (the "License");
// you may not use this file except in compliance with the License.
// You may obtain a copy of the License at
//
//     http://www.apache.org/licenses/LICENSE-2.0
//
// Unless required by applicable law or agreed to in writing, software
// distributed under the License is distributed on an "AS IS" BASIS,
// WITHOUT WARRANTIES OR CONDITIONS OF ANY KIND, either express or implied.
// See the License for the specific language governing permissions and
// limitations under the License.

#include <rclcpp/rclcpp.hpp>
#include <traffic_simulator/job/job_list.hpp>

namespace traffic_simulator
{
namespace job
{
void JobList::append(
<<<<<<< HEAD
  const std::function<bool()> & func_on_update, const std::function<void()> & func_on_cleanup,
  job::Type type, bool exclusive, job::Trigger trigger)
{
  for (auto & job : list_) {
    if (exclusive) {
      if (job.type == type && job.exclusive) {
        job.inactivate();
      }
    }
  }
  list_.emplace_back(Job(func_on_update, func_on_cleanup, type, exclusive, trigger));
=======
  const std::function<bool(double)> & func_on_update, const std::function<void()> & func_on_cleanup,
  job::Type type, bool exclusive, const job::Event event)
{
  for (auto & job : list_) {
    if (job.type == type && job.exclusive == exclusive && job.getStatus() == job::Status::ACTIVE) {
      job.inactivate();
    }
  }
  list_.emplace_back(Job(func_on_update, func_on_cleanup, type, exclusive, event));
>>>>>>> 77a9a169
}

void JobList::update(const double step_time, const job::Event event)
{
  for (auto & job : list_) {
<<<<<<< HEAD
    if (job.trigger == job::Trigger::ON_UPDATE) {
      job.update();
    }
  }
}

void JobList::measure()
{
  for (auto & job : list_) {
    if (job.trigger == job::Trigger::ON_MEASURE) {
      job.update();
=======
    if (job.event == event) {
      job.onUpdate(step_time);
>>>>>>> 77a9a169
    }
  }
}
}  // namespace job
}  // namespace traffic_simulator<|MERGE_RESOLUTION|>--- conflicted
+++ resolved
@@ -20,19 +20,6 @@
 namespace job
 {
 void JobList::append(
-<<<<<<< HEAD
-  const std::function<bool()> & func_on_update, const std::function<void()> & func_on_cleanup,
-  job::Type type, bool exclusive, job::Trigger trigger)
-{
-  for (auto & job : list_) {
-    if (exclusive) {
-      if (job.type == type && job.exclusive) {
-        job.inactivate();
-      }
-    }
-  }
-  list_.emplace_back(Job(func_on_update, func_on_cleanup, type, exclusive, trigger));
-=======
   const std::function<bool(double)> & func_on_update, const std::function<void()> & func_on_cleanup,
   job::Type type, bool exclusive, const job::Event event)
 {
@@ -42,28 +29,13 @@
     }
   }
   list_.emplace_back(Job(func_on_update, func_on_cleanup, type, exclusive, event));
->>>>>>> 77a9a169
 }
 
 void JobList::update(const double step_time, const job::Event event)
 {
   for (auto & job : list_) {
-<<<<<<< HEAD
-    if (job.trigger == job::Trigger::ON_UPDATE) {
-      job.update();
-    }
-  }
-}
-
-void JobList::measure()
-{
-  for (auto & job : list_) {
-    if (job.trigger == job::Trigger::ON_MEASURE) {
-      job.update();
-=======
     if (job.event == event) {
       job.onUpdate(step_time);
->>>>>>> 77a9a169
     }
   }
 }
