--- conflicted
+++ resolved
@@ -248,11 +248,7 @@
 
 auto ActionNode::getDistanceToTargetEntityOnCrosswalk(
   const math::geometry::CatmullRomSplineInterface & spline,
-<<<<<<< HEAD
-  const traffic_simulator::CanonicalizedEntityStatus & status) const -> boost::optional<double>
-=======
-  const traffic_simulator_msgs::msg::EntityStatus & status) const -> std::optional<double>
->>>>>>> 20172661
+  const traffic_simulator::CanonicalizedEntityStatus & status) const -> std::optional<double>
 {
   if (status.laneMatchingSucceed()) {
     return spline.getCollisionPointIn2D(
@@ -408,26 +404,26 @@
   const auto canonicalized = hdmap_utils->canonicalizeLaneletPose(lanelet_pose, route_lanelets);
   if (
     const auto canonicalized_lanelet_pose =
-      std::get<boost::optional<traffic_simulator_msgs::msg::LaneletPose>>(canonicalized)) {
+      std::get<std::optional<traffic_simulator_msgs::msg::LaneletPose>>(canonicalized)) {
     // If canonicalize succeed, set canonicalized pose and set other values.
     traffic_simulator::EntityStatusType entity_status_updated;
     {
       entity_status_updated.time = current_time + step_time;
-      entity_status_updated.lanelet_pose = canonicalized_lanelet_pose.get();
+      entity_status_updated.lanelet_pose = canonicalized_lanelet_pose.value();
       entity_status_updated.action_status.twist = twist_new;
       entity_status_updated.action_status.accel = accel_new;
       entity_status_updated.action_status.linear_jerk = linear_jerk_new;
-      entity_status_updated.pose = hdmap_utils->toMapPose(canonicalized_lanelet_pose.get()).pose;
+      entity_status_updated.pose = hdmap_utils->toMapPose(canonicalized_lanelet_pose.value()).pose;
     }
     return traffic_simulator::CanonicalizedEntityStatus(entity_status_updated, hdmap_utils);
   } else {
     // If canonicalize failed, set end of road lanelet pose.
     if (
-      const auto end_of_road_lanelet_id = std::get<boost::optional<std::int64_t>>(canonicalized)) {
+      const auto end_of_road_lanelet_id = std::get<std::optional<std::int64_t>>(canonicalized)) {
       if (lanelet_pose.s < 0) {
         traffic_simulator_msgs::msg::LaneletPose end_of_road_lanelet_pose;
         {
-          end_of_road_lanelet_pose.lanelet_id = end_of_road_lanelet_id.get();
+          end_of_road_lanelet_pose.lanelet_id = end_of_road_lanelet_id.value();
           end_of_road_lanelet_pose.s = 0;
           end_of_road_lanelet_pose.offset = lanelet_pose.offset;
           end_of_road_lanelet_pose.rpy = lanelet_pose.rpy;
@@ -445,8 +441,8 @@
       } else {
         traffic_simulator_msgs::msg::LaneletPose end_of_road_lanelet_pose;
         {
-          end_of_road_lanelet_pose.lanelet_id = end_of_road_lanelet_id.get();
-          end_of_road_lanelet_pose.s = hdmap_utils->getLaneletLength(end_of_road_lanelet_id.get());
+          end_of_road_lanelet_pose.lanelet_id = end_of_road_lanelet_id.value();
+          end_of_road_lanelet_pose.s = hdmap_utils->getLaneletLength(end_of_road_lanelet_id.value());
           end_of_road_lanelet_pose.offset = lanelet_pose.offset;
           end_of_road_lanelet_pose.rpy = lanelet_pose.rpy;
         }
