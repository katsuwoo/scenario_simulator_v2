// Copyright 2015-2020 Tier IV, Inc. All rights reserved.
//
// Licensed under the Apache License, Version 2.0 (the "License");
// you may not use this file except in compliance with the License.
// You may obtain a copy of the License at
//
//     http://www.apache.org/licenses/LICENSE-2.0
//
// Unless required by applicable law or agreed to in writing, software
// distributed under the License is distributed on an "AS IS" BASIS,
// WITHOUT WARRANTIES OR CONDITIONS OF ANY KIND, either express or implied.
// See the License for the specific language governing permissions and
// limitations under the License.

#include <geometry_msgs.pb.h>
#include <gtest/gtest.h>

#include "expect_equal_macros.hpp"
/**
 * @brief Test cases
 */

TEST(Conversion, Point)
{
  geometry_msgs::Point proto;
  geometry_msgs::msg::Point p;
  p.x = 1.0;
  p.y = 2;
  p.z = 3.1;
  simulation_interface::toProto(p, proto);
  EXPECT_POINT_EQ(p, proto);
  p = geometry_msgs::msg::Point();
  EXPECT_DOUBLE_EQ(p.x, 0);
  simulation_interface::toMsg(proto, p);
  EXPECT_POINT_EQ(p, proto);
}

TEST(Conversion, Quaternion)
{
  geometry_msgs::Quaternion proto;
  geometry_msgs::msg::Quaternion q;
  q.x = 1.0;
  q.y = 2;
  q.z = 3.1;
  q.w = -10;
  simulation_interface::toProto(q, proto);
  EXPECT_QUATERNION_EQ(q, proto);
  q = geometry_msgs::msg::Quaternion();
  EXPECT_DOUBLE_EQ(q.x, 0);
  simulation_interface::toMsg(proto, q);
  EXPECT_QUATERNION_EQ(q, proto);
}

TEST(Conversion, Pose)
{
  geometry_msgs::Pose proto;
  geometry_msgs::msg::Pose p;
  p.position.x = 1.0;
  p.position.y = 2;
  p.position.z = 3.1;
  p.orientation.x = 0;
  p.orientation.y = 0;
  p.orientation.z = 0;
  p.orientation.w = 1;
  simulation_interface::toProto(p, proto);
  EXPECT_POSE_EQ(p, proto);
  p = geometry_msgs::msg::Pose();
  EXPECT_DOUBLE_EQ(p.position.x, 0);
  simulation_interface::toMsg(proto, p);
  EXPECT_POSE_EQ(p, proto);
}

TEST(Conversion, Vector)
{
  geometry_msgs::Vector3 proto;
  geometry_msgs::msg::Vector3 vec;
  vec.x = 1;
  vec.y = 2;
  vec.z = 3.0;
  simulation_interface::toProto(vec, proto);
  EXPECT_VECTOR3_EQ(vec, proto);
  vec = geometry_msgs::msg::Vector3();
  EXPECT_DOUBLE_EQ(vec.x, 0);
  simulation_interface::toMsg(proto, vec);
  EXPECT_VECTOR3_EQ(vec, proto);
}

TEST(Conversion, Twist)
{
  geometry_msgs::Twist proto;
  geometry_msgs::msg::Twist twist;
  twist.linear.x = 1;
  twist.linear.y = 2;
  twist.linear.z = 3.0;
  simulation_interface::toProto(twist, proto);
  EXPECT_TWIST_EQ(twist, proto);
  twist = geometry_msgs::msg::Twist();
  EXPECT_DOUBLE_EQ(twist.linear.x, 0);
  simulation_interface::toMsg(proto, twist);
  EXPECT_TWIST_EQ(twist, proto);
}

TEST(Conversion, Accel)
{
  geometry_msgs::Accel proto;
  geometry_msgs::msg::Accel accel;
  accel.linear.x = 1;
  accel.linear.y = 2;
  accel.linear.z = 3.0;
  simulation_interface::toProto(accel, proto);
  EXPECT_ACCEL_EQ(accel, proto);
  accel = geometry_msgs::msg::Accel();
  EXPECT_DOUBLE_EQ(accel.linear.x, 0);
  simulation_interface::toMsg(proto, accel);
  EXPECT_ACCEL_EQ(accel, proto);
}

TEST(Conversion, Performance)
{
  traffic_simulator_msgs::Performance proto;
  traffic_simulator_msgs::msg::Performance performance;
  performance.max_speed = 10;
  performance.max_deceleration = 3;
  simulation_interface::toProto(performance, proto);
  EXPECT_PERFORMANCE_EQ(performance, proto);
  EXPECT_DOUBLE_EQ(performance.max_acceleration, proto.max_acceleration());
  EXPECT_DOUBLE_EQ(performance.max_deceleration, proto.max_deceleration());
  EXPECT_DOUBLE_EQ(performance.max_speed, proto.max_speed());
  performance = traffic_simulator_msgs::msg::Performance();
  EXPECT_DOUBLE_EQ(performance.max_speed, 0);
  simulation_interface::toMsg(proto, performance);
  EXPECT_PERFORMANCE_EQ(performance, proto);
}

TEST(Conversion, Axle)
{
  traffic_simulator_msgs::Axle proto;
  traffic_simulator_msgs::msg::Axle axle;
  axle.max_steering = 30;
  axle.position_x = 3;
  axle.position_z = 14;
  axle.track_width = -10;
  axle.wheel_diameter = 53;
  simulation_interface::toProto(axle, proto);
  EXPECT_AXLE_EQ(axle, proto);
  axle = traffic_simulator_msgs::msg::Axle();
  EXPECT_DOUBLE_EQ(axle.max_steering, 0);
  simulation_interface::toMsg(proto, axle);
  EXPECT_AXLE_EQ(axle, proto);
}

TEST(Conversion, Axles)
{
  traffic_simulator_msgs::Axles proto;
  traffic_simulator_msgs::msg::Axles axles;
  axles.front_axle.max_steering = 3;
  axles.front_axle.position_x = 35;
  axles.front_axle.position_z = 234;
  axles.front_axle.track_width = 1;
  axles.front_axle.wheel_diameter = 123;
  axles.rear_axle.max_steering = 13;
  axles.rear_axle.position_x = 3;
  axles.rear_axle.position_z = 23;
  axles.rear_axle.track_width = 14;
  axles.rear_axle.wheel_diameter = 122;
  simulation_interface::toProto(axles, proto);
  EXPECT_AXLES_EQ(axles, proto);
  axles = traffic_simulator_msgs::msg::Axles();
  EXPECT_DOUBLE_EQ(axles.front_axle.max_steering, 0);
  simulation_interface::toMsg(proto, axles);
  EXPECT_AXLES_EQ(axles, proto);
}

TEST(Conversion, BoundingBox)
{
  traffic_simulator_msgs::BoundingBox proto;
  traffic_simulator_msgs::msg::BoundingBox box;
  box.center.x = 1.0;
  box.center.y = 1.23;
  box.center.z = 43.0;
  box.dimensions.x = 12.3;
  box.dimensions.y = 3.9;
  box.dimensions.z = 4.0;
  simulation_interface::toProto(box, proto);
  EXPECT_BOUNDING_BOX_EQ(box, proto);
  box = traffic_simulator_msgs::msg::BoundingBox();
  EXPECT_DOUBLE_EQ(box.center.x, 0);
  simulation_interface::toMsg(proto, box);
  EXPECT_BOUNDING_BOX_EQ(box, proto);
}

TEST(Conversion, VehicleParameters)
{
  traffic_simulator_msgs::VehicleParameters proto;
  traffic_simulator_msgs::msg::VehicleParameters p;
  p.name = "foo";
  p.vehicle_category = "bar";
  traffic_simulator_msgs::msg::BoundingBox box;
  box.center.x = 1.0;
  box.center.y = 1.23;
  box.center.z = 43.0;
  box.dimensions.x = 12.3;
  box.dimensions.y = 3.9;
  box.dimensions.z = 4.0;
  p.bounding_box = box;
  traffic_simulator_msgs::msg::Performance performance;
  performance.max_speed = 10;
  performance.max_deceleration = 3;
  p.performance = performance;
  traffic_simulator_msgs::msg::Axle axle;
  axle.max_steering = 30;
  axle.position_x = 3;
  axle.position_z = 14;
  axle.track_width = -10;
  axle.wheel_diameter = 53;
  p.axles.front_axle = axle;
  p.axles.rear_axle = axle;
  EXPECT_NO_THROW(simulation_interface::toProto(p, proto));
  EXPECT_VEHICLE_PARAMETERS_EQ(p, proto);
  p = traffic_simulator_msgs::msg::VehicleParameters();
  EXPECT_DOUBLE_EQ(p.bounding_box.dimensions.x, 0);
  EXPECT_NO_THROW(simulation_interface::toMsg(proto, p));
  EXPECT_VEHICLE_PARAMETERS_EQ(p, proto);
}

TEST(Conversion, PedestrianParameters)
{
  traffic_simulator_msgs::PedestrianParameters proto;
  traffic_simulator_msgs::msg::PedestrianParameters p;
  p.name = "foo";
  p.pedestrian_category = "bar";
  traffic_simulator_msgs::msg::BoundingBox box;
  box.center.x = 1.0;
  box.center.y = 1.23;
  box.center.z = 43.0;
  box.dimensions.x = 12.3;
  box.dimensions.y = 3.9;
  box.dimensions.z = 4.0;
  p.bounding_box = box;
  EXPECT_NO_THROW(simulation_interface::toProto(p, proto));
  EXPECT_PEDESTRIAN_PARAMETERS_EQ(p, proto);
  p = traffic_simulator_msgs::msg::PedestrianParameters();
  EXPECT_DOUBLE_EQ(p.bounding_box.dimensions.x, 0);
  EXPECT_NO_THROW(simulation_interface::toMsg(proto, p));
  EXPECT_PEDESTRIAN_PARAMETERS_EQ(p, proto);
}

TEST(Conversion, MiscObjectParameters)
{
  traffic_simulator_msgs::MiscObjectParameters proto;
  traffic_simulator_msgs::msg::MiscObjectParameters p;
  traffic_simulator_msgs::msg::BoundingBox box;
  box.center.x = 1.0;
  box.center.y = 1.23;
  box.center.z = 43.0;
  box.dimensions.x = 12.3;
  box.dimensions.y = 3.9;
  box.dimensions.z = 4.0;
  p.bounding_box = box;
  p.misc_object_category = "obstacle";
  EXPECT_NO_THROW(simulation_interface::toProto(p, proto));
  EXPECT_MISC_OBJECT_PARAMETERS_EQ(p, proto);
  p.misc_object_category = "";
  EXPECT_NO_THROW(simulation_interface::toMsg(proto, p));
  EXPECT_STREQ(p.misc_object_category.c_str(), proto.misc_object_category().c_str());
  EXPECT_MISC_OBJECT_PARAMETERS_EQ(p, proto);
}

TEST(Conversion, ActionStatus)
{
  traffic_simulator_msgs::ActionStatus proto;
  traffic_simulator_msgs::msg::ActionStatus action;
  action.current_action = "test";
  action.twist.linear.x = 1.0;
  action.twist.linear.y = 2.0;
  action.twist.linear.z = 3.0;
  action.twist.angular.x = -20;
  action.twist.angular.y = -4.2;
  action.twist.angular.z = 9;
  action.accel.linear.x = 3.0;
  action.accel.linear.y = 908;
  action.accel.linear.z = 987.0;
  action.accel.angular.x = 0.3;
  action.accel.angular.y = 0.5;
  action.accel.angular.z = 98;
  simulation_interface::toProto(action, proto);
  EXPECT_ACTION_STATUS_EQ(action, proto);
  action = traffic_simulator_msgs::msg::ActionStatus();
  EXPECT_DOUBLE_EQ(action.twist.linear.x, 0);
  simulation_interface::toMsg(proto, action);
  EXPECT_ACTION_STATUS_EQ(action, proto);
}

TEST(Conversion, EntityStatus)
{
  traffic_simulator_msgs::EntityStatus proto;
  traffic_simulator_msgs::msg::EntityStatus status;
  status.name = "test";
  status.time = 3.0;
  traffic_simulator_msgs::msg::BoundingBox box;
  box.center.x = 1.0;
  box.center.y = 1.23;
  box.center.z = 43.0;
  box.dimensions.x = 12.3;
  box.dimensions.y = 3.9;
  box.dimensions.z = 4.0;
  status.bounding_box = box;
  traffic_simulator_msgs::msg::ActionStatus action;
  action.current_action = "test";
  action.twist.linear.x = 1.0;
  action.twist.linear.y = 2.0;
  action.twist.linear.z = 3.0;
  action.twist.angular.x = -20;
  action.twist.angular.y = -4.2;
  action.twist.angular.z = 9;
  action.accel.linear.x = 3.0;
  action.accel.linear.y = 908;
  action.accel.linear.z = 987.0;
  action.accel.angular.x = 0.3;
  action.accel.angular.y = 0.5;
  action.accel.angular.z = 98;
  status.action_status = action;
  geometry_msgs::msg::Pose pose;
  pose.position.x = 4.0;
  pose.position.y = 1.2;
  pose.position.z = 5.1;
  pose.orientation.x = 0.3;
  pose.orientation.y = 8.3;
  pose.orientation.z = 9.3;
  pose.orientation.w = 10.2;
  status.pose = pose;
  traffic_simulator_msgs::msg::LaneletPose lanelet_pose;
  lanelet_pose.lanelet_id = 23;
  lanelet_pose.s = 1.0;
  lanelet_pose.offset = 3.5;
  lanelet_pose.rpy.x = 3.4;
  lanelet_pose.rpy.y = 5.1;
  lanelet_pose.rpy.z = 1.3;
  status.lanelet_pose = lanelet_pose;
  status.lanelet_pose_valid = false;
  simulation_interface::toProto(status, proto);
  EXPECT_ENTITY_STATUS_EQ(status, proto);
  status = traffic_simulator_msgs::msg::EntityStatus();
  EXPECT_TRUE(status.lanelet_pose_valid);
  simulation_interface::toMsg(proto, status);
  EXPECT_ENTITY_STATUS_EQ(status, proto);
}

TEST(Conversion, Time)
{
  builtin_interfaces::Time proto;
  builtin_interfaces::msg::Time msg;
  msg.nanosec = 1;
  msg.sec = 2;
  simulation_interface::toProto(msg, proto);
  EXPECT_TIME_EQ(msg, proto);
  msg.nanosec = 0;
  msg.sec = 0;
  simulation_interface::toMsg(proto, msg);
  EXPECT_TIME_EQ(msg, proto);
}

TEST(Conversion, Duration)
{
  builtin_interfaces::Duration proto;
  builtin_interfaces::msg::Duration msg;
  msg.nanosec = 1;
  msg.sec = 2;
  simulation_interface::toProto(msg, proto);
  EXPECT_DURATION_EQ(msg, proto);
  msg.nanosec = 0;
  msg.sec = 0;
  simulation_interface::toMsg(proto, msg);
  EXPECT_DURATION_EQ(msg, proto);
}

TEST(Conversion, Header)
{
  std_msgs::Header proto;
  std_msgs::msg::Header msg;
  msg.frame_id = "base_link";
  msg.stamp.nanosec = 4;
  msg.stamp.sec = 1;
  simulation_interface::toProto(msg, proto);
  EXPECT_HEADER_EQ(msg, proto);
  msg.frame_id = "";
  msg.stamp.nanosec = 0;
  msg.stamp.sec = 0;
  simulation_interface::toMsg(proto, msg);
  EXPECT_HEADER_EQ(msg, proto);
}

TEST(Conversion, Clock)
{
  rosgraph_msgs::msg::Clock msg;
  rosgraph_msgs::Clock proto;
  msg.clock.nanosec = 12;
  msg.clock.sec = 11;
  simulation_interface::toProto(msg, proto);
  EXPECT_CLOCK_EQ(msg, proto);
  msg = rosgraph_msgs::msg::Clock();
  EXPECT_EQ(msg.clock.nanosec, static_cast<uint32_t>(0));
  simulation_interface::toMsg(proto, msg);
  EXPECT_CLOCK_EQ(msg, proto);
}

TEST(Conversion, AckermannControlCommand)
{
  autoware_auto_control_msgs::AckermannControlCommand proto;
  autoware_auto_control_msgs::msg::AckermannControlCommand msg;
  msg.longitudinal.acceleration = 3;
  msg.lateral.steering_tire_angle = 1.4;
  msg.lateral.steering_tire_rotation_rate = 13.4;
  msg.longitudinal.speed = 11.3;
  simulation_interface::toProto(msg, proto);
  EXPECT_CONTROL_COMMAND_EQ(msg, proto);
  msg.longitudinal.acceleration = 0;
  msg.lateral.steering_tire_angle = 0;
  msg.lateral.steering_tire_rotation_rate = 0;
  msg.longitudinal.speed = 0;
  simulation_interface::toMsg(proto, msg);
  EXPECT_CONTROL_COMMAND_EQ(msg, proto);
}

TEST(Conversion, EntityType)
{
  traffic_simulator_msgs::EntityType proto;
  traffic_simulator_msgs::msg::EntityType msg;
  msg.type = msg.VEHICLE;
  EXPECT_NO_THROW(simulation_interface::toProto(msg, proto));
  EXPECT_EQ(proto, traffic_simulator_msgs::EntityType::VEHICLE);
  msg.type = msg.MISC_OBJECT;
  EXPECT_NO_THROW(simulation_interface::toProto(msg, proto));
  EXPECT_EQ(proto, traffic_simulator_msgs::EntityType::MISC_OBJECT);
  proto = traffic_simulator_msgs::EntityType::VEHICLE;
  msg.type = msg.EGO;
  EXPECT_NO_THROW(simulation_interface::toMsg(proto, msg));
  EXPECT_EQ(msg.type, traffic_simulator_msgs::msg::EntityType::VEHICLE);
  msg.type = msg.VEHICLE;
  proto = traffic_simulator_msgs::EntityType::EGO;
  EXPECT_NO_THROW(simulation_interface::toMsg(proto, msg));
  EXPECT_EQ(msg.type, traffic_simulator_msgs::msg::EntityType::EGO);
  msg.type = msg.VEHICLE;
  proto = traffic_simulator_msgs::EntityType::PEDESTRIAN;
  EXPECT_NO_THROW(simulation_interface::toMsg(proto, msg));
  EXPECT_EQ(msg.type, traffic_simulator_msgs::msg::EntityType::PEDESTRIAN);
  proto = traffic_simulator_msgs::EntityType::MISC_OBJECT;
  EXPECT_NO_THROW(simulation_interface::toMsg(proto, msg));
  EXPECT_EQ(msg.type, traffic_simulator_msgs::msg::EntityType::MISC_OBJECT);
}

TEST(Conversion, LaneletPose)
{
  traffic_simulator_msgs::msg::LaneletPose pose;
  traffic_simulator_msgs::LaneletPose proto;
  pose.lanelet_id = 23;
  pose.s = 1.0;
  pose.offset = 3.5;
  pose.rpy.x = 3.4;
  pose.rpy.y = 5.1;
  pose.rpy.z = 1.3;
  EXPECT_NO_THROW(simulation_interface::toProto(pose, proto));
  EXPECT_LANELET_POSE_EQ(pose, proto);
  pose = traffic_simulator_msgs::msg::LaneletPose();
  EXPECT_NO_THROW(simulation_interface::toMsg(proto, pose));
  EXPECT_LANELET_POSE_EQ(pose, proto);
}

<<<<<<< HEAD
=======
TEST(Conversion, TrafficLights)
{
  simulation_api_schema::TrafficLightState proto;
  autoware_perception_msgs::msg::TrafficLightState msg;
  msg.id = 123;
  autoware_perception_msgs::msg::LampState ls0;
  autoware_perception_msgs::msg::LampState ls1;
  autoware_perception_msgs::msg::LampState ls2;
  autoware_perception_msgs::msg::LampState ls3;
  autoware_perception_msgs::msg::LampState ls4;
  autoware_perception_msgs::msg::LampState ls5;
  autoware_perception_msgs::msg::LampState ls6;
  autoware_perception_msgs::msg::LampState ls7;
  ls0.type = ls0.UNKNOWN;
  ls0.confidence = 12.12;

  ls1.type = ls1.RED;
  ls2.type = ls2.GREEN;
  ls3.type = ls3.YELLOW;

  ls4.type = ls4.LEFT;
  ls5.type = ls5.RIGHT;
  ls6.type = ls6.UP;
  ls7.type = ls7.DOWN;

  msg.lamp_states = {ls0, ls1, ls2, ls3, ls4, ls5, ls6, ls7};

  EXPECT_NO_THROW(simulation_interface::toProto(msg, proto));
  EXPECT_EQ(proto.id(), 123);
  EXPECT_NE(proto.lamp_states()[0].confidence(), 12.12);
  EXPECT_EQ(
    proto.lamp_states()[0].type(), simulation_api_schema::TrafficLightState::LampState::UNKNOWN);
  EXPECT_EQ(
    proto.lamp_states()[1].type(), simulation_api_schema::TrafficLightState::LampState::RED);
  EXPECT_EQ(
    proto.lamp_states()[2].type(), simulation_api_schema::TrafficLightState::LampState::GREEN);
  EXPECT_EQ(
    proto.lamp_states()[3].type(), simulation_api_schema::TrafficLightState::LampState::YELLOW);
  EXPECT_EQ(
    proto.lamp_states()[4].type(), simulation_api_schema::TrafficLightState::LampState::LEFT);
  EXPECT_EQ(
    proto.lamp_states()[5].type(), simulation_api_schema::TrafficLightState::LampState::RIGHT);
  EXPECT_EQ(proto.lamp_states()[6].type(), simulation_api_schema::TrafficLightState::LampState::UP);
  EXPECT_EQ(
    proto.lamp_states()[7].type(), simulation_api_schema::TrafficLightState::LampState::DOWN);
}

TEST(Conversion, TrafficSignal)
{
  auto color = [](auto value) {
    autoware_auto_perception_msgs::msg::TrafficLight traffic_light;
    traffic_light.color = value;
    EXPECT_EQ(traffic_light.color, value);
    EXPECT_EQ(traffic_light.shape, 0);
    EXPECT_EQ(traffic_light.status, 0);
    return traffic_light;
  };

  auto shape = [](auto value) {
    autoware_auto_perception_msgs::msg::TrafficLight traffic_light;
    traffic_light.shape = value;
    EXPECT_EQ(traffic_light.color, 0);
    EXPECT_EQ(traffic_light.shape, value);
    EXPECT_EQ(traffic_light.status, 0);
    return traffic_light;
  };

  auto status = [](auto value) {
    autoware_auto_perception_msgs::msg::TrafficLight traffic_light;
    traffic_light.status = value;
    EXPECT_EQ(traffic_light.color, 0);
    EXPECT_EQ(traffic_light.shape, 0);
    EXPECT_EQ(traffic_light.status, value);
    return traffic_light;
  };

  autoware_auto_perception_msgs::msg::TrafficSignal message;
  message.map_primitive_id = 123;
  message.lights = {
    status(autoware_auto_perception_msgs::msg::TrafficLight::UNKNOWN),
    color(autoware_auto_perception_msgs::msg::TrafficLight::RED),
    color(autoware_auto_perception_msgs::msg::TrafficLight::GREEN),
    color(autoware_auto_perception_msgs::msg::TrafficLight::AMBER),
    shape(autoware_auto_perception_msgs::msg::TrafficLight::LEFT_ARROW),
    shape(autoware_auto_perception_msgs::msg::TrafficLight::RIGHT_ARROW),
    shape(autoware_auto_perception_msgs::msg::TrafficLight::UP_ARROW),
    shape(autoware_auto_perception_msgs::msg::TrafficLight::DOWN_ARROW),
  };

  simulation_api_schema::TrafficLightState proto;

  using LampState = simulation_api_schema::TrafficLightState::LampState;

  EXPECT_NO_THROW(simulation_interface::toProto(message, proto));
  EXPECT_EQ(proto.id(), 123);
  EXPECT_NE(proto.lamp_states()[0].confidence(), 1.0);
  EXPECT_EQ(proto.lamp_states()[0].type(), LampState::UNKNOWN);
  EXPECT_EQ(proto.lamp_states()[1].type(), LampState::RED);
  EXPECT_EQ(proto.lamp_states()[2].type(), LampState::GREEN);
  EXPECT_EQ(proto.lamp_states()[3].type(), LampState::YELLOW);
  EXPECT_EQ(proto.lamp_states()[4].type(), LampState::LEFT);
  EXPECT_EQ(proto.lamp_states()[5].type(), LampState::RIGHT);
  EXPECT_EQ(proto.lamp_states()[6].type(), LampState::UP);
  EXPECT_EQ(proto.lamp_states()[7].type(), LampState::DOWN);
}

>>>>>>> 61c18d82
int main(int argc, char ** argv)
{
  testing::InitGoogleTest(&argc, argv);
  return RUN_ALL_TESTS();
}<|MERGE_RESOLUTION|>--- conflicted
+++ resolved
@@ -466,55 +466,6 @@
   EXPECT_LANELET_POSE_EQ(pose, proto);
 }
 
-<<<<<<< HEAD
-=======
-TEST(Conversion, TrafficLights)
-{
-  simulation_api_schema::TrafficLightState proto;
-  autoware_perception_msgs::msg::TrafficLightState msg;
-  msg.id = 123;
-  autoware_perception_msgs::msg::LampState ls0;
-  autoware_perception_msgs::msg::LampState ls1;
-  autoware_perception_msgs::msg::LampState ls2;
-  autoware_perception_msgs::msg::LampState ls3;
-  autoware_perception_msgs::msg::LampState ls4;
-  autoware_perception_msgs::msg::LampState ls5;
-  autoware_perception_msgs::msg::LampState ls6;
-  autoware_perception_msgs::msg::LampState ls7;
-  ls0.type = ls0.UNKNOWN;
-  ls0.confidence = 12.12;
-
-  ls1.type = ls1.RED;
-  ls2.type = ls2.GREEN;
-  ls3.type = ls3.YELLOW;
-
-  ls4.type = ls4.LEFT;
-  ls5.type = ls5.RIGHT;
-  ls6.type = ls6.UP;
-  ls7.type = ls7.DOWN;
-
-  msg.lamp_states = {ls0, ls1, ls2, ls3, ls4, ls5, ls6, ls7};
-
-  EXPECT_NO_THROW(simulation_interface::toProto(msg, proto));
-  EXPECT_EQ(proto.id(), 123);
-  EXPECT_NE(proto.lamp_states()[0].confidence(), 12.12);
-  EXPECT_EQ(
-    proto.lamp_states()[0].type(), simulation_api_schema::TrafficLightState::LampState::UNKNOWN);
-  EXPECT_EQ(
-    proto.lamp_states()[1].type(), simulation_api_schema::TrafficLightState::LampState::RED);
-  EXPECT_EQ(
-    proto.lamp_states()[2].type(), simulation_api_schema::TrafficLightState::LampState::GREEN);
-  EXPECT_EQ(
-    proto.lamp_states()[3].type(), simulation_api_schema::TrafficLightState::LampState::YELLOW);
-  EXPECT_EQ(
-    proto.lamp_states()[4].type(), simulation_api_schema::TrafficLightState::LampState::LEFT);
-  EXPECT_EQ(
-    proto.lamp_states()[5].type(), simulation_api_schema::TrafficLightState::LampState::RIGHT);
-  EXPECT_EQ(proto.lamp_states()[6].type(), simulation_api_schema::TrafficLightState::LampState::UP);
-  EXPECT_EQ(
-    proto.lamp_states()[7].type(), simulation_api_schema::TrafficLightState::LampState::DOWN);
-}
-
 TEST(Conversion, TrafficSignal)
 {
   auto color = [](auto value) {
@@ -574,7 +525,6 @@
   EXPECT_EQ(proto.lamp_states()[7].type(), LampState::DOWN);
 }
 
->>>>>>> 61c18d82
 int main(int argc, char ** argv)
 {
   testing::InitGoogleTest(&argc, argv);
