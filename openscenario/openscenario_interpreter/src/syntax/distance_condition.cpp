// Copyright 2015 TIER IV, Inc. All rights reserved.
//
// Licensed under the Apache License, Version 2.0 (the "License");
// you may not use this file except in compliance with the License.
// You may obtain a copy of the License at
//
//     http://www.apache.org/licenses/LICENSE-2.0
//
// Unless required by applicable law or agreed to in writing, software
// distributed under the License is distributed on an "AS IS" BASIS,
// WITHOUT WARRANTIES OR CONDITIONS OF ANY KIND, either express or implied.
// See the License for the specific language governing permissions and
// limitations under the License.

#include <openscenario_interpreter/cmath/hypot.hpp>
#include <openscenario_interpreter/error.hpp>
#include <openscenario_interpreter/reader/attribute.hpp>
#include <openscenario_interpreter/reader/element.hpp>
#include <openscenario_interpreter/simulator_core.hpp>
#include <openscenario_interpreter/syntax/distance_condition.hpp>
#include <openscenario_interpreter/syntax/entities.hpp>
#include <openscenario_interpreter/syntax/scenario_object.hpp>
#include <openscenario_interpreter/utility/overload.hpp>
#include <openscenario_interpreter/utility/print.hpp>
#include <rclcpp/rclcpp.hpp>
#include <sstream>

// NOTE: Ignore spell miss due to OpenSCENARIO standard.
// cspell: ignore euclidian

namespace openscenario_interpreter
{
inline namespace syntax
{
DistanceCondition::DistanceCondition(
  const pugi::xml_node & node, Scope & scope, const TriggeringEntities & triggering_entities)
: Scope(scope),
  coordinate_system(
    readAttribute<CoordinateSystem>("coordinateSystem", node, scope, CoordinateSystem::entity)),
  freespace(readAttribute<Boolean>("freespace", node, scope)),
  relative_distance_type(readAttribute<RelativeDistanceType>(
    "relativeDistanceType", node, scope, RelativeDistanceType::euclidianDistance)),
  routing_algorithm(
    readAttribute<RoutingAlgorithm>("routingAlgorithm", node, scope, RoutingAlgorithm::undefined)),
  rule(readAttribute<Rule>("rule", node, scope)),
  value(readAttribute<Double>("value", node, scope)),
  position(readElement<Position>("Position", node, scope)),
  triggering_entities(triggering_entities),
  results(triggering_entities.entity_refs.size(), {Double::nan()})
{
  std::set<RoutingAlgorithm::value_type> supported = {
    RoutingAlgorithm::value_type::shortest, RoutingAlgorithm::value_type::undefined};
  if (supported.find(routing_algorithm) == supported.end()) {
    throw UNSUPPORTED_ENUMERATION_VALUE_SPECIFIED(
      DistanceCondition, boost::lexical_cast<std::string>(routing_algorithm));
  }
}

auto DistanceCondition::description() const -> std::string
{
  std::stringstream description;

  description << triggering_entities.description() << "'s distance to given position = ";

  print_to(description, results);

  description << " " << rule << " " << value << "?";

  return description.str();
}

#define SWITCH_COORDINATE_SYSTEM(FUNCTION, ...)                                         \
  switch (coordinate_system) {                                                          \
    case CoordinateSystem::entity:                                                      \
      FUNCTION(__VA_ARGS__, CoordinateSystem::entity);                                  \
      break;                                                                            \
    case CoordinateSystem::lane:                                                        \
      FUNCTION(__VA_ARGS__, CoordinateSystem::lane);                                    \
      break;                                                                            \
    case CoordinateSystem::road:                                                        \
      FUNCTION(__VA_ARGS__, CoordinateSystem::road);                                    \
      break;                                                                            \
    case CoordinateSystem::trajectory:                                                  \
      FUNCTION(__VA_ARGS__, CoordinateSystem::trajectory);                              \
      break;                                                                            \
    default:                                                                            \
      throw UNEXPECTED_ENUMERATION_VALUE_ASSIGNED(CoordinateSystem, coordinate_system); \
  }

#define SWITCH_RELATIVE_DISTANCE_TYPE(FUNCTION, ...)                                             \
  switch (relative_distance_type) {                                                              \
    case RelativeDistanceType::longitudinal:                                                     \
      FUNCTION(__VA_ARGS__, RelativeDistanceType::longitudinal);                                 \
      break;                                                                                     \
    case RelativeDistanceType::lateral:                                                          \
      FUNCTION(__VA_ARGS__, RelativeDistanceType::lateral);                                      \
      break;                                                                                     \
    case RelativeDistanceType::euclidianDistance:                                                \
      FUNCTION(__VA_ARGS__, RelativeDistanceType::euclidianDistance);                            \
      break;                                                                                     \
    default:                                                                                     \
      throw UNEXPECTED_ENUMERATION_VALUE_ASSIGNED(RelativeDistanceType, relative_distance_type); \
  }

#define SWITCH_ROUTING_ALGORITHM(FUNCTION, ...)                                         \
  switch (routing_algorithm) {                                                          \
    case RoutingAlgorithm::assigned_route:                                              \
      FUNCTION(__VA_ARGS__, RoutingAlgorithm::assigned_route);                          \
      break;                                                                            \
    case RoutingAlgorithm::fastest:                                                     \
      FUNCTION(__VA_ARGS__, RoutingAlgorithm::fastest);                                 \
      break;                                                                            \
    case RoutingAlgorithm::least_intersections:                                         \
      FUNCTION(__VA_ARGS__, RoutingAlgorithm::least_intersections);                     \
      break;                                                                            \
    case RoutingAlgorithm::shortest:                                                    \
      FUNCTION(__VA_ARGS__, RoutingAlgorithm::shortest);                                \
      break;                                                                            \
    case RoutingAlgorithm::undefined:                                                   \
      FUNCTION(__VA_ARGS__, RoutingAlgorithm::undefined);                               \
      break;                                                                            \
    default:                                                                            \
      throw UNEXPECTED_ENUMERATION_VALUE_ASSIGNED(RoutingAlgorithm, routing_algorithm); \
  }

#define SWITCH_FREESPACE(FUNCTION, ...) \
  return freespace ? FUNCTION(__VA_ARGS__, true) : FUNCTION(__VA_ARGS__, false)

#define DISTANCE(...) distance<__VA_ARGS__>(triggering_entity, position)

auto DistanceCondition::evaluate(
<<<<<<< HEAD
  const Entities * entities, const EntityRef & triggering_entity, const Position & position,
  CoordinateSystem coordinate_system, RelativeDistanceType relative_distance_type,
  RoutingAlgorithm routing_algorithm, Boolean freespace) -> double
{
  if (entities->ref(triggering_entity).as<ScenarioObject>().is_added) {
    SWITCH_COORDINATE_SYSTEM(
      SWITCH_RELATIVE_DISTANCE_TYPE, SWITCH_ROUTING_ALGORITHM, SWITCH_FREESPACE, DISTANCE);
    return Double::nan();
=======
  const Entities * entities, const Entity & triggering_entity, const Position & position,
  CoordinateSystem coordinate_system, RelativeDistanceType relative_distance_type,
  RoutingAlgorithm routing_algorithm, Boolean freespace) -> double
{
  if (entities->isAdded(triggering_entity)) {
    SWITCH_COORDINATE_SYSTEM(
      SWITCH_RELATIVE_DISTANCE_TYPE, SWITCH_ROUTING_ALGORITHM, SWITCH_FREESPACE, DISTANCE);
>>>>>>> 06d98157
  } else {
    return Double::nan();
  }
}

template <>
auto DistanceCondition::distance<
  CoordinateSystem::entity, RelativeDistanceType::euclidianDistance, RoutingAlgorithm::undefined,
  false>(const EntityRef & triggering_entity, const Position & position) -> double
{
  return apply<double>(
    overload(
      [&](const WorldPosition & position) {
        const auto relative_world = makeNativeRelativeWorldPosition(
          triggering_entity, static_cast<NativeWorldPosition>(position));
        return hypot(
          relative_world.position.x, relative_world.position.y, relative_world.position.z);
      },
      [&](const RelativeWorldPosition & position) {
        const auto relative_world = makeNativeRelativeWorldPosition(
          triggering_entity, static_cast<NativeWorldPosition>(position));
        return hypot(
          relative_world.position.x, relative_world.position.y, relative_world.position.z);
      },
      [&](const RelativeObjectPosition & position) {
        const auto relative_world = makeNativeRelativeWorldPosition(
          triggering_entity, static_cast<NativeWorldPosition>(position));
        return hypot(
          relative_world.position.x, relative_world.position.y, relative_world.position.z);
      },
      [&](const LanePosition & position) {
        const auto relative_world = makeNativeRelativeWorldPosition(
          triggering_entity, static_cast<NativeWorldPosition>(position));
        return hypot(
          relative_world.position.x, relative_world.position.y, relative_world.position.z);
      }),
    position);
}

template <>
auto DistanceCondition::distance<
  CoordinateSystem::entity, RelativeDistanceType::euclidianDistance, RoutingAlgorithm::undefined,
  true>(const EntityRef & triggering_entity, const Position & position) -> double
{
  return apply<double>(
    overload(
      [&](const WorldPosition & position) {
        const auto relative_world = makeNativeBoundingBoxRelativeWorldPosition(
          triggering_entity, static_cast<NativeWorldPosition>(position));
        return hypot(
          relative_world.position.x, relative_world.position.y, relative_world.position.z);
      },
      [&](const RelativeWorldPosition & position) {
        const auto relative_world = makeNativeBoundingBoxRelativeWorldPosition(
          triggering_entity, static_cast<NativeWorldPosition>(position));
        return hypot(
          relative_world.position.x, relative_world.position.y, relative_world.position.z);
      },
      [&](const RelativeObjectPosition & position) {
        const auto relative_world = makeNativeBoundingBoxRelativeWorldPosition(
          triggering_entity, static_cast<NativeWorldPosition>(position));
        return hypot(
          relative_world.position.x, relative_world.position.y, relative_world.position.z);
      },
      [&](const LanePosition & position) {
        const auto relative_world = makeNativeBoundingBoxRelativeWorldPosition(
          triggering_entity, static_cast<NativeWorldPosition>(position));
        return hypot(
          relative_world.position.x, relative_world.position.y, relative_world.position.z);
      }),
    position);
}

template <>
auto DistanceCondition::distance<
  CoordinateSystem::entity, RelativeDistanceType::lateral, RoutingAlgorithm::undefined, false>(
  const EntityRef & triggering_entity, const Position & position) -> double
{
  return apply<double>(
    overload(
      [&](const WorldPosition & position) {
        return makeNativeRelativeWorldPosition(
                 triggering_entity, static_cast<NativeWorldPosition>(position))
          .position.y;
      },
      [&](const RelativeWorldPosition & position) {
        return makeNativeRelativeWorldPosition(
                 triggering_entity, static_cast<NativeWorldPosition>(position))
          .position.y;
      },
      [&](const RelativeObjectPosition & position) {
        return makeNativeRelativeWorldPosition(
                 triggering_entity, static_cast<NativeWorldPosition>(position))
          .position.y;
      },
      [&](const LanePosition & position) {
        return makeNativeRelativeWorldPosition(
                 triggering_entity, static_cast<NativeWorldPosition>(position))
          .position.y;
      }),
    position);
}

template <>
auto DistanceCondition::distance<
  CoordinateSystem::entity, RelativeDistanceType::lateral, RoutingAlgorithm::undefined, true>(
  const EntityRef & triggering_entity, const Position & position) -> double
{
  return apply<double>(
    overload(
      [&](const WorldPosition & position) {
        return makeNativeBoundingBoxRelativeWorldPosition(
                 triggering_entity, static_cast<NativeWorldPosition>(position))
          .position.y;
      },
      [&](const RelativeWorldPosition & position) {
        return makeNativeBoundingBoxRelativeWorldPosition(
                 triggering_entity, static_cast<NativeWorldPosition>(position))
          .position.y;
      },
      [&](const RelativeObjectPosition & position) {
        return makeNativeBoundingBoxRelativeWorldPosition(
                 triggering_entity, static_cast<NativeWorldPosition>(position))
          .position.y;
      },
      [&](const LanePosition & position) {
        return makeNativeBoundingBoxRelativeWorldPosition(
                 triggering_entity, static_cast<NativeWorldPosition>(position))
          .position.y;
      }),
    position);
}

template <>
auto DistanceCondition::distance<
  CoordinateSystem::entity, RelativeDistanceType::longitudinal, RoutingAlgorithm::undefined, false>(
  const EntityRef & triggering_entity, const Position & position) -> double
{
  return apply<double>(
    overload(
      [&](const WorldPosition & position) {
        return makeNativeRelativeWorldPosition(
                 triggering_entity, static_cast<NativeWorldPosition>(position))
          .position.x;
      },
      [&](const RelativeWorldPosition & position) {
        return makeNativeRelativeWorldPosition(
                 triggering_entity, static_cast<NativeWorldPosition>(position))
          .position.x;
      },
      [&](const RelativeObjectPosition & position) {
        return makeNativeRelativeWorldPosition(
                 triggering_entity, static_cast<NativeWorldPosition>(position))
          .position.x;
      },
      [&](const LanePosition & position) {
        return makeNativeRelativeWorldPosition(
                 triggering_entity, static_cast<NativeWorldPosition>(position))
          .position.x;
      }),
    position);
}

template <>
auto DistanceCondition::distance<
  CoordinateSystem::entity, RelativeDistanceType::longitudinal, RoutingAlgorithm::undefined, true>(
  const EntityRef & triggering_entity, const Position & position) -> double
{
  return apply<double>(
    overload(
      [&](const WorldPosition & position) {
        return makeNativeBoundingBoxRelativeWorldPosition(
                 triggering_entity, static_cast<NativeWorldPosition>(position))
          .position.x;
      },
      [&](const RelativeWorldPosition & position) {
        return makeNativeBoundingBoxRelativeWorldPosition(
                 triggering_entity, static_cast<NativeWorldPosition>(position))
          .position.x;
      },
      [&](const RelativeObjectPosition & position) {
        return makeNativeBoundingBoxRelativeWorldPosition(
                 triggering_entity, static_cast<NativeWorldPosition>(position))
          .position.x;
      },
      [&](const LanePosition & position) {
        return makeNativeBoundingBoxRelativeWorldPosition(
                 triggering_entity, static_cast<NativeWorldPosition>(position))
          .position.x;
      }),
    position);
}

template <>
auto DistanceCondition::distance<
  CoordinateSystem::lane, RelativeDistanceType::lateral, RoutingAlgorithm::undefined, false>(
  const EntityRef & triggering_entity, const Position & position) -> double
{
  return apply<double>(
    overload(
      [&](const WorldPosition & position) {
        return static_cast<traffic_simulator::LaneletPose>(
                 makeNativeRelativeLanePosition(
                   triggering_entity, static_cast<NativeLanePosition>(position)))
          .offset;
      },
      [&](const RelativeWorldPosition & position) {
        return static_cast<traffic_simulator::LaneletPose>(
                 makeNativeRelativeLanePosition(
                   triggering_entity, static_cast<NativeLanePosition>(position)))
          .offset;
      },
      [&](const RelativeObjectPosition & position) {
        return makeNativeRelativeLanePosition(
                 triggering_entity, static_cast<NativeLanePosition>(position))
          .offset;
      },
      [&](const LanePosition & position) {
        return static_cast<traffic_simulator::LaneletPose>(
                 makeNativeRelativeLanePosition(
                   triggering_entity, static_cast<NativeLanePosition>(position)))
          .offset;
      }),
    position);
}

template <>
auto DistanceCondition::distance<
  CoordinateSystem::lane, RelativeDistanceType::lateral, RoutingAlgorithm::undefined, true>(
  const EntityRef & triggering_entity, const Position & position) -> double
{
  return apply<double>(
    overload(
      [&](const WorldPosition & position) {
        return static_cast<traffic_simulator::LaneletPose>(
                 makeNativeBoundingBoxRelativeLanePosition(
                   triggering_entity, static_cast<NativeLanePosition>(position)))
          .offset;
      },
      [&](const RelativeWorldPosition & position) {
        return static_cast<traffic_simulator::LaneletPose>(
                 makeNativeBoundingBoxRelativeLanePosition(
                   triggering_entity, static_cast<NativeLanePosition>(position)))
          .offset;
      },
      [&](const RelativeObjectPosition & position) {
        return makeNativeBoundingBoxRelativeLanePosition(
                 triggering_entity, static_cast<NativeLanePosition>(position))
          .offset;
      },
      [&](const LanePosition & position) {
        return static_cast<traffic_simulator::LaneletPose>(
                 makeNativeBoundingBoxRelativeLanePosition(
                   triggering_entity, static_cast<NativeLanePosition>(position)))
          .offset;
      }),
    position);
}

template <>
auto DistanceCondition::distance<
  CoordinateSystem::lane, RelativeDistanceType::longitudinal, RoutingAlgorithm::undefined, false>(
  const EntityRef & triggering_entity, const Position & position) -> double
{
  return apply<double>(
    overload(
      [&](const WorldPosition & position) {
        return static_cast<traffic_simulator::LaneletPose>(
                 makeNativeRelativeLanePosition(
                   triggering_entity, static_cast<NativeLanePosition>(position)))
          .s;
      },
      [&](const RelativeWorldPosition & position) {
        return static_cast<traffic_simulator::LaneletPose>(
                 makeNativeRelativeLanePosition(
                   triggering_entity, static_cast<NativeLanePosition>(position)))
          .s;
      },
      [&](const RelativeObjectPosition & position) {
        return makeNativeRelativeLanePosition(
                 triggering_entity, static_cast<NativeLanePosition>(position))
          .s;
      },
      [&](const LanePosition & position) {
        return static_cast<traffic_simulator::LaneletPose>(
                 makeNativeRelativeLanePosition(
                   triggering_entity, static_cast<NativeLanePosition>(position)))
          .s;
      }),
    position);
}

template <>
auto DistanceCondition::distance<
  CoordinateSystem::lane, RelativeDistanceType::longitudinal, RoutingAlgorithm::undefined, true>(
  const EntityRef & triggering_entity, const Position & position) -> double
{
  return apply<double>(
    overload(
      [&](const WorldPosition & position) {
        return static_cast<traffic_simulator::LaneletPose>(
                 makeNativeBoundingBoxRelativeLanePosition(
                   triggering_entity, static_cast<NativeLanePosition>(position)))
          .s;
      },
      [&](const RelativeWorldPosition & position) {
        return static_cast<traffic_simulator::LaneletPose>(
                 makeNativeBoundingBoxRelativeLanePosition(
                   triggering_entity, static_cast<NativeLanePosition>(position)))
          .s;
      },
      [&](const RelativeObjectPosition & position) {
        return makeNativeBoundingBoxRelativeLanePosition(
                 triggering_entity, static_cast<NativeLanePosition>(position))
          .s;
      },
      [&](const LanePosition & position) {
        return static_cast<traffic_simulator::LaneletPose>(
                 makeNativeBoundingBoxRelativeLanePosition(
                   triggering_entity, static_cast<NativeLanePosition>(position)))
          .s;
      }),
    position);
}

template <>
auto DistanceCondition::distance<
  CoordinateSystem::lane, RelativeDistanceType::lateral, RoutingAlgorithm::shortest, false>(
  const EntityRef & triggering_entity, const Position & position) -> double
{
  return apply<double>(
    overload(
      [&](const WorldPosition & position) {
        return std::abs(static_cast<traffic_simulator::LaneletPose>(
                          makeNativeRelativeLanePosition(
                            triggering_entity, static_cast<NativeLanePosition>(position),
                            RoutingAlgorithm::shortest))
                          .offset);
      },
      [&](const RelativeWorldPosition & position) {
        return std::abs(static_cast<traffic_simulator::LaneletPose>(
                          makeNativeRelativeLanePosition(
                            triggering_entity, static_cast<NativeLanePosition>(position),
                            RoutingAlgorithm::shortest))
                          .offset);
      },
      [&](const RelativeObjectPosition & position) {
        return std::abs(makeNativeRelativeLanePosition(
                          triggering_entity, static_cast<NativeLanePosition>(position),
                          RoutingAlgorithm::shortest)
                          .offset);
      },
      [&](const LanePosition & position) {
        return std::abs(static_cast<traffic_simulator::LaneletPose>(
                          makeNativeRelativeLanePosition(
                            triggering_entity, static_cast<NativeLanePosition>(position),
                            RoutingAlgorithm::shortest))
                          .offset);
      }),
    position);
}

template <>
auto DistanceCondition::distance<
  CoordinateSystem::lane, RelativeDistanceType::lateral, RoutingAlgorithm::shortest, true>(
  const EntityRef & triggering_entity, const Position & position) -> double
{
  return apply<double>(
    overload(
      [&](const WorldPosition & position) {
        return std::abs(static_cast<traffic_simulator::LaneletPose>(
                          makeNativeBoundingBoxRelativeLanePosition(
                            triggering_entity, static_cast<NativeLanePosition>(position),
                            RoutingAlgorithm::shortest))
                          .offset);
      },
      [&](const RelativeWorldPosition & position) {
        return std::abs(static_cast<traffic_simulator::LaneletPose>(
                          makeNativeBoundingBoxRelativeLanePosition(
                            triggering_entity, static_cast<NativeLanePosition>(position),
                            RoutingAlgorithm::shortest))
                          .offset);
      },
      [&](const RelativeObjectPosition & position) {
        return std::abs(makeNativeBoundingBoxRelativeLanePosition(
                          triggering_entity, static_cast<NativeLanePosition>(position),
                          RoutingAlgorithm::shortest)
                          .offset);
      },
      [&](const LanePosition & position) {
        return std::abs(static_cast<traffic_simulator::LaneletPose>(
                          makeNativeBoundingBoxRelativeLanePosition(
                            triggering_entity, static_cast<NativeLanePosition>(position),
                            RoutingAlgorithm::shortest))
                          .offset);
      }),
    position);
}

template <>
auto DistanceCondition::distance<
  CoordinateSystem::lane, RelativeDistanceType::longitudinal, RoutingAlgorithm::shortest, false>(
  const EntityRef & triggering_entity, const Position & position) -> double
{
  return apply<double>(
    overload(
      [&](const WorldPosition & position) {
        return std::abs(static_cast<traffic_simulator::LaneletPose>(
                          makeNativeRelativeLanePosition(
                            triggering_entity, static_cast<NativeLanePosition>(position),
                            RoutingAlgorithm::shortest))
                          .s);
      },
      [&](const RelativeWorldPosition & position) {
        return std::abs(static_cast<traffic_simulator::LaneletPose>(
                          makeNativeRelativeLanePosition(
                            triggering_entity, static_cast<NativeLanePosition>(position),
                            RoutingAlgorithm::shortest))
                          .s);
      },
      [&](const RelativeObjectPosition & position) {
        return std::abs(makeNativeRelativeLanePosition(
                          triggering_entity, static_cast<NativeLanePosition>(position),
                          RoutingAlgorithm::shortest)
                          .s);
      },
      [&](const LanePosition & position) {
        return std::abs(static_cast<traffic_simulator::LaneletPose>(
                          makeNativeRelativeLanePosition(
                            triggering_entity, static_cast<NativeLanePosition>(position),
                            RoutingAlgorithm::shortest))
                          .s);
      }),
    position);
}

template <>
auto DistanceCondition::distance<
  CoordinateSystem::lane, RelativeDistanceType::longitudinal, RoutingAlgorithm::shortest, true>(
  const EntityRef & triggering_entity, const Position & position) -> double
{
  return apply<double>(
    overload(
      [&](const WorldPosition & position) {
        return std::abs(static_cast<traffic_simulator::LaneletPose>(
                          makeNativeBoundingBoxRelativeLanePosition(
                            triggering_entity, static_cast<NativeLanePosition>(position),
                            RoutingAlgorithm::shortest))
                          .s);
      },
      [&](const RelativeWorldPosition & position) {
        return std::abs(static_cast<traffic_simulator::LaneletPose>(
                          makeNativeBoundingBoxRelativeLanePosition(
                            triggering_entity, static_cast<NativeLanePosition>(position),
                            RoutingAlgorithm::shortest))
                          .s);
      },
      [&](const RelativeObjectPosition & position) {
        return std::abs(makeNativeBoundingBoxRelativeLanePosition(
                          triggering_entity, static_cast<NativeLanePosition>(position),
                          RoutingAlgorithm::shortest)
                          .s);
      },
      [&](const LanePosition & position) {
        return std::abs(static_cast<traffic_simulator::LaneletPose>(
                          makeNativeBoundingBoxRelativeLanePosition(
                            triggering_entity, static_cast<NativeLanePosition>(position),
                            RoutingAlgorithm::shortest))
                          .s);
      }),
    position);
}

auto DistanceCondition::evaluate() -> Object
{
  results.clear();

<<<<<<< HEAD
  return asBoolean(triggering_entities.apply([&](auto && triggering_entity) {
=======
  return asBoolean(triggering_entities.apply([&](const auto & triggering_entity) {
>>>>>>> 06d98157
    results.push_back(triggering_entity.apply([&](const auto & triggering_entity) {
      return evaluate(
        global().entities, triggering_entity, position, coordinate_system, relative_distance_type,
        routing_algorithm, freespace);
    }));
    return not results.back().size() or rule(results.back(), value).min();
  }));
}
}  // namespace syntax
}  // namespace openscenario_interpreter<|MERGE_RESOLUTION|>--- conflicted
+++ resolved
@@ -129,16 +129,6 @@
 #define DISTANCE(...) distance<__VA_ARGS__>(triggering_entity, position)
 
 auto DistanceCondition::evaluate(
-<<<<<<< HEAD
-  const Entities * entities, const EntityRef & triggering_entity, const Position & position,
-  CoordinateSystem coordinate_system, RelativeDistanceType relative_distance_type,
-  RoutingAlgorithm routing_algorithm, Boolean freespace) -> double
-{
-  if (entities->ref(triggering_entity).as<ScenarioObject>().is_added) {
-    SWITCH_COORDINATE_SYSTEM(
-      SWITCH_RELATIVE_DISTANCE_TYPE, SWITCH_ROUTING_ALGORITHM, SWITCH_FREESPACE, DISTANCE);
-    return Double::nan();
-=======
   const Entities * entities, const Entity & triggering_entity, const Position & position,
   CoordinateSystem coordinate_system, RelativeDistanceType relative_distance_type,
   RoutingAlgorithm routing_algorithm, Boolean freespace) -> double
@@ -146,7 +136,6 @@
   if (entities->isAdded(triggering_entity)) {
     SWITCH_COORDINATE_SYSTEM(
       SWITCH_RELATIVE_DISTANCE_TYPE, SWITCH_ROUTING_ALGORITHM, SWITCH_FREESPACE, DISTANCE);
->>>>>>> 06d98157
   } else {
     return Double::nan();
   }
@@ -624,11 +613,7 @@
 {
   results.clear();
 
-<<<<<<< HEAD
-  return asBoolean(triggering_entities.apply([&](auto && triggering_entity) {
-=======
   return asBoolean(triggering_entities.apply([&](const auto & triggering_entity) {
->>>>>>> 06d98157
     results.push_back(triggering_entity.apply([&](const auto & triggering_entity) {
       return evaluate(
         global().entities, triggering_entity, position, coordinate_system, relative_distance_type,
