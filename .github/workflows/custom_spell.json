--- conflicted
+++ resolved
@@ -15,13 +15,10 @@
     "engageable",
     "libunwind",
     "npcs",
-<<<<<<< HEAD
     "oneof",
     "parametersetaction",
     "Petrich",
     "piotr",
-=======
->>>>>>> 59da5cc5
     "pluggable",
     "protos",
     "randomizer",
