// Copyright 2015-2021 Tier IV, Inc. All rights reserved.
//
// Licensed under the Apache License, Version 2.0 (the "License");
// you may not use this file except in compliance with the License.
// You may obtain a copy of the License at
//
//     http://www.apache.org/licenses/LICENSE-2.0
//
// Unless required by applicable law or agreed to in writing, software
// distributed under the License is distributed on an "AS IS" BASIS,
// WITHOUT WARRANTIES OR CONDITIONS OF ANY KIND, either express or implied.
// See the License for the specific language governing permissions and
// limitations under the License.

#include <openscenario_interpreter/procedure.hpp>
#include <openscenario_interpreter/reader/attribute.hpp>
#include <openscenario_interpreter/reader/element.hpp>
#include <openscenario_interpreter/syntax/controller.hpp>
#include <openscenario_interpreter/syntax/double.hpp>
#include <openscenario_interpreter/syntax/string.hpp>

namespace openscenario_interpreter
{
inline namespace syntax
{
Controller::Controller(const pugi::xml_node & node, Scope & scope)
: Scope(readAttribute<String>("name", node, scope), scope),
  parameter_declarations(
    readElement<ParameterDeclarations>("ParameterDeclarations", node, local())),
  properties(readElement<Properties>("Properties", node, local()))
{
}

auto Controller::assign(const EntityRef & entity_ref) -> void
{
  const auto max_speed = properties["maxSpeed"];

  if (not max_speed.value.empty()) {
    setUpperBoundSpeed(entity_ref, Double(max_speed.value));
  }

  applyAssignControllerAction(entity_ref, *this);
}

auto Controller::isUserDefinedController() & -> bool
{
  return static_cast<bool>(properties["isEgo"]);
}

auto Controller::makeDefaultDriverModel() -> const traffic_simulator_msgs::msg::DriverModel &
{
  static const auto result = []() {
    traffic_simulator_msgs::msg::DriverModel controller;
    controller.see_around = not Properties()["isBlind"];
    return controller;
  }();

  return result;
}

auto Controller::operator[](const String & name) -> const Property &  //
{
  return properties[name];
}

Controller::operator traffic_simulator_msgs::msg::DriverModel()
{
<<<<<<< HEAD
  traffic_simulator_msgs::msg::DriverModel controller = connection.getDriverModel();
  controller.see_around = not properties["isBlind"];
=======
  // traffic_simulator_msgs::msg::DriverModel controller = connection.getDriverModel();
  // controller.see_around = not properties["isBlind"];

  traffic_simulator_msgs::msg::DriverModel controller;
  {
    controller.see_around = not properties["isBlind"];
  }

>>>>>>> f429a8af
  return controller;
}
}  // namespace syntax
}  // namespace openscenario_interpreter<|MERGE_RESOLUTION|>--- conflicted
+++ resolved
@@ -65,10 +65,6 @@
 
 Controller::operator traffic_simulator_msgs::msg::DriverModel()
 {
-<<<<<<< HEAD
-  traffic_simulator_msgs::msg::DriverModel controller = connection.getDriverModel();
-  controller.see_around = not properties["isBlind"];
-=======
   // traffic_simulator_msgs::msg::DriverModel controller = connection.getDriverModel();
   // controller.see_around = not properties["isBlind"];
 
@@ -77,7 +73,6 @@
     controller.see_around = not properties["isBlind"];
   }
 
->>>>>>> f429a8af
   return controller;
 }
 }  // namespace syntax
