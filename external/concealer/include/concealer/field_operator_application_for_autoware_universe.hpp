--- conflicted
+++ resolved
@@ -53,12 +53,8 @@
   SubscriberWrapper<tier4_system_msgs::msg::AutowareState, ThreadSafety::safe>         getAutowareState;
   SubscriberWrapper<autoware_auto_control_msgs::msg::AckermannControlCommand>          getAckermannControlCommand;
   SubscriberWrapper<tier4_rtc_msgs::msg::CooperateStatusArray>                         getCooperateStatusArray;
-<<<<<<< HEAD
-  SubscriberWrapper<autoware_auto_system_msgs::msg::EmergencyState>                    getEmergencyState;
+  SubscriberWrapper<tier4_external_api_msgs::msg::Emergency>                           getEmergencyState;
   SubscriberWrapper<autoware_adapi_v1_msgs::msg::LocalizationInitializationState>      getLocalizationState;
-=======
-  SubscriberWrapper<tier4_external_api_msgs::msg::Emergency>                           getEmergencyState;
->>>>>>> e912852a
   SubscriberWrapper<autoware_adapi_v1_msgs::msg::MrmState>                             getMrmState;
   SubscriberWrapper<tier4_planning_msgs::msg::Trajectory>                              getTrajectory;
   SubscriberWrapper<autoware_auto_vehicle_msgs::msg::TurnIndicatorsCommand>            getTurnIndicatorsCommandImpl;
@@ -119,12 +115,8 @@
     getAckermannControlCommand("/control/command/control_cmd", *this),
     getCooperateStatusArray("/api/external/get/rtc_status", *this, [this](const auto & v) { latest_cooperate_status_array = v;
                                                                                             cooperate(v); }),
-<<<<<<< HEAD
-    getEmergencyState("/system/emergency/emergency_state", *this, [this](const auto & v) { receiveEmergencyState(v); }),
+    getEmergencyState("/api/external/get/emergency", *this, [this](const auto & v) { receiveEmergencyState(v); }),
     getLocalizationState("/api/localization/initialization_state", *this),
-=======
-    getEmergencyState("/api/external/get/emergency", *this, [this](const auto & v) { receiveEmergencyState(v); }),
->>>>>>> e912852a
     getMrmState("/api/fail_safe/mrm_state", *this, [this](const auto & v) { receiveMrmState(v); }),
     getTrajectory("/api/iv_msgs/planning/scenario_planning/trajectory", *this),
     getTurnIndicatorsCommandImpl("/control/command/turn_indicators_cmd", *this),
