// Copyright 2015 TIER IV, Inc. All rights reserved.
//
// Licensed under the Apache License, Version 2.0 (the "License");
// you may not use this file except in compliance with the License.
// You may obtain a copy of the License at
//
//     http://www.apache.org/licenses/LICENSE-2.0
//
// Unless required by applicable law or agreed to in writing, software
// distributed under the License is distributed on an "AS IS" BASIS,
// WITHOUT WARRANTIES OR CONDITIONS OF ANY KIND, either express or implied.
// See the License for the specific language governing permissions and
// limitations under the License.

#include <boost/lexical_cast.hpp>
#include <concealer/autoware_universe.hpp>
#include <concealer/field_operator_application_for_autoware_universe.hpp>
#include <functional>
#include <memory>
#include <optional>
#include <string>
#include <system_error>
#include <thread>
#include <traffic_simulator/entity/ego_entity.hpp>
#include <traffic_simulator/utils/pose.hpp>
#include <traffic_simulator_msgs/msg/waypoints_array.hpp>
#include <tuple>
#include <unordered_map>
#include <utility>
#include <vector>

namespace traffic_simulator
{
namespace entity
{
<<<<<<< HEAD
/// @todo find some shared space for this function
template <typename T>
static auto getParameter(const std::string & name, T value = {})
{
  rclcpp::Node node{"get_parameter", "simulation"};

  if (!node.has_parameter(name)) {
    node.declare_parameter<T>(name, value);
  }
  node.get_parameter<T>(name, value);

  return value;
}

auto EgoEntity::makeFieldOperatorApplication(const Configuration & configuration)
=======
auto EgoEntity::makeFieldOperatorApplication(
  const Configuration & configuration,
  const rclcpp::node_interfaces::NodeParametersInterface::SharedPtr & node_parameters)
>>>>>>> c1cab6eb
  -> std::unique_ptr<concealer::FieldOperatorApplication>
{
  if (const auto architecture_type =
        getParameter<std::string>(node_parameters, "architecture_type", "awf/universe");
      architecture_type.find("awf/universe") != std::string::npos) {
    std::string rviz_config = getParameter<std::string>(node_parameters, "rviz_config", "");
    return getParameter<bool>(node_parameters, "launch_autoware", true)
             ? std::make_unique<
                 concealer::FieldOperatorApplicationFor<concealer::AutowareUniverse>>(
                 getParameter<std::string>(node_parameters, "autoware_launch_package"),
                 getParameter<std::string>(node_parameters, "autoware_launch_file"),
                 "map_path:=" + configuration.map_path.string(),
                 "lanelet2_map_file:=" + configuration.getLanelet2MapFile(),
                 "pointcloud_map_file:=" + configuration.getPointCloudMapFile(),
                 "sensor_model:=" + getParameter<std::string>(node_parameters, "sensor_model"),
                 "vehicle_model:=" + getParameter<std::string>(node_parameters, "vehicle_model"),
                 "rviz_config:=" + ((rviz_config == "")
                                      ? configuration.rviz_config_path.string()
                                      : Configuration::Pathname(rviz_config).string()),
                 "scenario_simulation:=true", "use_foa:=false",
                 "perception/enable_traffic_light:=" +
                   std::string((architecture_type >= "awf/universe/20230906") ? "true" : "false"),
                 "use_sim_time:=" +
                   std::string(getParameter<bool>("use_sim_time") ? "true" : "false"))
             : std::make_unique<
                 concealer::FieldOperatorApplicationFor<concealer::AutowareUniverse>>();
  } else {
    throw common::SemanticError(
      "Unexpected architecture_type ", std::quoted(architecture_type), " was given.");
  }
}

EgoEntity::EgoEntity(
  const std::string & name, const CanonicalizedEntityStatus & entity_status,
  const std::shared_ptr<hdmap_utils::HdMapUtils> & hdmap_utils_ptr,
  const traffic_simulator_msgs::msg::VehicleParameters & parameters,
  const Configuration & configuration,
  const rclcpp::node_interfaces::NodeParametersInterface::SharedPtr & node_parameters)
: VehicleEntity(name, entity_status, hdmap_utils_ptr, parameters),
  field_operator_application(makeFieldOperatorApplication(configuration, node_parameters))
{
}

auto EgoEntity::asFieldOperatorApplication() const -> concealer::FieldOperatorApplication &
{
  assert(field_operator_application);
  return *field_operator_application;
}

auto EgoEntity::getCurrentAction() const -> std::string
{
  const auto state = field_operator_application->getAutowareStateName();
  return state.empty() ? "Launching" : state;
}

auto EgoEntity::getBehaviorParameter() const -> traffic_simulator_msgs::msg::BehaviorParameter
{
  /**
   * @brief TODO, Input values get from autoware.
   */
  return behavior_parameter_;
}

auto EgoEntity::getEntityTypename() const -> const std::string &
{
  static const std::string result = "EgoEntity";
  return result;
}

auto EgoEntity::getEntityType() const -> const traffic_simulator_msgs::msg::EntityType &
{
  static traffic_simulator_msgs::msg::EntityType type;
  type.type = traffic_simulator_msgs::msg::EntityType::EGO;
  return type;
}

auto EgoEntity::getObstacle() -> std::optional<traffic_simulator_msgs::msg::Obstacle>
{
  return std::nullopt;
}

auto EgoEntity::getRouteLanelets(double /*unused horizon*/) -> lanelet::Ids
{
  lanelet::Ids ids{};

  if (const auto universe =
        dynamic_cast<concealer::FieldOperatorApplicationFor<concealer::AutowareUniverse> *>(
          field_operator_application.get());
      universe) {
    for (const auto & point : universe->getPathWithLaneId().points) {
      ids += point.lane_ids;
    }
  }

  return ids;
}

auto EgoEntity::getCurrentPose() const -> geometry_msgs::msg::Pose { return status_.getMapPose(); }

auto EgoEntity::getWaypoints() -> const traffic_simulator_msgs::msg::WaypointsArray
{
  return field_operator_application->getWaypoints();
}

void EgoEntity::onUpdate(double current_time, double step_time)
{
  EntityBase::onUpdate(current_time, step_time);

  if (is_controlled_by_simulator_ && npc_logic_started_) {
    if (
      const auto updated_status = traffic_simulator::follow_trajectory::makeUpdatedStatus(
        static_cast<traffic_simulator::EntityStatus>(status_), *polyline_trajectory_,
        behavior_parameter_, hdmap_utils_ptr_, step_time,
        getDefaultMatchingDistanceForLaneletPoseCalculation(),
        target_speed_ ? target_speed_.value() : status_.getTwist().linear.x)) {
      // prefer the current lanelet
      const auto canonicalized_lanelet_pose = toCanonicalizedLaneletPose(
        updated_status.value().pose, status_.getBoundingBox(), status_.getLaneletIds(), false,
        getDefaultMatchingDistanceForLaneletPoseCalculation(), hdmap_utils_ptr_);
      setStatus(CanonicalizedEntityStatus(*updated_status, canonicalized_lanelet_pose));
    } else {
      is_controlled_by_simulator_ = false;
    }
  }

  updateStandStillDuration(step_time);
  updateTraveledDistance(step_time);

  field_operator_application->rethrow();
  field_operator_application->spinSome();

  EntityBase::onPostUpdate(current_time, step_time);
}

void EgoEntity::requestAcquirePosition(const CanonicalizedLaneletPose & lanelet_pose)
{
  requestAssignRoute({lanelet_pose});
}

void EgoEntity::requestAcquirePosition(const geometry_msgs::msg::Pose & map_pose)
{
  requestAssignRoute({map_pose});
}

void EgoEntity::requestAssignRoute(const std::vector<CanonicalizedLaneletPose> & waypoints)
{
  std::vector<geometry_msgs::msg::Pose> route;

  for (const auto & waypoint : waypoints) {
    route.push_back(static_cast<geometry_msgs::msg::Pose>(waypoint));
  }

  requestAssignRoute(route);
}

void EgoEntity::requestAssignRoute(const std::vector<geometry_msgs::msg::Pose> & waypoints)
{
  std::vector<geometry_msgs::msg::PoseStamped> route;

  for (const auto & waypoint : waypoints) {
    geometry_msgs::msg::PoseStamped pose_stamped;
    {
      pose_stamped.header.frame_id = "map";
      pose_stamped.pose = waypoint;
    }

    route.push_back(pose_stamped);
  }

  if (not field_operator_application->initialized()) {
    field_operator_application->initialize(getMapPose());
    field_operator_application->plan(route);
    // NOTE: engage() will be executed at simulation-time 0.
  } else {
    field_operator_application->plan(route);
    field_operator_application->engage();
  }
}

auto EgoEntity::isControlledBySimulator() const -> bool { return is_controlled_by_simulator_; }

auto EgoEntity::requestFollowTrajectory(
  const std::shared_ptr<traffic_simulator_msgs::msg::PolylineTrajectory> & parameter) -> void
{
  polyline_trajectory_ = parameter;
  VehicleEntity::requestFollowTrajectory(parameter);
  is_controlled_by_simulator_ = true;
}

void EgoEntity::requestLaneChange(const lanelet::Id)
{
  THROW_SEMANTIC_ERROR(
    "From scenario, a lane change was requested to Ego type entity ", std::quoted(name),
    " In general, such a request is an error, since Ego cars make autonomous decisions about "
    "everything but their destination");
}

auto EgoEntity::requestLaneChange(const traffic_simulator::lane_change::Parameter &) -> void
{
  THROW_SEMANTIC_ERROR(
    "From scenario, a lane change was requested to Ego type entity ", std::quoted(name),
    " In general, such a request is an error, since Ego cars make autonomous decisions about "
    "everything but their destination");
}

auto EgoEntity::requestSpeedChange(
  const double target_speed, const speed_change::Transition, const speed_change::Constraint,
  const bool) -> void
{
  requestSpeedChange(target_speed, false);
}

auto EgoEntity::requestSpeedChange(
  const speed_change::RelativeTargetSpeed &, const speed_change::Transition,
  const speed_change::Constraint, const bool) -> void
{
  THROW_SEMANTIC_ERROR(
    "The traffic_simulator's request to set speed to the Ego type entity is for initialization "
    "purposes only.");
}

void EgoEntity::requestClearRoute() { field_operator_application->clearRoute(); }

auto EgoEntity::getDefaultDynamicConstraints() const
  -> const traffic_simulator_msgs::msg::DynamicConstraints &
{
  THROW_SEMANTIC_ERROR("getDefaultDynamicConstraints function does not support EgoEntity");
}

auto EgoEntity::setBehaviorParameter(
  const traffic_simulator_msgs::msg::BehaviorParameter & behavior_parameter) -> void
{
  behavior_parameter_ = behavior_parameter;
}

void EgoEntity::requestSpeedChange(double value, bool)
{
  target_speed_ = value;
  field_operator_application->restrictTargetSpeed(value);
}

void EgoEntity::requestSpeedChange(
  const speed_change::RelativeTargetSpeed & /*target_speed*/, bool /*continuous*/)
{
}

auto EgoEntity::setVelocityLimit(double value) -> void  //
{
  behavior_parameter_.dynamic_constraints.max_speed = value;
  field_operator_application->setVelocityLimit(value);
}

auto EgoEntity::setMapPose(const geometry_msgs::msg::Pose & map_pose) -> void
{
  auto status = static_cast<EntityStatus>(status_);
  status.pose = map_pose;
  const auto unique_route_lanelets = traffic_simulator::helper::getUniqueValues(getRouteLanelets());
  const auto canonicalized_lanelet_pose = toCanonicalizedLaneletPose(
    map_pose, status_.getBoundingBox(), unique_route_lanelets, false,
    getDefaultMatchingDistanceForLaneletPoseCalculation(), hdmap_utils_ptr_);
  status_ = CanonicalizedEntityStatus(status, canonicalized_lanelet_pose);
}
}  // namespace entity
}  // namespace traffic_simulator<|MERGE_RESOLUTION|>--- conflicted
+++ resolved
@@ -33,27 +33,9 @@
 {
 namespace entity
 {
-<<<<<<< HEAD
-/// @todo find some shared space for this function
-template <typename T>
-static auto getParameter(const std::string & name, T value = {})
-{
-  rclcpp::Node node{"get_parameter", "simulation"};
-
-  if (!node.has_parameter(name)) {
-    node.declare_parameter<T>(name, value);
-  }
-  node.get_parameter<T>(name, value);
-
-  return value;
-}
-
-auto EgoEntity::makeFieldOperatorApplication(const Configuration & configuration)
-=======
 auto EgoEntity::makeFieldOperatorApplication(
   const Configuration & configuration,
   const rclcpp::node_interfaces::NodeParametersInterface::SharedPtr & node_parameters)
->>>>>>> c1cab6eb
   -> std::unique_ptr<concealer::FieldOperatorApplication>
 {
   if (const auto architecture_type =
@@ -77,7 +59,8 @@
                  "perception/enable_traffic_light:=" +
                    std::string((architecture_type >= "awf/universe/20230906") ? "true" : "false"),
                  "use_sim_time:=" +
-                   std::string(getParameter<bool>("use_sim_time") ? "true" : "false"))
+                   std::string(
+                     getParameter<bool>(node_parameters, "use_sim_time", true) ? "true" : "false"))
              : std::make_unique<
                  concealer::FieldOperatorApplicationFor<concealer::AutowareUniverse>>();
   } else {
