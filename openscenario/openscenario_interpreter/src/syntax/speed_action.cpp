// Copyright 2015 TIER IV, Inc. All rights reserved.
//
// Licensed under the Apache License, Version 2.0 (the "License");
// you may not use this file except in compliance with the License.
// You may obtain a copy of the License at
//
//     http://www.apache.org/licenses/LICENSE-2.0
//
// Unless required by applicable law or agreed to in writing, software
// distributed under the License is distributed on an "AS IS" BASIS,
// WITHOUT WARRANTIES OR CONDITIONS OF ANY KIND, either express or implied.
// See the License for the specific language governing permissions and
// limitations under the License.

#include <openscenario_interpreter/functional/equal_to.hpp>
#include <openscenario_interpreter/reader/element.hpp>
#include <openscenario_interpreter/simulator_core.hpp>
#include <openscenario_interpreter/syntax/object_type.hpp>
#include <openscenario_interpreter/syntax/speed_action.hpp>
<<<<<<< HEAD
#include <openscenario_interpreter/syntax/speed_condition.hpp>
=======
#include <valarray>
>>>>>>> c1cab6eb

namespace openscenario_interpreter
{
inline namespace syntax
{
SpeedAction::SpeedAction(const pugi::xml_node & node, Scope & scope)
: Scope(scope),
  speed_action_dynamics(readElement<TransitionDynamics>("SpeedActionDynamics", node, local())),
  speed_action_target(readElement<SpeedActionTarget>("SpeedActionTarget", node, local()))
{
  // OpenSCENARIO 1.2 Table 11
  for (const auto & actor : actors) {
    for (const auto & object_type : actor.objectTypes()) {
      if (object_type != ObjectType::vehicle and object_type != ObjectType::pedestrian) {
        THROW_SEMANTIC_ERROR(
          "Actors may be either of vehicle type or a pedestrian type;"
          "See OpenSCENARIO 1.2 Table 11 for more details");
      }
    }
  }
}

auto SpeedAction::accomplished() -> bool
{
  // See OpenSCENARIO 1.1 User Guide Appendix A: Action tables

  auto ends_on_reaching_the_speed = [this]() {
    return speed_action_target.is<AbsoluteTargetSpeed>() or
           not speed_action_target.as<RelativeTargetSpeed>().continuous;
  };

  auto there_is_no_regular_ending = [this]() {
    return speed_action_target.is<RelativeTargetSpeed>() and
           speed_action_target.as<RelativeTargetSpeed>().continuous;
  };

  auto check = [this](auto && actor) {
    auto evaluation = actor.apply([](const auto & object) { return evaluateSpeed(object); });
    if (speed_action_target.is<AbsoluteTargetSpeed>()) {
<<<<<<< HEAD
      return equal_to<double>()(
        speed_action_target.as<AbsoluteTargetSpeed>().value,
        SpeedCondition::evaluate(global().entities, actor));
    } else {
      switch (speed_action_target.as<RelativeTargetSpeed>().speed_target_value_type) {
        case SpeedTargetValueType::delta:
          return equal_to<double>()(
            SpeedCondition::evaluate(
              global().entities, speed_action_target.as<RelativeTargetSpeed>().entity_ref) +
              speed_action_target.as<RelativeTargetSpeed>().value,
            SpeedCondition::evaluate(global().entities, actor));
        case SpeedTargetValueType::factor:
          return equal_to<double>()(
            SpeedCondition::evaluate(
              global().entities, speed_action_target.as<RelativeTargetSpeed>().entity_ref) *
              speed_action_target.as<RelativeTargetSpeed>().value,
            SpeedCondition::evaluate(global().entities, actor));
=======
      return not evaluation.size() or
             equal_to<std::valarray<double>>()(
               speed_action_target.as<AbsoluteTargetSpeed>().value, evaluation)
               .min();
    } else {
      switch (speed_action_target.as<RelativeTargetSpeed>().speed_target_value_type) {
        case SpeedTargetValueType::delta:
          return not evaluation.size() or
                 equal_to<std::valarray<double>>()(
                   evaluateSpeed(speed_action_target.as<RelativeTargetSpeed>().entity_ref) +
                     speed_action_target.as<RelativeTargetSpeed>().value,
                   evaluation)
                   .min();
        case SpeedTargetValueType::factor:
          return not evaluation.size() or
                 equal_to<std::valarray<double>>()(
                   evaluateSpeed(speed_action_target.as<RelativeTargetSpeed>().entity_ref) *
                     speed_action_target.as<RelativeTargetSpeed>().value,
                   evaluation)
                   .min();
>>>>>>> c1cab6eb
        default:
          return false;
      }
    }
  };

  if (endsImmediately()) {
    return true;
  } else if (ends_on_reaching_the_speed()) {
    return std::all_of(
      std::begin(accomplishments), std::end(accomplishments), [&](auto && accomplishment) {
        return accomplishment.second = accomplishment.second or check(accomplishment.first);
      });
  } else if (there_is_no_regular_ending()) {
    return false;  // no regular ending
  } else {
    return true;
  }
}

auto SpeedAction::endsImmediately() const -> bool
{
  return speed_action_dynamics.dynamics_shape == DynamicsShape::step;
}

auto SpeedAction::run() -> void {}

auto SpeedAction::start() -> void
{
  accomplishments.clear();

  for (const auto & actor : actors) {
    accomplishments.emplace(actor, false);
  }

  for (auto && each : accomplishments) {
    if (speed_action_target.is<AbsoluteTargetSpeed>()) {
      each.first.apply([&](const auto & object) {
        applySpeedAction(
          object, speed_action_target.as<AbsoluteTargetSpeed>().value,
          static_cast<traffic_simulator::speed_change::Transition>(
            speed_action_dynamics.dynamics_shape),
          static_cast<traffic_simulator::speed_change::Constraint>(speed_action_dynamics), true);
      });
    } else {
      each.first.apply([&](const auto & object) {
        applySpeedAction(
          object,
          static_cast<traffic_simulator::speed_change::RelativeTargetSpeed>(
            speed_action_target.as<RelativeTargetSpeed>()),
          static_cast<traffic_simulator::speed_change::Transition>(
            speed_action_dynamics.dynamics_shape),
          static_cast<traffic_simulator::speed_change::Constraint>(speed_action_dynamics),
          speed_action_target.as<RelativeTargetSpeed>().continuous);
      });
    }
  }
}
}  // namespace syntax
}  // namespace openscenario_interpreter<|MERGE_RESOLUTION|>--- conflicted
+++ resolved
@@ -17,11 +17,8 @@
 #include <openscenario_interpreter/simulator_core.hpp>
 #include <openscenario_interpreter/syntax/object_type.hpp>
 #include <openscenario_interpreter/syntax/speed_action.hpp>
-<<<<<<< HEAD
 #include <openscenario_interpreter/syntax/speed_condition.hpp>
-=======
 #include <valarray>
->>>>>>> c1cab6eb
 
 namespace openscenario_interpreter
 {
@@ -59,27 +56,9 @@
   };
 
   auto check = [this](auto && actor) {
-    auto evaluation = actor.apply([](const auto & object) { return evaluateSpeed(object); });
+    auto evaluation = actor.apply(
+      [this](const auto & actor) { return SpeedCondition::evaluate(global().entities, actor); });
     if (speed_action_target.is<AbsoluteTargetSpeed>()) {
-<<<<<<< HEAD
-      return equal_to<double>()(
-        speed_action_target.as<AbsoluteTargetSpeed>().value,
-        SpeedCondition::evaluate(global().entities, actor));
-    } else {
-      switch (speed_action_target.as<RelativeTargetSpeed>().speed_target_value_type) {
-        case SpeedTargetValueType::delta:
-          return equal_to<double>()(
-            SpeedCondition::evaluate(
-              global().entities, speed_action_target.as<RelativeTargetSpeed>().entity_ref) +
-              speed_action_target.as<RelativeTargetSpeed>().value,
-            SpeedCondition::evaluate(global().entities, actor));
-        case SpeedTargetValueType::factor:
-          return equal_to<double>()(
-            SpeedCondition::evaluate(
-              global().entities, speed_action_target.as<RelativeTargetSpeed>().entity_ref) *
-              speed_action_target.as<RelativeTargetSpeed>().value,
-            SpeedCondition::evaluate(global().entities, actor));
-=======
       return not evaluation.size() or
              equal_to<std::valarray<double>>()(
                speed_action_target.as<AbsoluteTargetSpeed>().value, evaluation)
@@ -89,18 +68,19 @@
         case SpeedTargetValueType::delta:
           return not evaluation.size() or
                  equal_to<std::valarray<double>>()(
-                   evaluateSpeed(speed_action_target.as<RelativeTargetSpeed>().entity_ref) +
+                   SpeedCondition::evaluate(
+                     global().entities, speed_action_target.as<RelativeTargetSpeed>().entity_ref) +
                      speed_action_target.as<RelativeTargetSpeed>().value,
                    evaluation)
                    .min();
         case SpeedTargetValueType::factor:
           return not evaluation.size() or
                  equal_to<std::valarray<double>>()(
-                   evaluateSpeed(speed_action_target.as<RelativeTargetSpeed>().entity_ref) *
+                   SpeedCondition::evaluate(
+                     global().entities, speed_action_target.as<RelativeTargetSpeed>().entity_ref) *
                      speed_action_target.as<RelativeTargetSpeed>().value,
                    evaluation)
                    .min();
->>>>>>> c1cab6eb
         default:
           return false;
       }
