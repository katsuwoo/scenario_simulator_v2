--- conflicted
+++ resolved
@@ -83,14 +83,9 @@
   explicit DetectionSensor(
     const double current_simulation_time,
     const simulation_api_schema::DetectionSensorConfiguration & configuration,
-<<<<<<< HEAD
-    const typename rclcpp::Publisher<T>::SharedPtr & publisher)
-  : DetectionSensorBase(current_simulation_time, configuration),
-=======
     const typename rclcpp::Publisher<T>::SharedPtr & publisher,
     const typename rclcpp::PublisherBase::SharedPtr & ground_truth_publisher = nullptr)
-  : DetectionSensorBase(current_time, configuration),
->>>>>>> 1e7cc909
+  : DetectionSensorBase(current_simulation_time, configuration),
     publisher_ptr_(publisher),
     ground_truth_publisher_base_ptr_(ground_truth_publisher),
     random_engine_(configuration.random_seed())
