--- conflicted
+++ resolved
@@ -92,15 +92,11 @@
   auto getVehicleCommand() const -> std::tuple<
     autoware_control_msgs::msg::Control, autoware_vehicle_msgs::msg::GearCommand> override;
 
-<<<<<<< HEAD
-  auto getRouteLanelets() const -> std::vector<std::int64_t>;
+  auto getRouteLanelets() const -> std::vector<std::int64_t> override;
 
   auto setManualMode() -> void override;
 
   auto setAutonomousMode() -> void override;
-=======
-  auto getRouteLanelets() const -> std::vector<std::int64_t> override;
->>>>>>> 3f8b4d52
 };
 
 }  // namespace concealer
