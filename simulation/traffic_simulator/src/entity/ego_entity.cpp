// Copyright 2015 TIER IV, Inc. All rights reserved.
//
// Licensed under the Apache License, Version 2.0 (the "License");
// you may not use this file except in compliance with the License.
// You may obtain a copy of the License at
//
//     http://www.apache.org/licenses/LICENSE-2.0
//
// Unless required by applicable law or agreed to in writing, software
// distributed under the License is distributed on an "AS IS" BASIS,
// WITHOUT WARRANTIES OR CONDITIONS OF ANY KIND, either express or implied.
// See the License for the specific language governing permissions and
// limitations under the License.

#include <quaternion_operation/quaternion_operation.h>

#include <boost/lexical_cast.hpp>
#include <functional>
#include <memory>
#include <optional>
#include <string>
#include <system_error>
#include <thread>
#include <traffic_simulator/entity/ego_entity.hpp>
#include <traffic_simulator_msgs/msg/waypoints_array.hpp>
#include <tuple>
#include <unordered_map>
#include <utility>
#include <vector>

namespace traffic_simulator
{
namespace entity
{
auto toString(const VehicleModelType datum) -> std::string
{
#define BOILERPLATE(IDENTIFIER)      \
  case VehicleModelType::IDENTIFIER: \
    return #IDENTIFIER

  switch (datum) {
    BOILERPLATE(DELAY_STEER_ACC);
    BOILERPLATE(DELAY_STEER_ACC_GEARED);
    BOILERPLATE(DELAY_STEER_VEL);
    BOILERPLATE(IDEAL_STEER_ACC);
    BOILERPLATE(IDEAL_STEER_ACC_GEARED);
    BOILERPLATE(IDEAL_STEER_VEL);
  }

#undef BOILERPLATE

  THROW_SIMULATION_ERROR("Unsupported vehicle model type, failed to convert to string");
}

auto EgoEntity::getVehicleModelType() -> VehicleModelType
{
  const auto architecture_type = getParameter<std::string>("architecture_type", "awf/universe");

  const auto vehicle_model_type =
    getParameter<std::string>("vehicle_model_type", "IDEAL_STEER_VEL");

  static const std::unordered_map<std::string, VehicleModelType> table{
    {"DELAY_STEER_ACC", VehicleModelType::DELAY_STEER_ACC},
    {"DELAY_STEER_ACC_GEARED", VehicleModelType::DELAY_STEER_ACC_GEARED},
    {"DELAY_STEER_VEL", VehicleModelType::DELAY_STEER_VEL},
    {"IDEAL_STEER_ACC", VehicleModelType::IDEAL_STEER_ACC},
    {"IDEAL_STEER_ACC_GEARED", VehicleModelType::IDEAL_STEER_ACC_GEARED},
    {"IDEAL_STEER_VEL", VehicleModelType::IDEAL_STEER_VEL},
  };

  const auto iter = table.find(vehicle_model_type);

  if (iter != std::end(table)) {
    return iter->second;
  } else {
    THROW_SEMANTIC_ERROR("Unsupported vehicle_model_type ", vehicle_model_type, " specified");
  }
}

auto EgoEntity::makeSimulationModel(
  const VehicleModelType vehicle_model_type, const double step_time,
  const traffic_simulator_msgs::msg::VehicleParameters & parameters)
  -> const std::shared_ptr<SimModelInterface>
{
  // clang-format off
  const auto acc_time_constant   = getParameter<double>("acc_time_constant",     0.1);
  const auto acc_time_delay      = getParameter<double>("acc_time_delay",        0.1);
  const auto steer_lim           = getParameter<double>("steer_lim",            parameters.axles.front_axle.max_steering);  // 1.0
  const auto steer_rate_lim      = getParameter<double>("steer_rate_lim",        5.0);
  const auto steer_time_constant = getParameter<double>("steer_time_constant",   0.27);
  const auto steer_time_delay    = getParameter<double>("steer_time_delay",      0.24);
  const auto vel_lim             = getParameter<double>("vel_lim",              parameters.performance.max_speed);  // 50.0
  const auto vel_rate_lim        = getParameter<double>("vel_rate_lim",         parameters.performance.max_acceleration);  // 7.0
  const auto vel_time_constant   = getParameter<double>("vel_time_constant",     0.1);
  const auto vel_time_delay      = getParameter<double>("vel_time_delay",        0.1);
  const auto wheel_base          = getParameter<double>("wheel_base",           parameters.axles.front_axle.position_x - parameters.axles.rear_axle.position_x);
  // clang-format on

  switch (vehicle_model_type) {
    case VehicleModelType::DELAY_STEER_ACC:
      return std::make_shared<SimModelDelaySteerAcc>(
        vel_lim, steer_lim, vel_rate_lim, steer_rate_lim, wheel_base, step_time, acc_time_delay,
        acc_time_constant, steer_time_delay, steer_time_constant);

    case VehicleModelType::DELAY_STEER_ACC_GEARED:
      return std::make_shared<SimModelDelaySteerAccGeared>(
        vel_lim, steer_lim, vel_rate_lim, steer_rate_lim, wheel_base, step_time, acc_time_delay,
        acc_time_constant, steer_time_delay, steer_time_constant);

    case VehicleModelType::DELAY_STEER_VEL:
      return std::make_shared<SimModelDelaySteerVel>(
        vel_lim, steer_lim, vel_rate_lim, steer_rate_lim, wheel_base, step_time, vel_time_delay,
        vel_time_constant, steer_time_delay, steer_time_constant);

    case VehicleModelType::IDEAL_STEER_ACC:
      return std::make_shared<SimModelIdealSteerAcc>(wheel_base);

    case VehicleModelType::IDEAL_STEER_ACC_GEARED:
      return std::make_shared<SimModelIdealSteerAccGeared>(wheel_base);

    case VehicleModelType::IDEAL_STEER_VEL:
      return std::make_shared<SimModelIdealSteerVel>(wheel_base);

    default:
      THROW_SEMANTIC_ERROR(
        "Unsupported vehicle_model_type ", toString(vehicle_model_type), " specified");
  }
}

auto EgoEntity::makeAutoware(const Configuration & configuration)
  -> std::unique_ptr<concealer::Autoware>
{
  if (const auto architecture_type = getParameter<std::string>("architecture_type", "awf/universe");
      architecture_type == "awf/universe") {
    std::string rviz_config = getParameter<std::string>("rviz_config", "");
    return getParameter<bool>("launch_autoware", true)
             ? std::make_unique<concealer::AutowareUniverse>(
                 getParameter<std::string>("autoware_launch_package"),
                 getParameter<std::string>("autoware_launch_file"),
                 "map_path:=" + configuration.map_path.string(),
                 "lanelet2_map_file:=" + configuration.getLanelet2MapFile(),
                 "pointcloud_map_file:=" + configuration.getPointCloudMapFile(),
                 "sensor_model:=" + getParameter<std::string>("sensor_model"),
                 "vehicle_model:=" + getParameter<std::string>("vehicle_model"),
                 "rviz_config:=" + ((rviz_config == "")
                                      ? configuration.rviz_config_path.string()
                                      : Configuration::Pathname(rviz_config).string()),
                 "scenario_simulation:=true", "perception/enable_traffic_light:=false")
             : std::make_unique<concealer::AutowareUniverse>();
  } else {
    throw common::SemanticError(
      "Unexpected architecture_type ", std::quoted(architecture_type), " was given.");
  }
}

EgoEntity::EgoEntity(
  const std::string & name, const traffic_simulator_msgs::msg::EntityStatus & entity_status,
  const traffic_simulator_msgs::msg::VehicleParameters & parameters,
  const Configuration & configuration, const double step_time)
: VehicleEntity(name, entity_status, parameters),
  autoware(makeAutoware(configuration)),
  vehicle_model_type_(getVehicleModelType()),
  vehicle_model_ptr_(makeSimulationModel(vehicle_model_type_, step_time, parameters))
{
}

auto EgoEntity::asAutoware() const -> concealer::Autoware &
{
  assert(autoware);
  return *autoware;
}

auto EgoEntity::getCurrentAction() const -> std::string
{
  const auto state = autoware->getAutowareStateName();
  return state.empty() ? "Launching" : state;
}

auto EgoEntity::getBehaviorParameter() const -> traffic_simulator_msgs::msg::BehaviorParameter
{
  traffic_simulator_msgs::msg::BehaviorParameter parameter;
  /**
   * @brief TODO, Input values get from autoware.
   */
  parameter.see_around = true;
  parameter.dynamic_constraints.max_acceleration = 0;
  parameter.dynamic_constraints.max_deceleration = 0;
  return parameter;
}

auto EgoEntity::getEntityStatus(const double time, const double step_time) const
  -> const traffic_simulator_msgs::msg::EntityStatus
{
  traffic_simulator_msgs::msg::EntityStatus status;
  {
    status.time = time;
    status.type = getStatus().type;
    status.bounding_box = getStatus().bounding_box;
    status.pose = getCurrentPose();
    status.action_status.twist = getCurrentTwist();
    status.action_status.accel = [&]() {
      geometry_msgs::msg::Accel accel;
      if (previous_angular_velocity_) {
        accel.linear.x = vehicle_model_ptr_->getAx();
        accel.angular.z =
          (vehicle_model_ptr_->getWz() - previous_angular_velocity_.value()) / step_time;
      }
      return accel;
    }();

    const auto route_lanelets = getRouteLanelets();

    std::optional<traffic_simulator_msgs::msg::LaneletPose> lanelet_pose;

    if (route_lanelets.empty()) {
      lanelet_pose =
        hdmap_utils_ptr_->toLaneletPose(status.pose, getStatus().bounding_box, false, 1.0);
    } else {
      lanelet_pose = hdmap_utils_ptr_->toLaneletPose(status.pose, route_lanelets, 1.0);
      if (!lanelet_pose) {
        lanelet_pose =
          hdmap_utils_ptr_->toLaneletPose(status.pose, getStatus().bounding_box, false, 1.0);
      }
    }

    if (lanelet_pose) {
      math::geometry::CatmullRomSpline spline(
        hdmap_utils_ptr_->getCenterPoints(lanelet_pose->lanelet_id));
      if (const auto s_value = spline.getSValue(status.pose)) {
        status.pose.position.z = spline.getPoint(s_value.value()).z;
      }
    }

    status.lanelet_pose_valid = static_cast<bool>(lanelet_pose);
    if (status.lanelet_pose_valid) {
      status.lanelet_pose = lanelet_pose.value();
    }
  }

  return status;
}

auto EgoEntity::getEntityTypename() const -> const std::string &
{
  static const std::string result = "EgoEntity";
  return result;
}

auto EgoEntity::getObstacle() -> std::optional<traffic_simulator_msgs::msg::Obstacle>
{
  return std::nullopt;
}

auto EgoEntity::getRouteLanelets() const -> std::vector<std::int64_t>
{
  std::vector<std::int64_t> ids{};

  if (const auto universe = dynamic_cast<concealer::AutowareUniverse *>(autoware.get()); universe) {
    for (const auto & point : universe->getPathWithLaneId().points) {
      std::copy(point.lane_ids.begin(), point.lane_ids.end(), std::back_inserter(ids));
    }
    ids.erase(std::unique(ids.begin(), ids.end()), ids.end());
  }

  return ids;
}

auto EgoEntity::getCurrentPose() const -> geometry_msgs::msg::Pose
{
  Eigen::VectorXd relative_position(3);
  relative_position(0) = vehicle_model_ptr_->getX();
  relative_position(1) = vehicle_model_ptr_->getY();
  relative_position(2) = 0.0;
  relative_position =
    quaternion_operation::getRotationMatrix(initial_pose_->orientation) * relative_position;

  geometry_msgs::msg::Pose current_pose;
  current_pose.position.x = initial_pose_.value().position.x + relative_position(0);
  current_pose.position.y = initial_pose_.value().position.y + relative_position(1);
  current_pose.position.z = initial_pose_.value().position.z + relative_position(2);
  current_pose.orientation = [this]() {
    geometry_msgs::msg::Vector3 rpy;
    rpy.x = 0;
    rpy.y = 0;
    rpy.z = vehicle_model_ptr_->getYaw();
    return initial_pose_.value().orientation *
           quaternion_operation::convertEulerAngleToQuaternion(rpy);
  }();

  return current_pose;
}

auto EgoEntity::getCurrentTwist() const -> geometry_msgs::msg::Twist
{
  geometry_msgs::msg::Twist current_twist;
  current_twist.linear.x = vehicle_model_ptr_->getVx();
  current_twist.angular.z = vehicle_model_ptr_->getWz();
  return current_twist;
}

auto EgoEntity::getWaypoints() -> const traffic_simulator_msgs::msg::WaypointsArray
{
  return autoware->getWaypoints();
}

void EgoEntity::onUpdate(double current_time, double step_time)
{
  autoware->rethrow();

  EntityBase::onUpdate(current_time, step_time);

  if (npc_logic_started_) {
    Eigen::VectorXd input(vehicle_model_ptr_->getDimU());

    switch (vehicle_model_type_) {
      case VehicleModelType::DELAY_STEER_ACC:
      case VehicleModelType::IDEAL_STEER_ACC:
        input << autoware->getGearSign() * autoware->getAcceleration(),
          autoware->getSteeringAngle();
        break;

      case VehicleModelType::DELAY_STEER_ACC_GEARED:
      case VehicleModelType::IDEAL_STEER_ACC_GEARED:
        input << autoware->getGearSign() * autoware->getAcceleration(),
          autoware->getSteeringAngle();
        break;

      case VehicleModelType::DELAY_STEER_VEL:
      case VehicleModelType::IDEAL_STEER_VEL:
        input << autoware->getVelocity(), autoware->getSteeringAngle();
        break;

      default:
        THROW_SEMANTIC_ERROR(
          "Unsupported vehicle_model_type ", toString(vehicle_model_type_), "specified");
    }

    vehicle_model_ptr_->setGear(autoware->getGearCommand().command);
    vehicle_model_ptr_->setInput(input);
    vehicle_model_ptr_->update(step_time);
  }

  auto entity_status = getEntityStatus(current_time + step_time, step_time);
  if (previous_linear_velocity_) {
<<<<<<< HEAD
    linear_jerk_ = (vehicle_model_ptr_->getVx() - previous_linear_velocity_.value()) / step_time;
=======
    entity_status.action_status.linear_jerk =
      (vehicle_model_ptr_->getVx() - previous_linear_velocity_.get()) / step_time;
>>>>>>> 056a1194
  } else {
    entity_status.action_status.linear_jerk = 0;
  }
  setStatus(entity_status);
  updateStandStillDuration(step_time);

  previous_linear_velocity_ = vehicle_model_ptr_->getVx();
  previous_angular_velocity_ = vehicle_model_ptr_->getWz();

  EntityBase::onPostUpdate(current_time, step_time);
}

void EgoEntity::requestAcquirePosition(
  const traffic_simulator_msgs::msg::LaneletPose & lanelet_pose)
{
  requestAssignRoute({lanelet_pose});
}

void EgoEntity::requestAcquirePosition(const geometry_msgs::msg::Pose & map_pose)
{
  requestAssignRoute({map_pose});
}

void EgoEntity::requestAssignRoute(
  const std::vector<traffic_simulator_msgs::msg::LaneletPose> & waypoints)
{
  std::vector<geometry_msgs::msg::Pose> route;

  for (const auto & waypoint : waypoints) {
    route.push_back((*hdmap_utils_ptr_).toMapPose(waypoint).pose);
  }

  requestAssignRoute(route);
}

void EgoEntity::requestAssignRoute(const std::vector<geometry_msgs::msg::Pose> & waypoints)
{
  std::vector<geometry_msgs::msg::PoseStamped> route;

  for (const auto & waypoint : waypoints) {
    geometry_msgs::msg::PoseStamped pose_stamped;
    {
      pose_stamped.header.frame_id = "map";
      pose_stamped.pose = waypoint;
    }

    route.push_back(pose_stamped);
  }

  if (not autoware->initialized()) {
    autoware->initialize(getStatus().pose);
    autoware->plan(route);
    // NOTE: engage() will be executed at simulation-time 0.
  } else {
    autoware->plan(route);
    autoware->engage();
  }
}

void EgoEntity::requestLaneChange(const std::int64_t)
{
  THROW_SEMANTIC_ERROR(
    "From scenario, a lane change was requested to Ego type entity ", std::quoted(name),
    " In general, such a request is an error, since Ego cars make autonomous decisions about "
    "everything but their destination");
}

auto EgoEntity::requestLaneChange(const traffic_simulator::lane_change::Parameter &) -> void
{
  THROW_SEMANTIC_ERROR(
    "From scenario, a lane change was requested to Ego type entity ", std::quoted(name),
    " In general, such a request is an error, since Ego cars make autonomous decisions about "
    "everything but their destination");
}

auto EgoEntity::requestSpeedChange(
  const double target_speed, const speed_change::Transition, const speed_change::Constraint,
  const bool) -> void
{
  requestSpeedChange(target_speed, false);
}

auto EgoEntity::requestSpeedChange(
  const speed_change::RelativeTargetSpeed &, const speed_change::Transition,
  const speed_change::Constraint, const bool) -> void
{
  THROW_SEMANTIC_ERROR(
    "The traffic_simulator's request to set speed to the Ego type entity is for initialization "
    "purposes only.");
}

auto EgoEntity::getDefaultDynamicConstraints() const
  -> const traffic_simulator_msgs::msg::DynamicConstraints &
{
  THROW_SEMANTIC_ERROR("getDefaultDynamicConstraints function does not support EgoEntity");
}

auto EgoEntity::setBehaviorParameter(const traffic_simulator_msgs::msg::BehaviorParameter &) -> void
{
}

auto EgoEntity::setStatus(const traffic_simulator_msgs::msg::EntityStatus & status) -> void
{
  VehicleEntity::setStatus(status);

  const auto current_pose = getStatus().pose;

  if (autoware->initialized()) {
    autoware->set([this]() {
      geometry_msgs::msg::Accel message;
      message.linear.x = vehicle_model_ptr_->getAx();
      return message;
    }());

    autoware->set(current_pose);

    autoware->set(getCurrentTwist());
  }

  if (not initial_pose_) {
    initial_pose_ = current_pose;
  }
}

void EgoEntity::requestSpeedChange(double value, bool)
{
  Eigen::VectorXd v(vehicle_model_ptr_->getDimX());

  switch (vehicle_model_type_) {
    case VehicleModelType::DELAY_STEER_ACC:
    case VehicleModelType::DELAY_STEER_ACC_GEARED:
      v << 0, 0, 0, autoware->restrictTargetSpeed(value), 0, 0;
      break;

    case VehicleModelType::IDEAL_STEER_ACC:
    case VehicleModelType::IDEAL_STEER_ACC_GEARED:
      v << 0, 0, 0, autoware->restrictTargetSpeed(value);
      break;

    case VehicleModelType::IDEAL_STEER_VEL:
      v << 0, 0, 0;
      break;

    case VehicleModelType::DELAY_STEER_VEL:
      v << 0, 0, 0, autoware->restrictTargetSpeed(value), 0;
      break;

    default:
      THROW_SEMANTIC_ERROR(
        "Unsupported simulation model ", toString(vehicle_model_type_), " specified");
  }

  vehicle_model_ptr_->setState(v);
}

void EgoEntity::requestSpeedChange(
  const speed_change::RelativeTargetSpeed & /*target_speed*/, bool /*continuous*/)
{
}

auto EgoEntity::setVelocityLimit(double value) -> void  //
{
  autoware->setVelocityLimit(value);
}
}  // namespace entity
}  // namespace traffic_simulator<|MERGE_RESOLUTION|>--- conflicted
+++ resolved
@@ -342,12 +342,8 @@
 
   auto entity_status = getEntityStatus(current_time + step_time, step_time);
   if (previous_linear_velocity_) {
-<<<<<<< HEAD
-    linear_jerk_ = (vehicle_model_ptr_->getVx() - previous_linear_velocity_.value()) / step_time;
-=======
     entity_status.action_status.linear_jerk =
-      (vehicle_model_ptr_->getVx() - previous_linear_velocity_.get()) / step_time;
->>>>>>> 056a1194
+      (vehicle_model_ptr_->getVx() - previous_linear_velocity_.value()) / step_time;
   } else {
     entity_status.action_status.linear_jerk = 0;
   }
