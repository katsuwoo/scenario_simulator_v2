--- conflicted
+++ resolved
@@ -166,145 +166,6 @@
   }
 }
 
-<<<<<<< HEAD
-auto EntityManager::getEntityTypeList() const
-  -> const std::unordered_map<std::string, traffic_simulator_msgs::msg::EntityType>
-{
-  std::unordered_map<std::string, traffic_simulator_msgs::msg::EntityType> ret;
-  for (auto && [name, entity] : entities_) {
-    ret.emplace(name, getEntityType(name));
-  }
-  return ret;
-=======
-auto EntityManager::getBoundingBoxLaneLateralDistance(
-  const CanonicalizedLaneletPose & from, const traffic_simulator_msgs::msg::BoundingBox & from_bbox,
-  const CanonicalizedLaneletPose & to, const traffic_simulator_msgs::msg::BoundingBox & to_bbox,
-  bool allow_lane_change) const -> std::optional<double>
-{
-  if (const auto lateral_distance = getLateralDistance(from, to, allow_lane_change);
-      lateral_distance) {
-    const auto from_bbox_distances = math::geometry::getDistancesFromCenterToEdge(from_bbox);
-    const auto to_bbox_distances = math::geometry::getDistancesFromCenterToEdge(to_bbox);
-    auto bbox_distance = 0.0;
-
-    if (lateral_distance.value() > 0) {
-      bbox_distance = -std::abs(from_bbox_distances.right) - std::abs(to_bbox_distances.left);
-    } else if (lateral_distance.value() < 0) {
-      bbox_distance = std::abs(from_bbox_distances.left) + std::abs(to_bbox_distances.right);
-    }
-    return lateral_distance.value() + bbox_distance;
-  }
-  return std::nullopt;
-}
-
-auto EntityManager::getBoundingBoxLaneLateralDistance(
-  const std::string & from, const CanonicalizedLaneletPose & to, bool allow_lane_change) const
-  -> std::optional<double>
-{
-  if (const auto from_pose = getLaneletPose(from); from_pose) {
-    traffic_simulator_msgs::msg::BoundingBox bbox_empty;
-    return getBoundingBoxLaneLateralDistance(
-      from_pose.value(), getBoundingBox(from), to, bbox_empty, allow_lane_change);
-  }
-  return std::nullopt;
-}
-
-auto EntityManager::getBoundingBoxLaneLateralDistance(
-  const std::string & from, const std::string & to, bool allow_lane_change) const
-  -> std::optional<double>
-{
-  const auto from_pose = getLaneletPose(from);
-  const auto to_pose = getLaneletPose(to);
-  if (from_pose and to_pose) {
-    return getBoundingBoxLaneLateralDistance(
-      from_pose.value(), getBoundingBox(from), to_pose.value(), getBoundingBox(to),
-      allow_lane_change);
-  }
-  return std::nullopt;
-}
-
-auto EntityManager::getBoundingBoxLaneLongitudinalDistance(
-  const CanonicalizedLaneletPose & from, const traffic_simulator_msgs::msg::BoundingBox & from_bbox,
-  const CanonicalizedLaneletPose & to, const traffic_simulator_msgs::msg::BoundingBox & to_bbox,
-  bool include_adjacent_lanelet, bool include_opposite_direction, bool allow_lane_change)
-  -> std::optional<double>
-{
-  if (const auto longitudinal_distance = getLongitudinalDistance(
-        from, to, include_adjacent_lanelet, include_opposite_direction, allow_lane_change);
-      longitudinal_distance) {
-    const auto from_bbox_distances = math::geometry::getDistancesFromCenterToEdge(from_bbox);
-    const auto to_bbox_distances = math::geometry::getDistancesFromCenterToEdge(to_bbox);
-    auto bbox_distance = 0.0;
-
-    if (longitudinal_distance.value() > 0.0) {
-      bbox_distance = -std::abs(from_bbox_distances.front) - std::abs(to_bbox_distances.rear);
-    } else if (longitudinal_distance.value() < 0.0) {
-      bbox_distance = +std::abs(from_bbox_distances.rear) + std::abs(to_bbox_distances.front);
-    }
-    return longitudinal_distance.value() + bbox_distance;
-  }
-  return std::nullopt;
-}
-
-auto EntityManager::getBoundingBoxLaneLongitudinalDistance(
-  const std::string & from, const CanonicalizedLaneletPose & to, bool include_adjacent_lanelet,
-  bool include_opposite_direction, bool allow_lane_change) -> std::optional<double>
-{
-  const auto from_pose = getLaneletPose(from);
-  if (laneMatchingSucceed(from) and from_pose) {
-    traffic_simulator_msgs::msg::BoundingBox bbox_empty;
-    return getBoundingBoxLaneLongitudinalDistance(
-      from_pose.value(), getBoundingBox(from), to, bbox_empty, include_adjacent_lanelet,
-      include_opposite_direction, allow_lane_change);
-  }
-  return std::nullopt;
-}
-auto EntityManager::getBoundingBoxLaneLongitudinalDistance(
-  const std::string & from, const std::string & to, bool include_adjacent_lanelet,
-  bool include_opposite_direction, bool allow_lane_change) -> std::optional<double>
-{
-  const auto from_pose = getLaneletPose(from);
-  const auto to_pose = getLaneletPose(to);
-
-  if (laneMatchingSucceed(from) and from_pose and laneMatchingSucceed(to) and to_pose) {
-    return getBoundingBoxLaneLongitudinalDistance(
-      from_pose.value(), getBoundingBox(from), to_pose.value(), getBoundingBox(to),
-      include_adjacent_lanelet, include_opposite_direction, allow_lane_change);
-  }
-  return std::nullopt;
-}
-
-auto EntityManager::getBoundingBoxRelativePose(
-  const geometry_msgs::msg::Pose & from, const traffic_simulator_msgs::msg::BoundingBox & from_bbox,
-  const geometry_msgs::msg::Pose & to,
-  const traffic_simulator_msgs::msg::BoundingBox & to_bbox) const
-  -> std::optional<geometry_msgs::msg::Pose>
-{
-  if (const auto closest_points = math::geometry::getClosestPoses(from, from_bbox, to, to_bbox);
-      closest_points) {
-    const auto from_pose_bbox = getRelativePose(from, closest_points.value().first);
-    const auto to_pose_bbox = getRelativePose(from, closest_points.value().second);
-    return math::geometry::subtractPoses(from_pose_bbox, to_pose_bbox);
-  }
-  return std::nullopt;
-}
-
-auto EntityManager::getBoundingBoxRelativePose(
-  const std::string & from, const geometry_msgs::msg::Pose & to) const
-  -> std::optional<geometry_msgs::msg::Pose>
-{
-  traffic_simulator_msgs::msg::BoundingBox bbox_empty;
-  return getBoundingBoxRelativePose(getMapPose(from), getBoundingBox(from), to, bbox_empty);
-}
-
-auto EntityManager::getBoundingBoxRelativePose(
-  const std::string & from, const std::string & to) const -> std::optional<geometry_msgs::msg::Pose>
-{
-  return getBoundingBoxRelativePose(
-    getMapPose(from), getBoundingBox(from), getMapPose(to), getBoundingBox(to));
->>>>>>> 090a8d08
-}
-
 auto EntityManager::getHdmapUtils() -> const std::shared_ptr<hdmap_utils::HdMapUtils> &
 {
   return hdmap_utils_ptr_;
