--- conflicted
+++ resolved
@@ -47,18 +47,14 @@
     [this](auto &&... xs) { return followPolylineTrajectory(std::forward<decltype(xs)>(xs)...); },
     [this](auto &&... xs) {
       return attachPseudoTrafficLightDetector(std::forward<decltype(xs)>(xs)...);
-<<<<<<< HEAD
-    }),
+    },
+    [this](auto &&... xs) { return updateStepTime(std::forward<decltype(xs)>(xs)...); }),
   consider_pose_by_road_slope_([&]() {
     if (!has_parameter("consider_pose_by_road_slope")) {
       declare_parameter("consider_pose_by_road_slope", false);
     }
     return get_parameter("consider_pose_by_road_slope").as_bool();
   }())
-=======
-    },
-    [this](auto &&... xs) { return updateStepTime(std::forward<decltype(xs)>(xs)...); })
->>>>>>> cd8d6860
 {
 }
 
@@ -218,12 +214,8 @@
     traffic_simulator_msgs::msg::VehicleParameters parameters;
     simulation_interface::toMsg(req.parameters(), parameters);
     ego_entity_simulation_ = std::make_shared<vehicle_simulation::EgoEntitySimulation>(
-<<<<<<< HEAD
-      parameters, step_time_, hdmap_utils_, consider_pose_by_road_slope_);
-=======
       parameters, step_time_, hdmap_utils_,
-      get_parameter_or("use_sim_time", rclcpp::Parameter("use_sim_time", false)));
->>>>>>> cd8d6860
+      get_parameter_or("use_sim_time", rclcpp::Parameter("use_sim_time", false)), consider_pose_by_road_slope_);
     traffic_simulator_msgs::msg::EntityStatus initial_status;
     initial_status.name = parameters.name;
     simulation_interface::toMsg(req.pose(), initial_status.pose);
