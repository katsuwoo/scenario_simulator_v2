--- conflicted
+++ resolved
@@ -19,16 +19,6 @@
 #include <tf2_ros/static_transform_broadcaster.h>
 #include <tf2_ros/transform_broadcaster.h>
 
-<<<<<<< HEAD
-#if __has_include(<autoware_perception_msgs/msg/traffic_signal_array.hpp>)
-#include <autoware_perception_msgs/msg/traffic_signal_array.hpp>
-#endif
-#if __has_include(<autoware_perception_msgs/msg/traffic_light_group_array.hpp>)
-#include <autoware_perception_msgs/msg/traffic_light_group_array.hpp>
-#endif
-
-=======
->>>>>>> 85fec177
 #include <memory>
 #include <optional>
 #include <rclcpp/node_interfaces/get_node_topics_interface.hpp>
@@ -139,39 +129,6 @@
     return origin;
   }
 
-<<<<<<< HEAD
-  template <typename... Ts>
-  auto makeV2ITrafficLightPublisher(Ts &&... xs) -> std::shared_ptr<TrafficLightPublisherBase>
-  {
-    const auto architecture_type = getParameter<std::string>(node_parameters_, "architecture_type");
-    bool has_made_publisher = false;
-
-#if __has_include(<autoware_perception_msgs/msg/traffic_signal_array.hpp>)
-    if (architecture_type == "awf/universe/20230906") {
-      return std::make_shared<
-        TrafficLightPublisher<autoware_perception_msgs::msg::TrafficSignalArray>>(
-        std::forward<decltype(xs)>(xs)...);
-      has_made_publisher = true;
-    }
-#endif
-#if __has_include(<autoware_perception_msgs/msg/traffic_light_group_array.hpp>)
-    if (architecture_type == "awf/universe/20240605") {
-      return std::make_shared<
-        TrafficLightPublisher<autoware_perception_msgs::msg::TrafficLightGroupArray>>(
-        std::forward<decltype(xs)>(xs)...);
-      has_made_publisher = true;
-    }
-#endif
-
-    if (not has_made_publisher) {
-      throw common::SemanticError(
-        "Unexpected architecture_type ", std::quoted(architecture_type),
-        " given for V2I traffic lights simulation.");
-    }
-  }
-
-=======
->>>>>>> 85fec177
   template <class NodeT, class AllocatorT = std::allocator<void>>
   explicit EntityManager(
     NodeT && node, const Configuration & configuration,
