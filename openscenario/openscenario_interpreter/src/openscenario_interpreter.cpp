// Copyright 2015 TIER IV, Inc. All rights reserved.
//
// Licensed under the Apache License, Version 2.0 (the "License");
// you may not use this file except in compliance with the License.
// You may obtain a copy of the License at
//
//     http://www.apache.org/licenses/LICENSE-2.0
//
// Unless required by applicable law or agreed to in writing, software
// distributed under the License is distributed on an "AS IS" BASIS,
// WITHOUT WARRANTIES OR CONDITIONS OF ANY KIND, either express or implied.
// See the License for the specific language governing permissions and
// limitations under the License.

#define OPENSCENARIO_INTERPRETER_NO_EXTENSION

#include <algorithm>
#include <nlohmann/json.hpp>
#include <openscenario_interpreter/openscenario_interpreter.hpp>
#include <openscenario_interpreter/record.hpp>
#include <openscenario_interpreter/syntax/object_controller.hpp>
#include <openscenario_interpreter/syntax/parameter_value_distribution.hpp>
#include <openscenario_interpreter/syntax/scenario_definition.hpp>
#include <openscenario_interpreter/syntax/scenario_object.hpp>
#include <openscenario_interpreter/utility/overload.hpp>
#include <status_monitor/status_monitor.hpp>

#define DECLARE_PARAMETER(IDENTIFIER) \
  declare_parameter<decltype(IDENTIFIER)>(#IDENTIFIER, IDENTIFIER)

#define GET_PARAMETER(IDENTIFIER) get_parameter(#IDENTIFIER, IDENTIFIER)

namespace openscenario_interpreter
{
Interpreter::Interpreter(const rclcpp::NodeOptions & options)
: rclcpp_lifecycle::LifecycleNode("openscenario_interpreter", options),
  publisher_of_context(create_publisher<Context>("context", rclcpp::QoS(1).transient_local())),
  local_frame_rate(30),
  local_real_time_factor(1.0),
  osc_path(""),
  output_directory("/tmp"),
  record(false)
{
  DECLARE_PARAMETER(local_frame_rate);
  DECLARE_PARAMETER(local_real_time_factor);
  DECLARE_PARAMETER(osc_path);
  DECLARE_PARAMETER(output_directory);
  DECLARE_PARAMETER(record);
}

Interpreter::~Interpreter() {}

auto Interpreter::currentLocalFrameRate() const -> std::chrono::milliseconds
{
  return std::chrono::milliseconds(static_cast<unsigned int>(1 / local_frame_rate * 1000));
}

auto Interpreter::currentScenarioDefinition() const -> const std::shared_ptr<ScenarioDefinition> &
{
  return scenarios.front();
}

auto Interpreter::makeCurrentConfiguration() const -> traffic_simulator::Configuration
{
  const auto logic_file = currentScenarioDefinition()->road_network.logic_file;

  auto configuration = traffic_simulator::Configuration(
    logic_file.isDirectory() ? logic_file : logic_file.filepath.parent_path());
  {
    configuration.auto_sink = false;
    configuration.scenario_path = osc_path;

    // XXX DIRTY HACK!!!
    if (not logic_file.isDirectory() and logic_file.filepath.extension() == ".osm") {
      configuration.lanelet2_map_file = logic_file.filepath.filename().string();
    }
  }

  return configuration;
}

auto Interpreter::on_configure(const rclcpp_lifecycle::State &) -> Result
{
  return withExceptionHandler(
    [](auto &&...) {
      return Interpreter::Result::FAILURE;  // => Unconfigured
    },
    [this]() {
      /*
         The scenario_test_runner that launched this node considers that "the
         scenario is not expected to finish" or "an abnormality has occurred
         that prevents the interpreter from terminating itself" after the
         specified time (specified by --global-timeout), and deactivates this
         node.
      */
      result = common::junit::Failure(
        "Timeout",
        "The simulation time has exceeded the time specified by the scenario_test_runner.");

      std::this_thread::sleep_for(std::chrono::seconds(1));  // NOTE: Wait for parameters to be set.

      GET_PARAMETER(local_frame_rate);
      GET_PARAMETER(local_real_time_factor);
      GET_PARAMETER(osc_path);
      GET_PARAMETER(output_directory);
      GET_PARAMETER(record);

      script = std::make_shared<OpenScenario>(osc_path);

      if (script->category.is<ScenarioDefinition>()) {
        scenarios = {std::dynamic_pointer_cast<ScenarioDefinition>(script->category)};
      } else if (script->category.is<ParameterValueDistribution>()) {
        throw Error(
          "ParameterValueDistribution cannot be processed by openscenario_interpreter alone. "
          "Give a preprocessed scenario using openscenario_preprocessor together");
      } else {
        throw SyntaxError(
          "Unsupported member of OpenScenarioCategory group is defined in the scenario file");
      }

      return Interpreter::Result::SUCCESS;  // => Inactive
    });
}

auto Interpreter::engage() const -> void
{
  for (const auto & [name, scenario_object] : currentScenarioDefinition()->entities) {
    if (
      scenario_object.template is<ScenarioObject>() and
      scenario_object.template as<ScenarioObject>().is_added and
      scenario_object.template as<ScenarioObject>().object_controller.isAutoware()) {
      asFieldOperatorApplication(name).engage();
    }
  }
}

auto Interpreter::engageable() const -> bool
{
  return std::all_of(
    std::cbegin(currentScenarioDefinition()->entities),
    std::cend(currentScenarioDefinition()->entities), [this](const auto & each) {
      const auto & [name, scenario_object] = each;
<<<<<<< HEAD
      return not scenario_object.template is<ScenarioObject>() or
             not scenario_object.template as<ScenarioObject>().is_added or
             not scenario_object.template as<ScenarioObject>()
                   .object_controller.isUserDefinedController() or
=======
      return not scenario_object.template as<ScenarioObject>().is_added or
             not scenario_object.template as<ScenarioObject>().object_controller.isAutoware() or
>>>>>>> 2dbab8a1
             asFieldOperatorApplication(name).engageable();
    });
}

auto Interpreter::engaged() const -> bool
{
  return std::all_of(
    std::cbegin(currentScenarioDefinition()->entities),
    std::cend(currentScenarioDefinition()->entities), [this](const auto & each) {
      const auto & [name, scenario_object] = each;
<<<<<<< HEAD
      return not scenario_object.template is<ScenarioObject>() or
             not scenario_object.template as<ScenarioObject>().is_added or
             not scenario_object.template as<ScenarioObject>()
                   .object_controller.isUserDefinedController() or
=======
      return not scenario_object.template as<ScenarioObject>().is_added or
             not scenario_object.template as<ScenarioObject>().object_controller.isAutoware() or
>>>>>>> 2dbab8a1
             asFieldOperatorApplication(name).engaged();
    });
}

auto Interpreter::on_activate(const rclcpp_lifecycle::State &) -> Result
{
  auto evaluate_storyboard = [this]() {
    withExceptionHandler(
      [this](auto &&...) {
        publishCurrentContext();
        deactivate();
      },
      [this]() {
        withTimeoutHandler(defaultTimeoutHandler(), [this]() {
          if (std::isnan(evaluateSimulationTime())) {
            if (not waiting_for_engagement_to_be_completed and engageable()) {
              engage();
              waiting_for_engagement_to_be_completed = true;  // NOTE: DIRTY HACK!!!
            } else if (engaged()) {
              activateNonUserDefinedControllers();
              waiting_for_engagement_to_be_completed = false;  // NOTE: DIRTY HACK!!!
            }
          } else if (currentScenarioDefinition()) {
            currentScenarioDefinition()->evaluate();
          } else {
            throw Error("No script evaluable.");
          }

          SimulatorCore::update();

          publishCurrentContext();
        });
      });
  };

  if (scenarios.empty()) {
    return Result::FAILURE;
  } else {
    return withExceptionHandler(
      [this](auto &&...) {
        publishCurrentContext();
        reset();
        return Interpreter::Result::FAILURE;  // => Inactive
      },
      [&]() {
        if (record) {
          record::start(
            "-a", "-o", boost::filesystem::path(osc_path).replace_extension("").string());
        }

        SimulatorCore::activate(
          shared_from_this(), makeCurrentConfiguration(), local_real_time_factor, local_frame_rate);

        /*
           DIRTY HACK!

           Since traffic_simulator is initially in an undefined internal state,
           it will not have the necessary information to transition from
           Autoware's INITIALIZING state to the WAITING_FOR_ROUTE state unless
           it calls updateFrame at least once. This means that the simulation
           cannot start at exactly zero simulation time, which is a serious
           problem that must be solved in the future.
        */
        SimulatorCore::update();

        execution_timer.clear();

        publisher_of_context->on_activate();

        assert(publisher_of_context->is_activated());

        if (currentScenarioDefinition()) {
          currentScenarioDefinition()->storyboard.init.evaluateInstantaneousActions();
        } else {
          throw Error("No script evaluable.");
        }

        timer = create_wall_timer(currentLocalFrameRate(), evaluate_storyboard);

        return Interpreter::Result::SUCCESS;  // => Active
      });
  }
}

auto Interpreter::on_deactivate(const rclcpp_lifecycle::State &) -> Result
{
  reset();

  return Interpreter::Result::SUCCESS;  // => Inactive
}

auto Interpreter::on_cleanup(const rclcpp_lifecycle::State &) -> Result
{
  scenarios.clear();
  script.reset();
  return Interpreter::Result::SUCCESS;  // => Unconfigured
}

auto Interpreter::on_error(const rclcpp_lifecycle::State &) -> Result
{
  reset();

  return Interpreter::Result::SUCCESS;  // => Unconfigured
}

auto Interpreter::on_shutdown(const rclcpp_lifecycle::State &) -> Result
{
  timer.reset();
  scenarios.clear();
  script.reset();
  SimulatorCore::deactivate();
  return Interpreter::Result::SUCCESS;  // => Finalized
}

auto Interpreter::publishCurrentContext() const -> void
{
  Context context;
  {
    nlohmann::json json;
    context.stamp = now();
    context.data = (json << *script).dump();
    context.time = evaluateSimulationTime();
  }

  publisher_of_context->publish(context);
}

auto Interpreter::reset() -> void
{
  timer.reset();  // Stop scenario evaluation

  if (publisher_of_context->is_activated()) {
    publisher_of_context->on_deactivate();
  }

  if (not has_parameter("initialize_duration")) {
    declare_parameter<int>("initialize_duration", 30);
  }

  /*
     Although we have not analyzed the details yet, the process of deactivating
     the simulator core takes quite a long time (especially the
     traffic_simulator::API::despawnEntities function is slow). During the
     process, the interpreter becomes unresponsive, which often resulted in the
     status monitor thread judging the interpreter as "not good". Therefore, we
     will increase the threshold of the judgment only during the process of
     deactivating the simulator core.

     The threshold value here is set to the value of initialize_duration, but
     there is no rationale for this; it should be larger than the original
     threshold value of the status monitor and long enough for the simulator
     core to be deactivated.
  */
  common::status_monitor.overrideThreshold(
    std::chrono::seconds(get_parameter("initialize_duration").as_int()), SimulatorCore::deactivate);

  scenarios.pop_front();

  // NOTE: Error on simulation is not error of the interpreter; so we print error messages into
  // INFO_STREAM.
  boost::apply_visitor(
    overload(
      [&](const common::junit::Pass & result) { RCLCPP_INFO_STREAM(get_logger(), result); },
      [&](const common::junit::Failure & result) { RCLCPP_INFO_STREAM(get_logger(), result); },
      [&](const common::junit::Error & result) { RCLCPP_INFO_STREAM(get_logger(), result); }),
    result);

  if (record) {
    record::stop();
  }
}
}  // namespace openscenario_interpreter<|MERGE_RESOLUTION|>--- conflicted
+++ resolved
@@ -140,15 +140,9 @@
     std::cbegin(currentScenarioDefinition()->entities),
     std::cend(currentScenarioDefinition()->entities), [this](const auto & each) {
       const auto & [name, scenario_object] = each;
-<<<<<<< HEAD
       return not scenario_object.template is<ScenarioObject>() or
              not scenario_object.template as<ScenarioObject>().is_added or
-             not scenario_object.template as<ScenarioObject>()
-                   .object_controller.isUserDefinedController() or
-=======
-      return not scenario_object.template as<ScenarioObject>().is_added or
              not scenario_object.template as<ScenarioObject>().object_controller.isAutoware() or
->>>>>>> 2dbab8a1
              asFieldOperatorApplication(name).engageable();
     });
 }
@@ -159,15 +153,9 @@
     std::cbegin(currentScenarioDefinition()->entities),
     std::cend(currentScenarioDefinition()->entities), [this](const auto & each) {
       const auto & [name, scenario_object] = each;
-<<<<<<< HEAD
       return not scenario_object.template is<ScenarioObject>() or
              not scenario_object.template as<ScenarioObject>().is_added or
-             not scenario_object.template as<ScenarioObject>()
-                   .object_controller.isUserDefinedController() or
-=======
-      return not scenario_object.template as<ScenarioObject>().is_added or
              not scenario_object.template as<ScenarioObject>().object_controller.isAutoware() or
->>>>>>> 2dbab8a1
              asFieldOperatorApplication(name).engaged();
     });
 }
