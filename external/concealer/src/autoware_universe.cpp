// Copyright 2015 TIER IV, Inc. All rights reserved.
//
// Licensed under the Apache License, Version 2.0 (the "License");
// you may not use this file except in compliance with the License.
// You may obtain a copy of the License at
//
//     http://www.apache.org/licenses/LICENSE-2.0
//
// Unless required by applicable law or agreed to in writing, software
// distributed under the License is distributed on an "AS IS" BASIS,
// WITHOUT WARRANTIES OR CONDITIONS OF ANY KIND, either express or implied.
// See the License for the specific language governing permissions and
// limitations under the License.

#include <concealer/autoware_universe.hpp>

namespace concealer
{
AutowareUniverse::AutowareUniverse()
: getCommand("/control/command/control_cmd", *this),
  getGearCommandImpl("/control/command/gear_cmd", *this),
  getTurnIndicatorsCommand("/control/command/turn_indicators_cmd", *this),
  getPathWithLaneId(
    "/planning/scenario_planning/lane_driving/behavior_planning/path_with_lane_id", *this),
  setAcceleration("/localization/acceleration", *this),
  setOdometry("/localization/kinematic_state", *this),
  setSteeringReport("/vehicle/status/steering_status", *this),
  setGearReport("/vehicle/status/gear_status", *this),
  setControlModeReport("/vehicle/status/control_mode", *this),
  setVelocityReport("/vehicle/status/velocity_status", *this),
  setTurnIndicatorsReport("/vehicle/status/turn_indicators_status", *this),
  // Autoware.Universe requires localization topics to send data at 50Hz
  localization_update_timer(rclcpp::create_timer(
    this, get_clock(), std::chrono::milliseconds(20), [this]() { updateLocalization(); })),
  // Autoware.Universe requires vehicle state topics to send data at 30Hz
  vehicle_state_update_timer(rclcpp::create_timer(
    this, get_clock(), std::chrono::milliseconds(33), [this]() { updateVehicleState(); })),
  localization_and_vehicle_state_update_thread(std::thread([this]() {
    try {
      while (rclcpp::ok() and not is_stop_requested.load()) {
        rclcpp::spin_some(get_node_base_interface());
      }
    } catch (...) {
      thrown = std::current_exception();
      is_thrown.store(true);
    }
  }))
{
}

AutowareUniverse::~AutowareUniverse() { stopAndJoin(); }

auto AutowareUniverse::rethrow() -> void
{
  if (is_thrown.load()) {
    throw thrown;
  }
}

auto AutowareUniverse::stopAndJoin() -> void
{
  is_stop_requested.store(true);
  localization_and_vehicle_state_update_thread.join();
}

auto AutowareUniverse::getAcceleration() const -> double
{
  return getCommand().longitudinal.acceleration;
}

auto AutowareUniverse::getVelocity() const -> double
{
  return getCommand().longitudinal.velocity;
}

auto AutowareUniverse::getSteeringAngle() const -> double
{
  return getCommand().lateral.steering_tire_angle;
}

auto AutowareUniverse::updateLocalization() -> void
{
  setAcceleration([this]() {
    geometry_msgs::msg::AccelWithCovarianceStamped message;
    message.header.stamp = get_clock()->now();
    message.header.frame_id = "/base_link";
    message.accel.accel = current_acceleration.load();
    message.accel.covariance.at(6 * 0 + 0) = 0.001;  // linear x
    message.accel.covariance.at(6 * 1 + 1) = 0.001;  // linear y
    message.accel.covariance.at(6 * 2 + 2) = 0.001;  // linear z
    message.accel.covariance.at(6 * 3 + 3) = 0.001;  // angular x
    message.accel.covariance.at(6 * 4 + 4) = 0.001;  // angular y
    message.accel.covariance.at(6 * 5 + 5) = 0.001;  // angular z
    return message;
  }());

  setOdometry([this]() {
    nav_msgs::msg::Odometry message;
    message.header.stamp = get_clock()->now();
    message.header.frame_id = "map";
    message.pose.pose = current_pose.load();
    message.pose.covariance = {};
    message.twist.twist = current_twist.load();
    return message;
  }());

  setTransform(current_pose.load());
}

auto AutowareUniverse::updateVehicleState() -> void
{
  setControlModeReport([this]() {
<<<<<<< HEAD
    autoware_auto_vehicle_msgs::msg::ControlModeReport message;
    message.mode = current_control_mode.load();
=======
    autoware_vehicle_msgs::msg::ControlModeReport message;
    message.mode = autoware_vehicle_msgs::msg::ControlModeReport::AUTONOMOUS;
>>>>>>> 6b1a6a3b
    return message;
  }());

  setGearReport([this]() {
    autoware_vehicle_msgs::msg::GearReport message;
    message.stamp = get_clock()->now();
    message.report = getGearCommand().command;
    return message;
  }());

  setSteeringReport([this]() {
    autoware_vehicle_msgs::msg::SteeringReport message;
    message.stamp = get_clock()->now();
    message.steering_tire_angle = getSteeringAngle();
    return message;
  }());

  setVelocityReport([this]() {
    const auto twist = current_twist.load();
    autoware_vehicle_msgs::msg::VelocityReport message;
    message.header.stamp = get_clock()->now();
    message.header.frame_id = "base_link";
    message.longitudinal_velocity = twist.linear.x;
    message.lateral_velocity = twist.linear.y;
    message.heading_rate = twist.angular.z;
    return message;
  }());

  setTurnIndicatorsReport([this]() {
    autoware_vehicle_msgs::msg::TurnIndicatorsReport message;
    message.stamp = get_clock()->now();
    message.report = getTurnIndicatorsCommand().command;
    return message;
  }());
}

auto AutowareUniverse::getGearCommand() const -> autoware_vehicle_msgs::msg::GearCommand
{
  return getGearCommandImpl();
}

auto AutowareUniverse::getGearSign() const -> double
{
  using autoware_vehicle_msgs::msg::GearCommand;
  // @todo Add support for GearCommand::NONE to return 0.0
  // @sa https://github.com/autowarefoundation/autoware.universe/blob/main/simulator/simple_planning_simulator/src/simple_planning_simulator/simple_planning_simulator_core.cpp#L475
  return getGearCommand().command == GearCommand::REVERSE or
             getGearCommand().command == GearCommand::REVERSE_2
           ? -1.0
           : 1.0;
}

auto AutowareUniverse::getVehicleCommand() const -> std::tuple<
  autoware_control_msgs::msg::Control,
  autoware_vehicle_msgs::msg::GearCommand>
{
  return std::make_tuple(getCommand(), getGearCommand());
}

auto AutowareUniverse::getRouteLanelets() const -> std::vector<std::int64_t>
{
  std::vector<std::int64_t> ids{};
  for (const auto & point : getPathWithLaneId().points) {
    std::copy(point.lane_ids.begin(), point.lane_ids.end(), std::back_inserter(ids));
  }
  return ids;
}

auto AutowareUniverse::setManualMode() -> void
{
  current_control_mode.store(autoware_auto_vehicle_msgs::msg::ControlModeReport::MANUAL);
}

auto AutowareUniverse::setAutonomousMode() -> void
{
  current_control_mode.store(autoware_auto_vehicle_msgs::msg::ControlModeReport::AUTONOMOUS);
}
}  // namespace concealer<|MERGE_RESOLUTION|>--- conflicted
+++ resolved
@@ -110,13 +110,8 @@
 auto AutowareUniverse::updateVehicleState() -> void
 {
   setControlModeReport([this]() {
-<<<<<<< HEAD
-    autoware_auto_vehicle_msgs::msg::ControlModeReport message;
+    autoware_vehicle_msgs::msg::ControlModeReport message;
     message.mode = current_control_mode.load();
-=======
-    autoware_vehicle_msgs::msg::ControlModeReport message;
-    message.mode = autoware_vehicle_msgs::msg::ControlModeReport::AUTONOMOUS;
->>>>>>> 6b1a6a3b
     return message;
   }());
 
