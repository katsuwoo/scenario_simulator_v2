--- conflicted
+++ resolved
@@ -39,10 +39,6 @@
   src/helper/helper.cpp
   src/job/job_list.cpp
   src/job/job.cpp
-<<<<<<< HEAD
-  src/math/uuid.cpp
-=======
->>>>>>> 93b310ea
   src/metrics/collision_metric.cpp
   src/metrics/metric_base.cpp
   src/metrics/metrics_manager.cpp
