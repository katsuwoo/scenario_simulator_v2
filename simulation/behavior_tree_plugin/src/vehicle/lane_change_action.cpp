// Copyright 2015 TIER IV, Inc. All rights reserved.
//
// Licensed under the Apache License, Version 2.0 (the "License");
// you may not use this file except in compliance with the License.
// You may obtain a copy of the License at
//
//     http://www.apache.org/licenses/LICENSE-2.0
//
// Unless required by applicable law or agreed to in writing, software
// distributed under the License is distributed on an "AS IS" BASIS,
// WITHOUT WARRANTIES OR CONDITIONS OF ANY KIND, either express or implied.
// See the License for the specific language governing permissions and
// limitations under the License.

#include <algorithm>
#include <behavior_tree_plugin/vehicle/behavior_tree.hpp>
#include <behavior_tree_plugin/vehicle/lane_change_action.hpp>
#include <geometry/spline/catmull_rom_spline.hpp>
#include <geometry/transform.hpp>
#include <memory>
#include <optional>
#include <scenario_simulator_exception/exception.hpp>
#include <string>
#include <vector>

namespace entity_behavior
{
namespace vehicle
{
LaneChangeAction::LaneChangeAction(const std::string & name, const BT::NodeConfiguration & config)
: entity_behavior::VehicleActionNode(name, config), current_s_(0)
{
}

const std::optional<traffic_simulator_msgs::msg::Obstacle> LaneChangeAction::calculateObstacle(
  const traffic_simulator_msgs::msg::WaypointsArray &)
{
  return std::nullopt;
}

const traffic_simulator_msgs::msg::WaypointsArray LaneChangeAction::calculateWaypoints()
{
  if (!curve_) {
    THROW_SIMULATION_ERROR("curve is null");
  }
  if (!lane_change_parameters_) {
    THROW_SIMULATION_ERROR("lane change parameter is null");
  }
  if (getCurrentTwist().linear.x >= 0) {
    traffic_simulator_msgs::msg::WaypointsArray waypoints;
    double horizon = getHorizon();
    auto following_lanelets =
      hdmap_utils->getFollowingLanelets(lane_change_parameters_->target.lanelet_id, 0);
    double l = curve_->getLength();
    double rest_s = current_s_ + horizon - l;
    if (rest_s < 0) {
      const auto curve_waypoints =
        curve_->getTrajectory(current_s_, current_s_ + horizon, 1.0, true);
      waypoints.waypoints = curve_waypoints;
    } else {
      std::vector<geometry_msgs::msg::Point> center_points =
        hdmap_utils->getCenterPoints(following_lanelets);
      // DIFFERENT SPLINE - recalculation needed
      math::geometry::CatmullRomSpline spline(center_points);
      const auto straight_waypoints = spline.getTrajectory(target_s_, target_s_ + rest_s, 1.0);
      waypoints.waypoints = straight_waypoints;
      const auto curve_waypoints = curve_->getTrajectory(current_s_, l, 1.0, true);
      std::copy(
        straight_waypoints.begin(), straight_waypoints.end(),
        std::back_inserter(waypoints.waypoints));
    }
    return waypoints;
  } else {
    return traffic_simulator_msgs::msg::WaypointsArray();
  }
}

void LaneChangeAction::getBlackBoardValues()
{
  VehicleActionNode::getBlackBoardValues();
  traffic_simulator::lane_change::Parameter lane_change_parameters;
  if (!getInput<traffic_simulator::lane_change::Parameter>(
        "lane_change_parameters", lane_change_parameters)) {
    lane_change_parameters_ = std::nullopt;
  } else {
    lane_change_parameters_ = lane_change_parameters;
  }
}

BT::NodeStatus LaneChangeAction::tick()
{
  getBlackBoardValues();
  if (request != traffic_simulator::behavior::Request::LANE_CHANGE) {
    curve_ = std::nullopt;
    current_s_ = 0;
    return BT::NodeStatus::FAILURE;
  }
  if (!lane_change_parameters_) {
    curve_ = std::nullopt;
    current_s_ = 0;
    return BT::NodeStatus::FAILURE;
  }
  if (!curve_) {
    if (request == traffic_simulator::behavior::Request::LANE_CHANGE) {
      if (!entity_status->laneMatchingSucceed()) {
        return BT::NodeStatus::FAILURE;
      }
      const auto lanelet_pose = getLaneletPose();
      if (!hdmap_utils->canChangeLane(
            lanelet_pose.lanelet_id, lane_change_parameters_->target.lanelet_id)) {
        return BT::NodeStatus::FAILURE;
      }
<<<<<<< HEAD
      boost::optional<std::pair<math::geometry::HermiteCurve, double>> traj_with_goal;
      traffic_simulator::LaneletPoseType along_pose, goal_pose;
      switch (lane_change_parameters_->constraint.type) {
        case traffic_simulator::lane_change::Constraint::Type::NONE:
          traj_with_goal = hdmap_utils->getLaneChangeTrajectory(
            hdmap_utils->toMapPose(lanelet_pose).pose, lane_change_parameters_.get(), 10.0, 20.0,
            1.0);
=======
      std::optional<std::pair<math::geometry::HermiteCurve, double>> traj_with_goal;
      traffic_simulator_msgs::msg::LaneletPose along_pose, goal_pose;
      switch (lane_change_parameters_->constraint.type) {
        case traffic_simulator::lane_change::Constraint::Type::NONE:
          traj_with_goal = hdmap_utils->getLaneChangeTrajectory(
            hdmap_utils->toMapPose(entity_status.lanelet_pose).pose,
            lane_change_parameters_.value(), 10.0, 20.0, 1.0);
>>>>>>> 20172661
          along_pose = hdmap_utils->getAlongLaneletPose(
            lanelet_pose, traffic_simulator::lane_change::Parameter::default_lanechange_distance);
          break;
        case traffic_simulator::lane_change::Constraint::Type::LATERAL_VELOCITY:
<<<<<<< HEAD
          traj_with_goal =
            hdmap_utils->getLaneChangeTrajectory(lanelet_pose, lane_change_parameters_.get());
=======
          traj_with_goal = hdmap_utils->getLaneChangeTrajectory(
            entity_status.lanelet_pose, lane_change_parameters_.value());
>>>>>>> 20172661
          along_pose = hdmap_utils->getAlongLaneletPose(
            lanelet_pose, traffic_simulator::lane_change::Parameter::default_lanechange_distance);
          break;
        case traffic_simulator::lane_change::Constraint::Type::LONGITUDINAL_DISTANCE:
<<<<<<< HEAD
          traj_with_goal =
            hdmap_utils->getLaneChangeTrajectory(lanelet_pose, lane_change_parameters_.get());
=======
          traj_with_goal = hdmap_utils->getLaneChangeTrajectory(
            entity_status.lanelet_pose, lane_change_parameters_.value());
>>>>>>> 20172661
          along_pose = hdmap_utils->getAlongLaneletPose(
            lanelet_pose, lane_change_parameters_->constraint.value);
          break;
        case traffic_simulator::lane_change::Constraint::Type::TIME:
<<<<<<< HEAD
          traj_with_goal =
            hdmap_utils->getLaneChangeTrajectory(lanelet_pose, lane_change_parameters_.get());
=======
          traj_with_goal = hdmap_utils->getLaneChangeTrajectory(
            entity_status.lanelet_pose, lane_change_parameters_.value());
>>>>>>> 20172661
          along_pose = hdmap_utils->getAlongLaneletPose(
            lanelet_pose, lane_change_parameters_->constraint.value);
          break;
      }
      if (traj_with_goal) {
        curve_ = traj_with_goal->first;
        target_s_ = traj_with_goal->second;
        goal_pose.lanelet_id = lane_change_parameters_->target.lanelet_id;
        goal_pose.s = traj_with_goal->second;
        double offset = std::fabs(
          math::geometry::getRelativePose(
            hdmap_utils->toMapPose(along_pose).pose, hdmap_utils->toMapPose(goal_pose).pose)
            .position.y);
        switch (lane_change_parameters_->constraint.type) {
          case traffic_simulator::lane_change::Constraint::Type::NONE:
            lane_change_velocity_ = getCurrentTwist().linear.x;
            break;
          case traffic_simulator::lane_change::Constraint::Type::LATERAL_VELOCITY:
            lane_change_velocity_ =
              curve_->getLength() / (offset / lane_change_parameters_->constraint.value);
            break;
          case traffic_simulator::lane_change::Constraint::Type::LONGITUDINAL_DISTANCE:
            lane_change_velocity_ = getCurrentTwist().linear.x;
            break;
          case traffic_simulator::lane_change::Constraint::Type::TIME:
            lane_change_velocity_ = curve_->getLength() / lane_change_parameters_->constraint.value;
            break;
        }
      } else {
        return BT::NodeStatus::FAILURE;
      }
    }
  }
  if (curve_) {
    double target_accel = 0;
    switch (lane_change_parameters_->constraint.policy) {
      /**
       * @brief Force changing speed in order to fulfill constraint.
       */
      case traffic_simulator::lane_change::Constraint::Policy::FORCE:
        entity_status->setAccel();
        entity_status->setLinearVelocity(lane_change_velocity_);
        current_s_ = current_s_ + getCurrentTwist().linear.x * step_time;
        break;
      /**
       * @brief Changing linear speed and try to fulfill constraint.
       */
      case traffic_simulator::lane_change::Constraint::Policy::BEST_EFFORT:
        target_accel = (lane_change_velocity_ - getCurrentTwist().linear.x) / step_time;
        if (getCurrentTwist().linear.x > target_speed) {
          target_accel = std::clamp(
            target_accel, behavior_parameter.dynamic_constraints.max_deceleration * -1.0, 0.0);
        } else {
          target_accel =
            std::clamp(target_accel, 0.0, behavior_parameter.dynamic_constraints.max_acceleration);
        }
        geometry_msgs::msg::Accel accel_new;
        accel_new.linear.x = target_accel;
        geometry_msgs::msg::Twist twist_new;
        twist_new.linear.x = std::clamp(
          getCurrentTwist().linear.x + accel_new.linear.x * step_time, -10.0,
          vehicle_parameters.performance.max_speed);
        twist_new.linear.y = 0.0;
        twist_new.linear.z = 0.0;
        twist_new.angular.x = 0.0;
        twist_new.angular.y = 0.0;
        twist_new.angular.z = 0.0;
        entity_status->setTwist(twist_new);
        entity_status->setAccel(accel_new);
        current_s_ = current_s_ + getCurrentTwist().linear.x * step_time;
        break;
    }
    if (current_s_ < curve_->getLength()) {
      geometry_msgs::msg::Pose pose = curve_->getPose(current_s_, true);
      traffic_simulator::EntityStatusType entity_status_updated;
      entity_status_updated.pose = pose;
      auto lanelet_pose = hdmap_utils->toLaneletPose(pose, getBoundingBox(), false);
      if (lanelet_pose) {
        entity_status_updated.lanelet_pose = lanelet_pose.value();
      } else {
        entity_status_updated.lanelet_pose_valid = false;
      }
      entity_status_updated.action_status = getActionStatus();
      setOutput(
        "updated_status",
        std::make_shared<traffic_simulator::CanonicalizedEntityStatus>(
          traffic_simulator::CanonicalizedEntityStatus(entity_status_updated, hdmap_utils)));
      const auto waypoints = calculateWaypoints();
      if (waypoints.waypoints.empty()) {
        return BT::NodeStatus::FAILURE;
      }
      const auto obstacle = calculateObstacle(waypoints);
      setOutput("waypoints", waypoints);
      setOutput("obstacle", obstacle);
      return BT::NodeStatus::RUNNING;
    } else {
      const auto waypoints = calculateWaypoints();
      if (waypoints.waypoints.empty()) {
        return BT::NodeStatus::FAILURE;
      }
      const auto obstacle = calculateObstacle(waypoints);
      setOutput("waypoints", waypoints);
      setOutput("obstacle", obstacle);
      double s = (current_s_ - curve_->getLength()) + target_s_;
      curve_ = std::nullopt;
      current_s_ = 0;
      lane_change_velocity_ = 0;
      traffic_simulator::EntityStatusType entity_status_updated;
      traffic_simulator::LaneletPoseType lanelet_pose;
      lanelet_pose.lanelet_id = lane_change_parameters_->target.lanelet_id;
      lanelet_pose.s = s;
      lanelet_pose.offset = 0;
      entity_status_updated.pose = hdmap_utils->toMapPose(lanelet_pose).pose;
      entity_status_updated.lanelet_pose = lanelet_pose;
      entity_status_updated.action_status = getActionStatus();
      setOutput(
        "updated_status",
        std::make_shared<traffic_simulator::CanonicalizedEntityStatus>(
          traffic_simulator::CanonicalizedEntityStatus(entity_status_updated, hdmap_utils)));
      return BT::NodeStatus::SUCCESS;
    }
  }
  return BT::NodeStatus::FAILURE;
}
}  // namespace vehicle
}  // namespace entity_behavior<|MERGE_RESOLUTION|>--- conflicted
+++ resolved
@@ -110,56 +110,31 @@
             lanelet_pose.lanelet_id, lane_change_parameters_->target.lanelet_id)) {
         return BT::NodeStatus::FAILURE;
       }
-<<<<<<< HEAD
-      boost::optional<std::pair<math::geometry::HermiteCurve, double>> traj_with_goal;
+      std::optional<std::pair<math::geometry::HermiteCurve, double>> traj_with_goal;
       traffic_simulator::LaneletPoseType along_pose, goal_pose;
       switch (lane_change_parameters_->constraint.type) {
         case traffic_simulator::lane_change::Constraint::Type::NONE:
           traj_with_goal = hdmap_utils->getLaneChangeTrajectory(
-            hdmap_utils->toMapPose(lanelet_pose).pose, lane_change_parameters_.get(), 10.0, 20.0,
+            hdmap_utils->toMapPose(lanelet_pose).pose, lane_change_parameters_.value(), 10.0, 20.0,
             1.0);
-=======
-      std::optional<std::pair<math::geometry::HermiteCurve, double>> traj_with_goal;
-      traffic_simulator_msgs::msg::LaneletPose along_pose, goal_pose;
-      switch (lane_change_parameters_->constraint.type) {
-        case traffic_simulator::lane_change::Constraint::Type::NONE:
-          traj_with_goal = hdmap_utils->getLaneChangeTrajectory(
-            hdmap_utils->toMapPose(entity_status.lanelet_pose).pose,
-            lane_change_parameters_.value(), 10.0, 20.0, 1.0);
->>>>>>> 20172661
           along_pose = hdmap_utils->getAlongLaneletPose(
             lanelet_pose, traffic_simulator::lane_change::Parameter::default_lanechange_distance);
           break;
         case traffic_simulator::lane_change::Constraint::Type::LATERAL_VELOCITY:
-<<<<<<< HEAD
           traj_with_goal =
-            hdmap_utils->getLaneChangeTrajectory(lanelet_pose, lane_change_parameters_.get());
-=======
-          traj_with_goal = hdmap_utils->getLaneChangeTrajectory(
-            entity_status.lanelet_pose, lane_change_parameters_.value());
->>>>>>> 20172661
+            hdmap_utils->getLaneChangeTrajectory(lanelet_pose, lane_change_parameters_.value());
           along_pose = hdmap_utils->getAlongLaneletPose(
             lanelet_pose, traffic_simulator::lane_change::Parameter::default_lanechange_distance);
           break;
         case traffic_simulator::lane_change::Constraint::Type::LONGITUDINAL_DISTANCE:
-<<<<<<< HEAD
           traj_with_goal =
-            hdmap_utils->getLaneChangeTrajectory(lanelet_pose, lane_change_parameters_.get());
-=======
-          traj_with_goal = hdmap_utils->getLaneChangeTrajectory(
-            entity_status.lanelet_pose, lane_change_parameters_.value());
->>>>>>> 20172661
+            hdmap_utils->getLaneChangeTrajectory(lanelet_pose, lane_change_parameters_.value());
           along_pose = hdmap_utils->getAlongLaneletPose(
             lanelet_pose, lane_change_parameters_->constraint.value);
           break;
         case traffic_simulator::lane_change::Constraint::Type::TIME:
-<<<<<<< HEAD
           traj_with_goal =
-            hdmap_utils->getLaneChangeTrajectory(lanelet_pose, lane_change_parameters_.get());
-=======
-          traj_with_goal = hdmap_utils->getLaneChangeTrajectory(
-            entity_status.lanelet_pose, lane_change_parameters_.value());
->>>>>>> 20172661
+            hdmap_utils->getLaneChangeTrajectory(lanelet_pose, lane_change_parameters_.value());
           along_pose = hdmap_utils->getAlongLaneletPose(
             lanelet_pose, lane_change_parameters_->constraint.value);
           break;
