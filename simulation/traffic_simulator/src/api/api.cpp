// Copyright 2015 TIER IV, Inc. All rights reserved.
//
// Licensed under the Apache License, Version 2.0 (the "License");
// you may not use this file except in compliance with the License.
// You may obtain a copy of the License at
//
//     http://www.apache.org/licenses/LICENSE-2.0
//
// Unless required by applicable law or agreed to in writing, software
// distributed under the License is distributed on an "AS IS" BASIS,
// WITHOUT WARRANTIES OR CONDITIONS OF ANY KIND, either express or implied.
// See the License for the specific language governing permissions and
// limitations under the License.

#include <tf2/LinearMath/Quaternion.h>

#include <geometry/quaternion/euler_to_quaternion.hpp>
#include <limits>
#include <memory>
#include <optional>
#include <rclcpp/rclcpp.hpp>
#include <scenario_simulator_exception/exception.hpp>
#include <stdexcept>
#include <string>
#include <traffic_simulator/api/api.hpp>
#include <traffic_simulator/traffic/traffic_source.hpp>
#include <traffic_simulator/utils/pose.hpp>

namespace traffic_simulator
{
void API::setVerbose(const bool verbose) { entity_manager_ptr_->setVerbose(verbose); }

bool API::despawn(const std::string & name)
{
  const auto result = entity_manager_ptr_->despawnEntity(name);
  if (!result) {
    return false;
  }
  if (not configuration.standalone_mode) {
    simulation_api_schema::DespawnEntityRequest req;
    req.set_name(name);
    return zeromq_client_.call(req).result().success();
  }
  return true;
}

bool API::despawnEntities()
{
  auto entities = getEntityNames();
  return std::all_of(
    entities.begin(), entities.end(), [&](const auto & entity) { return despawn(entity); });
}

auto API::respawn(
  const std::string & name, const geometry_msgs::msg::PoseWithCovarianceStamped & new_pose,
  const geometry_msgs::msg::PoseStamped & goal_pose) -> void
{
  if (not entity_manager_ptr_->is<entity::EgoEntity>(name)) {
    throw std::runtime_error("Respawn of any entities other than EGO is not supported.");
  } else if (new_pose.header.frame_id != "map") {
    throw std::runtime_error("Respawn request with frame id other than map not supported.");
  } else {
    // set new pose and default action status in EntityManager
    entity_manager_ptr_->setControlledBySimulator(name, true);
    setEntityStatus(name, new_pose.pose.pose, helper::constructActionStatus());

    // read status from EntityManager, then send it to SimpleSensorSimulator
    simulation_api_schema::UpdateEntityStatusRequest req;
    simulation_interface::toProto(
      static_cast<EntityStatus>(entity_manager_ptr_->getEntityStatus(name)), *req.add_status());
    req.set_npc_logic_started(entity_manager_ptr_->isNpcLogicStarted());
    req.set_overwrite_ego_status(entity_manager_ptr_->isControlledBySimulator(name));
    entity_manager_ptr_->setControlledBySimulator(name, false);

    // check response
    if (const auto res = zeromq_client_.call(req); not res.result().success()) {
      throw common::SimulationError(
        "UpdateEntityStatus request failed for \"" + name + "\" entity during respawn.");
    } else if (const auto res_status = res.status().begin(); res.status().size() != 1) {
      throw common::SimulationError(
        "Failed to receive the new status of \"" + name + "\" entity after the update request.");
    } else if (const auto res_name = res_status->name(); res_name != name) {
      throw common::SimulationError(
        "Wrong entity status received during respawn. Expected: \"" + name + "\". Received: \"" +
        res_name + "\".");
    } else {
      // if valid, set response in EntityManager, then plan path and engage
      auto entity_status = static_cast<EntityStatus>(entity_manager_ptr_->getEntityStatus(name));
      simulation_interface::toMsg(res_status->pose(), entity_status.pose);
      simulation_interface::toMsg(res_status->action_status(), entity_status.action_status);
      setMapPose(name, entity_status.pose);
      setTwist(name, entity_status.action_status.twist);
      setAcceleration(name, entity_status.action_status.accel);

      entity_manager_ptr_->asFieldOperatorApplication(name).clearRoute();
      entity_manager_ptr_->asFieldOperatorApplication(name).plan({goal_pose});
      entity_manager_ptr_->asFieldOperatorApplication(name).engage();
    }
  }
}

auto API::setEntityStatus(
  const std::string & name,
  const std::optional<CanonicalizedLaneletPose> & canonicalized_lanelet_pose,
  const traffic_simulator_msgs::msg::ActionStatus & action_status) -> void
{
<<<<<<< HEAD
  if (const auto entity = getEntity(name)) {
    auto status = static_cast<EntityStatus>(entity->getStatus());
    status.action_status = action_status;
    if (canonicalized_lanelet_pose) {
      status.pose = static_cast<geometry_msgs::msg::Pose>(canonicalized_lanelet_pose.value());
      status.lanelet_pose = static_cast<LaneletPose>(canonicalized_lanelet_pose.value());
      status.lanelet_pose_valid = true;
    }
    entity->setStatus(CanonicalizedEntityStatus(status, canonicalized_lanelet_pose));
  } else {
    THROW_SIMULATION_ERROR("Cannot set entity \"", name, "\" status - such entity does not exist.");
  }
=======
  geometry_msgs::msg::Pose relative_pose;
  relative_pose.position = relative_position;
  relative_pose.orientation = math::geometry::convertEulerAngleToQuaternion(relative_rpy);
  setEntityStatus(name, reference_entity_name, relative_pose, action_status);
>>>>>>> 08935944
}

auto API::setEntityStatus(const std::string & name, const EntityStatus & status) -> void
{
  if (const auto entity = getEntity(name)) {
    if (status.lanelet_pose_valid) {
      const auto canonicalized_lanelet_pose =
        canonicalize(status.lanelet_pose, entity_manager_ptr_->getHdmapUtils());
      entity->setStatus(CanonicalizedEntityStatus(status, canonicalized_lanelet_pose));
    } else {
      const auto include_crosswalk = [](const auto & entity_type) {
        return (traffic_simulator_msgs::msg::EntityType::PEDESTRIAN == entity_type.type) ||
               (traffic_simulator_msgs::msg::EntityType::MISC_OBJECT == entity_type.type);
      }(entity->getEntityType());
      const auto canonicalized_lanelet_pose = toCanonicalizedLaneletPose(
        status.pose, entity->getBoundingBox(), include_crosswalk,
        entity->getDefaultMatchingDistanceForLaneletPoseCalculation(),
        entity_manager_ptr_->getHdmapUtils());
      entity->setStatus(CanonicalizedEntityStatus(status, canonicalized_lanelet_pose));
    }
  } else {
    THROW_SIMULATION_ERROR("Cannot set entity \"", name, "\" status - such entity does not exist.");
  }
}

/// @todo it probably should be moved to SimulatorCore
std::optional<double> API::getTimeHeadway(
  const std::string & from_entity_name, const std::string & to_entity_name)
{
  if (auto from_entity = getEntity(from_entity_name); from_entity) {
    if (auto to_entity = getEntity(to_entity_name); to_entity) {
      if (auto relative_pose = relativePose(from_entity->getMapPose(), to_entity->getMapPose());
          relative_pose && relative_pose->position.x <= 0) {
        const double time_headway =
          (relative_pose->position.x * -1) / getCurrentTwist(to_entity_name).linear.x;
        return std::isnan(time_headway) ? std::numeric_limits<double>::infinity() : time_headway;
      }
    }
  }
  return std::nullopt;
}

auto API::setEntityStatus(
  const std::string & name, const LaneletPose & lanelet_pose,
  const traffic_simulator_msgs::msg::ActionStatus & action_status) -> void
{
  setEntityStatus(
    name, canonicalize(lanelet_pose, entity_manager_ptr_->getHdmapUtils()), action_status);
}

auto API::setEntityStatus(
  const std::string & name, const geometry_msgs::msg::Pose & map_pose,
  const traffic_simulator_msgs::msg::ActionStatus & action_status) -> void
{
  if (const auto entity = getEntity(name)) {
    EntityStatus status = static_cast<EntityStatus>(entity->getStatus());
    status.pose = map_pose;
    status.action_status = action_status;
    setEntityStatus(name, status);
  } else {
    THROW_SIMULATION_ERROR("Cannot set entity \"", name, "\" status - such entity does not exist.");
  }
}

auto API::setEntityStatus(
  const std::string & name, const std::string & reference_entity_name,
  const geometry_msgs::msg::Pose & relative_pose,
  const traffic_simulator_msgs::msg::ActionStatus & action_status) -> void
{
  if (const auto reference_entity = getEntity(reference_entity_name)) {
    setEntityStatus(
      name, transformRelativePoseToGlobal(reference_entity->getMapPose(), relative_pose),
      action_status);
  } else {
    THROW_SIMULATION_ERROR(
      "Cannot get entity \"", reference_entity_name, "\" - such entity does not exist.");
  }
}

auto API::setEntityStatus(
  const std::string & name, const std::string & reference_entity_name,
  const geometry_msgs::msg::Point & relative_position,
  const geometry_msgs::msg::Vector3 & relative_rpy,
  const traffic_simulator_msgs::msg::ActionStatus & action_status) -> void
{
  const auto relative_pose =
    geometry_msgs::build<geometry_msgs::msg::Pose>()
      .position(relative_position)
      .orientation(quaternion_operation::convertEulerAngleToQuaternion(relative_rpy));
  setEntityStatus(name, reference_entity_name, relative_pose, action_status);
}

bool API::attachPseudoTrafficLightDetector(
  const simulation_api_schema::PseudoTrafficLightDetectorConfiguration & configuration)
{
  simulation_api_schema::AttachPseudoTrafficLightDetectorRequest req;
  *req.mutable_configuration() = configuration;
  return zeromq_client_.call(req).result().success();
}

bool API::attachDetectionSensor(
  const simulation_api_schema::DetectionSensorConfiguration & sensor_configuration)
{
  if (configuration.standalone_mode) {
    return true;
  } else {
    simulation_api_schema::AttachDetectionSensorRequest req;
    *req.mutable_configuration() = sensor_configuration;
    return zeromq_client_.call(req).result().success();
  }
}

bool API::attachDetectionSensor(
  const std::string & entity_name, double detection_sensor_range, bool detect_all_objects_in_range,
  double pos_noise_stddev, int random_seed, double probability_of_lost,
  double object_recognition_delay)
{
  return attachDetectionSensor(helper::constructDetectionSensorConfiguration(
    entity_name, getParameter<std::string>("architecture_type", "awf/universe"), 0.1,
    detection_sensor_range, detect_all_objects_in_range, pos_noise_stddev, random_seed,
    probability_of_lost, object_recognition_delay));
}

bool API::attachOccupancyGridSensor(
  const simulation_api_schema::OccupancyGridSensorConfiguration & sensor_configuration)
{
  if (configuration.standalone_mode) {
    return true;
  } else {
    simulation_api_schema::AttachOccupancyGridSensorRequest req;
    *req.mutable_configuration() = sensor_configuration;
    return zeromq_client_.call(req).result().success();
  }
}

bool API::attachLidarSensor(const simulation_api_schema::LidarConfiguration & lidar_configuration)
{
  if (configuration.standalone_mode) {
    return true;
  } else {
    simulation_api_schema::AttachLidarSensorRequest req;
    *req.mutable_configuration() = lidar_configuration;
    return zeromq_client_.call(req).result().success();
  }
}

bool API::attachLidarSensor(
  const std::string & entity_name, const double lidar_sensor_delay,
  const helper::LidarType lidar_type)
{
  return attachLidarSensor(helper::constructLidarConfiguration(
    lidar_type, entity_name, getParameter<std::string>("architecture_type", "awf/universe"),
    lidar_sensor_delay));
}

bool API::updateTimeInSim()
{
  simulation_api_schema::UpdateFrameRequest request;
  request.set_current_simulation_time(clock_.getCurrentSimulationTime());
  request.set_current_scenario_time(getCurrentTime());
  simulation_interface::toProto(
    clock_.getCurrentRosTimeAsMsg().clock, *request.mutable_current_ros_time());
  return zeromq_client_.call(request).result().success();
}

bool API::updateTrafficLightsInSim()
{
  if (entity_manager_ptr_->trafficLightsChanged()) {
    auto req = entity_manager_ptr_->generateUpdateRequestForConventionalTrafficLights();
    return zeromq_client_.call(req).result().success();
  }
  /// @todo handle response
  return simulation_api_schema::UpdateTrafficLightsResponse().result().success();
}

bool API::updateEntitiesStatusInSim()
{
  simulation_api_schema::UpdateEntityStatusRequest req;
  req.set_npc_logic_started(entity_manager_ptr_->isNpcLogicStarted());
  for (const auto & entity_name : entity_manager_ptr_->getEntityNames()) {
    auto entity_status = entity_manager_ptr_->getEntityStatus(entity_name);
    simulation_interface::toProto(static_cast<EntityStatus>(entity_status), *req.add_status());
    if (entity_manager_ptr_->is<entity::EgoEntity>(entity_name)) {
      req.set_overwrite_ego_status(entity_manager_ptr_->isControlledBySimulator(entity_name));
    }
  }

  simulation_api_schema::UpdateEntityStatusResponse res;
  if (auto res = zeromq_client_.call(req); res.result().success()) {
    for (const auto & res_status : res.status()) {
      auto name = res_status.name();
      auto entity_status = static_cast<EntityStatus>(entity_manager_ptr_->getEntityStatus(name));
      simulation_interface::toMsg(res_status.pose(), entity_status.pose);
      simulation_interface::toMsg(res_status.action_status(), entity_status.action_status);

      if (entity_manager_ptr_->is<entity::EgoEntity>(name)) {
        setMapPose(name, entity_status.pose);
        setTwist(name, entity_status.action_status.twist);
        setAcceleration(name, entity_status.action_status.accel);
      } else {
        setEntityStatus(name, entity_status);
      }
    }
    return true;
  }
  return false;
}

bool API::updateFrame()
{
  if (configuration.standalone_mode && entity_manager_ptr_->isEgoSpawned()) {
    THROW_SEMANTIC_ERROR("Ego simulation is no longer supported in standalone mode");
  }

  if (!updateEntitiesStatusInSim()) {
    return false;
  }

  entity_manager_ptr_->update(getCurrentTime(), clock_.getStepTime());
  traffic_controller_ptr_->execute(getCurrentTime(), clock_.getStepTime());

  if (not configuration.standalone_mode) {
    if (!updateTrafficLightsInSim() || !updateTimeInSim()) {
      return false;
    }
  }

  entity_manager_ptr_->broadcastEntityTransform();
  clock_.update();
  clock_pub_->publish(clock_.getCurrentRosTimeAsMsg());
  debug_marker_pub_->publish(entity_manager_ptr_->makeDebugMarker());
  return true;
}

void API::startNpcLogic()
{
  if (isNpcLogicStarted()) {
    THROW_SIMULATION_ERROR("NPC logics are already started.");
  }
  clock_.start();
  entity_manager_ptr_->startNpcLogic(getCurrentTime());
}

void API::requestLaneChange(const std::string & name, const lanelet::Id & lanelet_id)
{
  entity_manager_ptr_->requestLaneChange(name, lanelet_id);
}

void API::requestLaneChange(
  const std::string & name, const traffic_simulator::lane_change::Direction & direction)
{
  entity_manager_ptr_->requestLaneChange(name, direction);
}

void API::requestLaneChange(
  const std::string & name, const traffic_simulator::lane_change::Parameter & parameter)
{
  entity_manager_ptr_->requestLaneChange(name, parameter);
}

void API::requestLaneChange(
  const std::string & name, const traffic_simulator::lane_change::RelativeTarget & target,
  const traffic_simulator::lane_change::TrajectoryShape trajectory_shape,
  const lane_change::Constraint & constraint)
{
  entity_manager_ptr_->requestLaneChange(name, target, trajectory_shape, constraint);
}

void API::requestLaneChange(
  const std::string & name, const traffic_simulator::lane_change::AbsoluteTarget & target,
  const traffic_simulator::lane_change::TrajectoryShape trajectory_shape,
  const lane_change::Constraint & constraint)
{
  entity_manager_ptr_->requestLaneChange(name, target, trajectory_shape, constraint);
}

auto API::addTrafficSource(
  const double radius, const double rate, const double speed, const geometry_msgs::msg::Pose & pose,
  const traffic::TrafficSource::Distribution & distribution, const bool allow_spawn_outside_lane,
  const bool require_footprint_fitting, const bool random_orientation, std::optional<int> seed)
  -> void
{
  traffic_simulator::traffic::TrafficSource::Configuration configuration;
  configuration.allow_spawn_outside_lane = allow_spawn_outside_lane;
  configuration.require_footprint_fitting = require_footprint_fitting;
  configuration.use_random_orientation = random_orientation;

  traffic_controller_ptr_->addModule<traffic_simulator::traffic::TrafficSource>(
    radius, rate, pose, distribution, seed, getCurrentTime(), configuration,
    entity_manager_ptr_->getHdmapUtils(), [this, speed](const auto & name, auto &&... xs) {
      this->spawn(name, std::forward<decltype(xs)>(xs)...);
      setLinearVelocity(name, speed);
    });
}
}  // namespace traffic_simulator<|MERGE_RESOLUTION|>--- conflicted
+++ resolved
@@ -104,7 +104,6 @@
   const std::optional<CanonicalizedLaneletPose> & canonicalized_lanelet_pose,
   const traffic_simulator_msgs::msg::ActionStatus & action_status) -> void
 {
-<<<<<<< HEAD
   if (const auto entity = getEntity(name)) {
     auto status = static_cast<EntityStatus>(entity->getStatus());
     status.action_status = action_status;
@@ -117,12 +116,6 @@
   } else {
     THROW_SIMULATION_ERROR("Cannot set entity \"", name, "\" status - such entity does not exist.");
   }
-=======
-  geometry_msgs::msg::Pose relative_pose;
-  relative_pose.position = relative_position;
-  relative_pose.orientation = math::geometry::convertEulerAngleToQuaternion(relative_rpy);
-  setEntityStatus(name, reference_entity_name, relative_pose, action_status);
->>>>>>> 08935944
 }
 
 auto API::setEntityStatus(const std::string & name, const EntityStatus & status) -> void
@@ -211,7 +204,7 @@
   const auto relative_pose =
     geometry_msgs::build<geometry_msgs::msg::Pose>()
       .position(relative_position)
-      .orientation(quaternion_operation::convertEulerAngleToQuaternion(relative_rpy));
+      .orientation(math::geometry::convertEulerAngleToQuaternion(relative_rpy));
   setEntityStatus(name, reference_entity_name, relative_pose, action_status);
 }
 
