--- conflicted
+++ resolved
@@ -138,17 +138,12 @@
   template <typename... Ts>
   auto makeV2ITrafficLightPublisher(Ts &&... xs) -> std::shared_ptr<TrafficLightPublisherBase>
   {
-<<<<<<< HEAD
-    const auto architecture_type = getParameter<std::string>("architecture_type");
+    // getParameter<std::string>(node_parameters_, "architecture_type", "awf/universe");
+    const auto architecture_type = getParameter<std::string>(node_parameters_,"architecture_type");
     bool has_made_publisher = false;
 
 #if __has_include(<autoware_perception_msgs/msg/traffic_signal_array.hpp>)
     if (architecture_type == "awf/universe/20230906") {
-=======
-    if (const auto architecture_type =
-          getParameter<std::string>(node_parameters_, "architecture_type", "awf/universe");
-        architecture_type.find("awf/universe") != std::string::npos) {
->>>>>>> bf6a962e
       return std::make_shared<
         TrafficLightPublisher<autoware_perception_msgs::msg::TrafficSignalArray>>(
         std::forward<decltype(xs)>(xs)...);
