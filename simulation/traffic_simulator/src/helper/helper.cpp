// Copyright 2015 TIER IV, Inc. All rights reserved.
//
// Licensed under the Apache License, Version 2.0 (the "License");
// you may not use this file except in compliance with the License.
// You may obtain a copy of the License at
//
//     http://www.apache.org/licenses/LICENSE-2.0
//
// Unless required by applicable law or agreed to in writing, software
// distributed under the License is distributed on an "AS IS" BASIS,
// WITHOUT WARRANTIES OR CONDITIONS OF ANY KIND, either express or implied.
// See the License for the specific language governing permissions and
// limitations under the License.

#include <quaternion_operation/quaternion_operation.h>

#include <string>
#include <traffic_simulator/helper/helper.hpp>

namespace traffic_simulator
{
namespace helper
{
traffic_simulator_msgs::msg::ActionStatus constructActionStatus(
  double linear_vel, double angular_vel, double linear_accel, double angular_accel)
{
  traffic_simulator_msgs::msg::ActionStatus status;
  geometry_msgs::msg::Twist twist;
  twist.linear.x = linear_vel;
  twist.angular.z = angular_vel;
  geometry_msgs::msg::Accel accel;
  accel.linear.x = linear_accel;
  accel.angular.z = angular_accel;
  status.twist = twist;
  status.accel = accel;
  return status;
}

LaneletPose constructLaneletPose(
  std::int64_t lanelet_id, double s, double offset, double roll, double pitch, double yaw)
{
  LaneletPose lanelet_pose;
  lanelet_pose.lanelet_id = lanelet_id;
  lanelet_pose.s = s;
  lanelet_pose.offset = offset;
  lanelet_pose.rpy.x = roll;
  lanelet_pose.rpy.y = pitch;
  lanelet_pose.rpy.z = yaw;
  return lanelet_pose;
}

geometry_msgs::msg::Vector3 constructRPY(double roll, double pitch, double yaw)
{
  geometry_msgs::msg::Vector3 rpy;
  rpy.x = roll;
  rpy.y = pitch;
  rpy.z = yaw;
  return rpy;
}

geometry_msgs::msg::Vector3 constructRPYfromQuaternion(geometry_msgs::msg::Quaternion quaternion)
{
  return quaternion_operation::convertQuaternionToEulerAngle(quaternion);
}

geometry_msgs::msg::Pose constructPose(
  double x, double y, double z, double roll, double pitch, double yaw)
{
  geometry_msgs::msg::Pose pose;
  pose.position.x = x;
  pose.position.y = y;
  pose.position.z = z;
  pose.orientation =
    quaternion_operation::convertEulerAngleToQuaternion(constructRPY(roll, pitch, yaw));
  return pose;
}

const simulation_api_schema::DetectionSensorConfiguration constructDetectionSensorConfiguration(
  const std::string & entity, const std::string & architecture_type, const double update_duration,
<<<<<<< HEAD
  const double range, bool filter_by_range, const double pos_noise_stddev, const int random_seed,
  const double probability_of_lost, const double object_recognition_delay,
  const bool enable_ground_truth_delay)
=======
  const double range, const bool detect_all_objects_in_range, const double pos_noise_stddev,
  const int random_seed, const double probability_of_lost, const double object_recognition_delay)
>>>>>>> 408b00a4
{
  simulation_api_schema::DetectionSensorConfiguration configuration;
  configuration.set_entity(entity);
  configuration.set_architecture_type(architecture_type);
  configuration.set_update_duration(update_duration);
  configuration.set_range(range);
  configuration.set_detect_all_objects_in_range(detect_all_objects_in_range);
  configuration.set_pos_noise_stddev(pos_noise_stddev);
  configuration.set_random_seed(random_seed);
  configuration.set_probability_of_lost(probability_of_lost);
  configuration.set_object_recognition_delay(object_recognition_delay);
  configuration.set_enable_ground_truth_delay(enable_ground_truth_delay);
  return configuration;
}

const simulation_api_schema::LidarConfiguration constructLidarConfiguration(
  const LidarType type, const std::string & entity, const std::string & architecture_type,
  const double lidar_sensor_delay, const double horizontal_resolution)
{
  simulation_api_schema::LidarConfiguration configuration;
  configuration.set_horizontal_resolution(horizontal_resolution);
  configuration.set_architecture_type(architecture_type);
  configuration.set_entity(entity);
  configuration.set_lidar_sensor_delay(lidar_sensor_delay);
  switch (type) {
    case LidarType::VLP16:
      configuration.set_scan_duration(0.1);
      configuration.add_vertical_angles(-15.0 / 180.0 * M_PI);
      configuration.add_vertical_angles(-13.0 / 180.0 * M_PI);
      configuration.add_vertical_angles(-11.0 / 180.0 * M_PI);
      configuration.add_vertical_angles(-9.0 / 180.0 * M_PI);
      configuration.add_vertical_angles(-7.0 / 180.0 * M_PI);
      configuration.add_vertical_angles(-5.0 / 180.0 * M_PI);
      configuration.add_vertical_angles(-3.0 / 180.0 * M_PI);
      configuration.add_vertical_angles(-1.0 / 180.0 * M_PI);
      configuration.add_vertical_angles(1.0 / 180.0 * M_PI);
      configuration.add_vertical_angles(3.0 / 180.0 * M_PI);
      configuration.add_vertical_angles(5.0 / 180.0 * M_PI);
      configuration.add_vertical_angles(7.0 / 180.0 * M_PI);
      configuration.add_vertical_angles(9.0 / 180.0 * M_PI);
      configuration.add_vertical_angles(11.0 / 180.0 * M_PI);
      configuration.add_vertical_angles(13.0 / 180.0 * M_PI);
      configuration.add_vertical_angles(15.0 / 180.0 * M_PI);
      break;
    case LidarType::VLP32:
      configuration.set_scan_duration(0.1);
      configuration.add_vertical_angles(-15.0 / 180.0 * M_PI);
      configuration.add_vertical_angles(-13.66666667 / 180.0 * M_PI);
      configuration.add_vertical_angles(-12.33333333 / 180.0 * M_PI);
      configuration.add_vertical_angles(-11.0 / 180.0 * M_PI);
      configuration.add_vertical_angles(-9.66666667 / 180.0 * M_PI);
      configuration.add_vertical_angles(-8.33333333 / 180.0 * M_PI);
      configuration.add_vertical_angles(-7.0 / 180.0 * M_PI);
      configuration.add_vertical_angles(-5.66666667 / 180 * M_PI);
      configuration.add_vertical_angles(-4.33333333 / 180.0 * M_PI);
      configuration.add_vertical_angles(-3.0 / 180.0 * M_PI);
      configuration.add_vertical_angles(-1.66666667 / 180.0 * M_PI);
      configuration.add_vertical_angles(-0.33333333 / 180.0 * M_PI);
      configuration.add_vertical_angles(1.0 / 180.0 * M_PI);
      configuration.add_vertical_angles(2.33333333 / 180.0 * M_PI);
      configuration.add_vertical_angles(3.66666667 / 180.0 * M_PI);
      configuration.add_vertical_angles(5.0 / 180.0 * M_PI);
      configuration.add_vertical_angles(6.33333333 / 180.0 * M_PI);
      configuration.add_vertical_angles(7.66666667 / 180.0 * M_PI);
      configuration.add_vertical_angles(9.0 / 180.0 * M_PI);
      configuration.add_vertical_angles(10.33333333 / 180.0 * M_PI);
      configuration.add_vertical_angles(11.66666667 / 180.0 * M_PI);
      configuration.add_vertical_angles(13.0 / 180.0 * M_PI);
      configuration.add_vertical_angles(14.33333333 / 180.0 * M_PI);
      configuration.add_vertical_angles(15.66666667 / 180.0 * M_PI);
      configuration.add_vertical_angles(17.0 / 180.0 * M_PI);
      configuration.add_vertical_angles(18.33333333 / 180.0 * M_PI);
      configuration.add_vertical_angles(19.66666667 / 180.0 * M_PI);
      configuration.add_vertical_angles(21.0 / 180.0 * M_PI);
      configuration.add_vertical_angles(22.33333333 / 180.0 * M_PI);
      configuration.add_vertical_angles(23.66666667 / 180.0 * M_PI);
      configuration.add_vertical_angles(25.0 / 180.0 * M_PI);
      break;
  }
  return configuration;
}

}  // namespace helper
}  // namespace traffic_simulator

std::ostream & operator<<(std::ostream & os, const traffic_simulator::LaneletPose & ll_pose)
{
  os << "lanelet id : " << ll_pose.lanelet_id << "\ns : " << ll_pose.s;
  return os;
}

std::ostream & operator<<(std::ostream & os, const geometry_msgs::msg::Point & point)
{
  os << "x : " << point.x << ",y : " << point.y << ",z : " << point.z << std::endl;
  return os;
}

std::ostream & operator<<(std::ostream & os, const geometry_msgs::msg::Vector3 & vector)
{
  os << "x : " << vector.x << ",y : " << vector.y << ",z : " << vector.z << std::endl;
  return os;
}

std::ostream & operator<<(std::ostream & os, const geometry_msgs::msg::Quaternion & quat)
{
  os << "x : " << quat.x << ",y : " << quat.y << ",z : " << quat.z << ",w : " << quat.z
     << std::endl;
  return os;
}

std::ostream & operator<<(std::ostream & os, const geometry_msgs::msg::Pose & pose)
{
  os << "position : " << std::endl;
  os << pose.position << std::endl;
  os << "orientation : " << std::endl;
  os << pose.orientation << std::endl;
  return os;
}<|MERGE_RESOLUTION|>--- conflicted
+++ resolved
@@ -77,14 +77,9 @@
 
 const simulation_api_schema::DetectionSensorConfiguration constructDetectionSensorConfiguration(
   const std::string & entity, const std::string & architecture_type, const double update_duration,
-<<<<<<< HEAD
-  const double range, bool filter_by_range, const double pos_noise_stddev, const int random_seed,
-  const double probability_of_lost, const double object_recognition_delay,
+  const double range, const bool detect_all_objects_in_range, const double pos_noise_stddev,
+  const int random_seed, const double probability_of_lost, const double object_recognition_delay,
   const bool enable_ground_truth_delay)
-=======
-  const double range, const bool detect_all_objects_in_range, const double pos_noise_stddev,
-  const int random_seed, const double probability_of_lost, const double object_recognition_delay)
->>>>>>> 408b00a4
 {
   simulation_api_schema::DetectionSensorConfiguration configuration;
   configuration.set_entity(entity);
