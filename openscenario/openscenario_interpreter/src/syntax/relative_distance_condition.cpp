--- conflicted
+++ resolved
@@ -40,16 +40,7 @@
   rule(readAttribute<Rule>("rule", node, scope)),
   value(readAttribute<Double>("value", node, scope)),
   triggering_entities(triggering_entities),
-<<<<<<< HEAD
-  results(triggering_entities.entity_refs.size(), Double::nan())
-=======
-  results(triggering_entities.entity_refs.size(), {Double::nan()}),
-  consider_z([]() {
-    rclcpp::Node node{"get_parameter", "simulation"};
-    node.declare_parameter("consider_pose_by_road_slope", false);
-    return node.get_parameter("consider_pose_by_road_slope").as_bool();
-  }())
->>>>>>> c1cab6eb
+  results(triggering_entities.entity_refs.size(), {Double::nan()})
 {
   std::set<RoutingAlgorithm::value_type> supported = {
     RoutingAlgorithm::value_type::shortest, RoutingAlgorithm::value_type::undefined};
@@ -326,7 +317,7 @@
 #define DISTANCE(...) distance<__VA_ARGS__>(triggering_entity, entity_ref)
 
 auto RelativeDistanceCondition::evaluate(
-  const Entities * entities, const EntityRef & triggering_entity, const EntityRef & entity_ref,
+  const Entities * entities, const Entity & triggering_entity, const Entity & entity_ref,
   CoordinateSystem coordinate_system, RelativeDistanceType relative_distance_type,
   RoutingAlgorithm routing_algorithm, Boolean freespace) -> double
 {
@@ -343,16 +334,12 @@
   results.clear();
 
   return asBoolean(triggering_entities.apply([&](const auto & triggering_entity) {
-<<<<<<< HEAD
-    results.push_back(evaluate(
-      global().entities, triggering_entity, entity_ref, coordinate_system, relative_distance_type,
-      routing_algorithm, freespace));
-    return rule(static_cast<double>(results.back()), value);
-=======
-    results.push_back(
-      triggering_entity.apply([&](const auto & object) { return distance(object); }));
+    results.push_back(triggering_entity.apply([&](const auto & triggering_entity) {
+      return evaluate(
+        global().entities, triggering_entity, entity_ref, coordinate_system, relative_distance_type,
+        routing_algorithm, freespace);
+    }));
     return not results.back().size() or rule(results.back(), value).min();
->>>>>>> c1cab6eb
   }));
 }
 }  // namespace syntax
