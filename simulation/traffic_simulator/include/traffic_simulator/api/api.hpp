// Copyright 2015 TIER IV, Inc. All rights reserved.
//
// Licensed under the Apache License, Version 2.0 (the "License");
// you may not use this file except in compliance with the License.
// You may obtain a copy of the License at
//
//     http://www.apache.org/licenses/LICENSE-2.0
//
// Unless required by applicable law or agreed to in writing, software
// distributed under the License is distributed on an "AS IS" BASIS,
// WITHOUT WARRANTIES OR CONDITIONS OF ANY KIND, either express or implied.
// See the License for the specific language governing permissions and
// limitations under the License.

#ifndef TRAFFIC_SIMULATOR__API__API_HPP_
#define TRAFFIC_SIMULATOR__API__API_HPP_

#include <simulation_api_schema.pb.h>

#include <autoware_auto_vehicle_msgs/msg/vehicle_control_command.hpp>
#include <autoware_auto_vehicle_msgs/msg/vehicle_state_command.hpp>
#include <boost/variant.hpp>
#include <cassert>
#include <memory>
#include <optional>
#include <rclcpp/rclcpp.hpp>
#include <rosgraph_msgs/msg/clock.hpp>
#include <simulation_interface/conversions.hpp>
#include <simulation_interface/zmq_multi_client.hpp>
#include <std_msgs/msg/float64.hpp>
#include <stdexcept>
#include <string>
#include <traffic_simulator/api/configuration.hpp>
#include <traffic_simulator/data_type/entity_status.hpp>
#include <traffic_simulator/data_type/lane_change.hpp>
#include <traffic_simulator/data_type/lanelet_pose.hpp>
#include <traffic_simulator/entity/entity_base.hpp>
#include <traffic_simulator/entity/entity_manager.hpp>
#include <traffic_simulator/hdmap_utils/hdmap_utils.hpp>
#include <traffic_simulator/helper/helper.hpp>
#include <traffic_simulator/simulation_clock/simulation_clock.hpp>
#include <traffic_simulator/traffic/traffic_controller.hpp>
#include <traffic_simulator/traffic_lights/traffic_light.hpp>
#include <traffic_simulator/traffic_lights/traffic_lights.hpp>
#include <traffic_simulator_msgs/msg/behavior_parameter.hpp>
#include <utility>

namespace traffic_simulator
{
struct VehicleBehavior : public entity::VehicleEntity::BuiltinBehavior
{
  static auto autoware() noexcept -> const std::string &
  {
    static const std::string name = "Autoware";
    return name;
  }
};

struct PedestrianBehavior : public entity::PedestrianEntity::BuiltinBehavior
{
};

class API
{
public:
  template <typename NodeT, typename AllocatorT = std::allocator<void>, typename... Ts>
  explicit API(NodeT && node, const Configuration & configuration, Ts &&... xs)
  : configuration(configuration),
<<<<<<< HEAD
    entity_manager_ptr_(std::make_shared<entity::EntityManager>(node, configuration)),
    traffic_lights_ptr_(std::make_shared<TrafficLights>(
      node, entity_manager_ptr_->getHdmapUtils(),
      getParameter<std::string>("architecture_type", "awf/universe"))),
=======
    node_parameters_(
      rclcpp::node_interfaces::get_node_parameters_interface(std::forward<NodeT>(node))),
    entity_manager_ptr_(
      std::make_shared<entity::EntityManager>(node, configuration, node_parameters_)),
>>>>>>> c5a14d90
    traffic_controller_ptr_(std::make_shared<traffic::TrafficController>(
      entity_manager_ptr_->getHdmapUtils(), [this]() { return API::getEntityNames(); },
      [this](const auto & entity_name) {
        if (const auto entity = getEntity(entity_name)) {
          return entity->getMapPose();
        } else {
          THROW_SEMANTIC_ERROR("Entity ", std::quoted(entity_name), " does not exists.");
        }
      },
      [this](const auto & name) { return API::despawn(name); }, configuration.auto_sink)),
    clock_pub_(rclcpp::create_publisher<rosgraph_msgs::msg::Clock>(
      node, "/clock", rclcpp::QoS(rclcpp::KeepLast(1)).best_effort(),
      rclcpp::PublisherOptionsWithAllocator<AllocatorT>())),
    debug_marker_pub_(rclcpp::create_publisher<visualization_msgs::msg::MarkerArray>(
      node, "debug_marker", rclcpp::QoS(100), rclcpp::PublisherOptionsWithAllocator<AllocatorT>())),
    real_time_factor_subscriber(rclcpp::create_subscription<std_msgs::msg::Float64>(
      node, "/real_time_factor", rclcpp::QoS(rclcpp::KeepLast(1)).best_effort(),
      [this](const std_msgs::msg::Float64 & message) {
        /**
         * @note Pausing the simulation by setting the realtime_factor_ value to 0 is not supported and causes the simulation crash.
         * For that reason, before performing the action, it needs to be ensured that the incoming request data is a positive number.
         */
        if (message.data >= 0.001) {
          clock_.realtime_factor = message.data;
          simulation_api_schema::UpdateStepTimeRequest request;
          request.set_simulation_step_time(clock_.getStepTime());
          zeromq_client_.call(request);
        }
      })),
    clock_(node->get_parameter("use_sim_time").as_bool(), std::forward<decltype(xs)>(xs)...),
    zeromq_client_(
      simulation_interface::protocol, configuration.simulator_host, getZMQSocketPort(*node))
  {
    entity_manager_ptr_->setTrafficLights(traffic_lights_ptr_);
    setVerbose(configuration.verbose);

    if (not configuration.standalone_mode) {
      simulation_api_schema::InitializeRequest request;
      request.set_initialize_time(clock_.getCurrentSimulationTime());
      request.set_lanelet2_map_path(configuration.lanelet2_map_path().string());
      request.set_realtime_factor(clock_.realtime_factor);
      request.set_step_time(clock_.getStepTime());
      simulation_interface::toProto(
        clock_.getCurrentRosTime(), *request.mutable_initialize_ros_time());
      if (not zeromq_client_.call(request).result().success()) {
        throw common::SimulationError("Failed to initialize simulator by InitializeRequest");
      }
    }
  }

  template <typename ParameterT, typename... Ts>
  auto getROS2Parameter(Ts &&... xs) const -> decltype(auto)
  {
    return getParameter<ParameterT>(node_parameters_, std::forward<Ts>(xs)...);
  }

  template <typename Node>
  int getZMQSocketPort(Node & node)
  {
    if (!node.has_parameter("port")) node.declare_parameter("port", 5555);
    return node.get_parameter("port").as_int();
  }

  void closeZMQConnection() { zeromq_client_.closeConnection(); }

  void setVerbose(const bool verbose);

  template <typename Pose>
  auto spawn(
    const std::string & name, const Pose & pose,
    const traffic_simulator_msgs::msg::VehicleParameters & parameters,
    const std::string & behavior = VehicleBehavior::defaultBehavior(),
    const std::string & model3d = "")
  {
    auto register_to_entity_manager = [&]() {
      if (behavior == VehicleBehavior::autoware()) {
        return entity_manager_ptr_->entityExists(name) or
               entity_manager_ptr_->spawnEntity<entity::EgoEntity>(
                 name, pose, parameters, getCurrentTime(), configuration, node_parameters_);
      } else {
        return entity_manager_ptr_->spawnEntity<entity::VehicleEntity>(
          name, pose, parameters, getCurrentTime(), behavior);
      }
    };

    auto register_to_environment_simulator = [&]() {
      if (configuration.standalone_mode) {
        return true;
      } else if (const auto entity = entity_manager_ptr_->getEntity(name); not entity) {
        throw common::SemanticError(
          "Entity ", name, " can not be registered in simulator - it has not been spawned yet.");
      } else {
        simulation_api_schema::SpawnVehicleEntityRequest req;
        simulation_interface::toProto(parameters, *req.mutable_parameters());
        req.mutable_parameters()->set_name(name);
        req.set_asset_key(model3d);
        simulation_interface::toProto(entity->getMapPose(), *req.mutable_pose());
        req.set_is_ego(behavior == VehicleBehavior::autoware());
        /// @todo Should be filled from function API
        req.set_initial_speed(0.0);
        return zeromq_client_.call(req).result().success();
      }
    };

    return register_to_entity_manager() and register_to_environment_simulator();
  }

  template <typename Pose>
  auto spawn(
    const std::string & name, const Pose & pose,
    const traffic_simulator_msgs::msg::PedestrianParameters & parameters,
    const std::string & behavior = PedestrianBehavior::defaultBehavior(),
    const std::string & model3d = "")
  {
    auto register_to_entity_manager = [&]() {
      return entity_manager_ptr_->spawnEntity<entity::PedestrianEntity>(
        name, pose, parameters, getCurrentTime(), behavior);
    };

    auto register_to_environment_simulator = [&]() {
      if (configuration.standalone_mode) {
        return true;
      } else if (const auto entity = entity_manager_ptr_->getEntity(name); not entity) {
        throw common::SemanticError(
          "Entity ", name, " can not be registered in simulator - it has not been spawned yet.");
      } else {
        simulation_api_schema::SpawnPedestrianEntityRequest req;
        simulation_interface::toProto(parameters, *req.mutable_parameters());
        req.mutable_parameters()->set_name(name);
        req.set_asset_key(model3d);
        simulation_interface::toProto(entity->getMapPose(), *req.mutable_pose());
        return zeromq_client_.call(req).result().success();
      }
    };

    return register_to_entity_manager() and register_to_environment_simulator();
  }

  template <typename Pose>
  auto spawn(
    const std::string & name, const Pose & pose,
    const traffic_simulator_msgs::msg::MiscObjectParameters & parameters,
    const std::string & model3d = "")
  {
    auto register_to_entity_manager = [&]() {
      return entity_manager_ptr_->spawnEntity<entity::MiscObjectEntity>(
        name, pose, parameters, getCurrentTime());
    };

    auto register_to_environment_simulator = [&]() {
      if (configuration.standalone_mode) {
        return true;
      } else if (const auto entity = entity_manager_ptr_->getEntity(name); not entity) {
        throw common::SemanticError(
          "Entity ", name, " can not be registered in simulator - it has not been spawned yet.");
      } else {
        simulation_api_schema::SpawnMiscObjectEntityRequest req;
        simulation_interface::toProto(parameters, *req.mutable_parameters());
        req.mutable_parameters()->set_name(name);
        req.set_asset_key(model3d);
        simulation_interface::toProto(entity->getMapPose(), *req.mutable_pose());
        return zeromq_client_.call(req).result().success();
      }
    };

    return register_to_entity_manager() and register_to_environment_simulator();
  }

  bool despawn(const std::string & name);
  bool despawnEntities();

  auto setEntityStatus(const std::string & name, const EntityStatus & status) -> void;
  auto respawn(
    const std::string & name, const geometry_msgs::msg::PoseWithCovarianceStamped & new_pose,
    const geometry_msgs::msg::PoseStamped & goal_pose) -> void;
  auto setEntityStatus(
    const std::string & name, const geometry_msgs::msg::Pose & map_pose,
    const traffic_simulator_msgs::msg::ActionStatus & action_status =
      helper::constructActionStatus()) -> void;
  auto setEntityStatus(
    const std::string & name, const LaneletPose & lanelet_pose,
    const traffic_simulator_msgs::msg::ActionStatus & action_status) -> void;
  auto setEntityStatus(
    const std::string & name,
    const std::optional<CanonicalizedLaneletPose> & canonicalized_lanelet_pose,
    const traffic_simulator_msgs::msg::ActionStatus & action_status =
      helper::constructActionStatus()) -> void;
  auto setEntityStatus(
    const std::string & name, const std::string & reference_entity_name,
    const geometry_msgs::msg::Pose & relative_pose,
    const traffic_simulator_msgs::msg::ActionStatus & action_status =
      helper::constructActionStatus()) -> void;
  auto setEntityStatus(
    const std::string & name, const std::string & reference_entity_name,
    const geometry_msgs::msg::Point & relative_position,
    const geometry_msgs::msg::Vector3 & relative_rpy,
    const traffic_simulator_msgs::msg::ActionStatus & action_status =
      helper::constructActionStatus()) -> void;

  std::optional<double> getTimeHeadway(const std::string & from, const std::string & to);

  bool attachPseudoTrafficLightDetector(
    const simulation_api_schema::PseudoTrafficLightDetectorConfiguration &);

  bool attachLidarSensor(const simulation_api_schema::LidarConfiguration &);
  bool attachLidarSensor(
    const std::string &, const double lidar_sensor_delay,
    const helper::LidarType = helper::LidarType::VLP16);

  bool attachDetectionSensor(const simulation_api_schema::DetectionSensorConfiguration &);
  bool attachDetectionSensor(
    const std::string &, double detection_sensor_range, bool detect_all_objects_in_range,
    double pos_noise_stddev, int random_seed, double probability_of_lost,
    double object_recognition_delay);

  bool attachOccupancyGridSensor(const simulation_api_schema::OccupancyGridSensorConfiguration &);

  bool updateFrame();

  double getCurrentTime() const noexcept { return clock_.getCurrentScenarioTime(); }

  void startNpcLogic();

  void requestLaneChange(const std::string & name, const lanelet::Id & lanelet_id);

  void requestLaneChange(const std::string & name, const lane_change::Direction & direction);

  void requestLaneChange(const std::string & name, const lane_change::Parameter &);

  void requestLaneChange(
    const std::string & name, const lane_change::RelativeTarget & target,
    const lane_change::TrajectoryShape trajectory_shape,
    const lane_change::Constraint & constraint);

  void requestLaneChange(
    const std::string & name, const lane_change::AbsoluteTarget & target,
    const lane_change::TrajectoryShape trajectory_shape,
    const lane_change::Constraint & constraint);

  /**
   * @brief Add a traffic source to the simulation
   * @param radius The radius defining the area on which entities will be spawned
   * @param rate The rate at which entities will be spawned [Hz]
   * @param speed The speed of the spawned entities
   * @param position The center of the area on which entities will be spawned (includes orientation)
   * @param distribution The parameters of the spawned entities with their respective weights for random distribution
   *                     For each entity there are 4 parameters in a tuple:
   *                     - VehicleParameters or PedestrianParameters - parameters of entity
   *                     - std::string - name of behavior to be used when spawning
   *                     - std::string - name of 3D model to be used when spawning
   *                     - double - weight of entity for random distribution
   * @param allow_spawn_outside_lane Whether entities can be spawned outside the lane
   * @param require_footprint_fitting Whether entities are required to fit inside lanelet polygon when spawned
   *                                  (allow_spawn_outside_lane has higher priority)
   * @param random_orientation Whether entities should have their orientation randomized before lane matching
   * @param random_seed [Optional] The seed for the random number generator
   */
  auto addTrafficSource(
    const double radius, const double rate, const double speed,
    const geometry_msgs::msg::Pose & position,
    const traffic::TrafficSource::Distribution & distribution,
    const bool allow_spawn_outside_lane = false, const bool require_footprint_fitting = false,
    const bool random_orientation = false, std::optional<int> random_seed = std::nullopt) -> void;

  auto getV2ITrafficLights() { return traffic_lights_ptr_->getV2ITrafficLights(); }

  auto getConventionalTrafficLights()
  {
    return traffic_lights_ptr_->getConventionalTrafficLights();
  }

  // clang-format off
#define FORWARD_TO_ENTITY_MANAGER(NAME)                                    \
  /*!                                                                      \
   @brief Forward to arguments to the EntityManager::NAME function.        \
   @return return value of the EntityManager::NAME function.               \
   @note This function was defined by FORWARD_TO_ENTITY_MANAGER macro.     \
   */                                                                      \
  template <typename... Ts>                                                \
  decltype(auto) NAME(Ts &&... xs)                                         \
  {                                                                        \
    assert(entity_manager_ptr_);                                           \
    return (*entity_manager_ptr_).NAME(std::forward<decltype(xs)>(xs)...); \
  }                                                                        \
  static_assert(true, "")
  // clang-format on

  FORWARD_TO_ENTITY_MANAGER(activateOutOfRangeJob);
  FORWARD_TO_ENTITY_MANAGER(asFieldOperatorApplication);
  FORWARD_TO_ENTITY_MANAGER(cancelRequest);
  FORWARD_TO_ENTITY_MANAGER(checkCollision);
  FORWARD_TO_ENTITY_MANAGER(entityExists);
  FORWARD_TO_ENTITY_MANAGER(getBehaviorParameter);
  FORWARD_TO_ENTITY_MANAGER(getBoundingBox);
  FORWARD_TO_ENTITY_MANAGER(getCurrentAccel);
  FORWARD_TO_ENTITY_MANAGER(getCurrentAction);
  FORWARD_TO_ENTITY_MANAGER(getCurrentTwist);
  FORWARD_TO_ENTITY_MANAGER(getEgoName);
  FORWARD_TO_ENTITY_MANAGER(getEntity);
  FORWARD_TO_ENTITY_MANAGER(getEntityNames);
  FORWARD_TO_ENTITY_MANAGER(getEntityStatus);
  FORWARD_TO_ENTITY_MANAGER(getEntityStatusBeforeUpdate);
  FORWARD_TO_ENTITY_MANAGER(getHdmapUtils);
  FORWARD_TO_ENTITY_MANAGER(getLinearJerk);
  FORWARD_TO_ENTITY_MANAGER(getStandStillDuration);
  FORWARD_TO_ENTITY_MANAGER(getTraveledDistance);
  FORWARD_TO_ENTITY_MANAGER(isEgoSpawned);
  FORWARD_TO_ENTITY_MANAGER(isInLanelet);
  FORWARD_TO_ENTITY_MANAGER(isNpcLogicStarted);
  FORWARD_TO_ENTITY_MANAGER(laneMatchingSucceed);
  FORWARD_TO_ENTITY_MANAGER(reachPosition);
  FORWARD_TO_ENTITY_MANAGER(requestAcquirePosition);
  FORWARD_TO_ENTITY_MANAGER(requestAssignRoute);
  FORWARD_TO_ENTITY_MANAGER(requestFollowTrajectory);
  FORWARD_TO_ENTITY_MANAGER(requestSpeedChange);
  FORWARD_TO_ENTITY_MANAGER(requestWalkStraight);
  FORWARD_TO_ENTITY_MANAGER(requestClearRoute);
  FORWARD_TO_ENTITY_MANAGER(resetBehaviorPlugin);
  FORWARD_TO_ENTITY_MANAGER(setAcceleration);
  FORWARD_TO_ENTITY_MANAGER(setAccelerationLimit);
  FORWARD_TO_ENTITY_MANAGER(setAccelerationRateLimit);
  FORWARD_TO_ENTITY_MANAGER(setBehaviorParameter);
  FORWARD_TO_ENTITY_MANAGER(setDecelerationLimit);
  FORWARD_TO_ENTITY_MANAGER(setDecelerationRateLimit);
  FORWARD_TO_ENTITY_MANAGER(setLinearVelocity);
  FORWARD_TO_ENTITY_MANAGER(setMapPose);
  FORWARD_TO_ENTITY_MANAGER(setTwist);
  FORWARD_TO_ENTITY_MANAGER(setVelocityLimit);

private:
  FORWARD_TO_ENTITY_MANAGER(getDefaultMatchingDistanceForLaneletPoseCalculation);

public:
#undef FORWARD_TO_ENTITY_MANAGER

private:
  bool updateTimeInSim();

  bool updateEntitiesStatusInSim();

  bool updateTrafficLightsInSim();

  const Configuration configuration;

  const rclcpp::node_interfaces::NodeParametersInterface::SharedPtr node_parameters_;

  const std::shared_ptr<entity::EntityManager> entity_manager_ptr_;

  const std::shared_ptr<TrafficLights> traffic_lights_ptr_;

  const std::shared_ptr<traffic::TrafficController> traffic_controller_ptr_;

  const rclcpp::Publisher<rosgraph_msgs::msg::Clock>::SharedPtr clock_pub_;

  const rclcpp::Publisher<visualization_msgs::msg::MarkerArray>::SharedPtr debug_marker_pub_;

  const rclcpp::Subscription<std_msgs::msg::Float64>::SharedPtr real_time_factor_subscriber;

  SimulationClock clock_;

  zeromq::MultiClient zeromq_client_;
};
}  // namespace traffic_simulator

#endif  // TRAFFIC_SIMULATOR__API__API_HPP_<|MERGE_RESOLUTION|>--- conflicted
+++ resolved
@@ -66,17 +66,13 @@
   template <typename NodeT, typename AllocatorT = std::allocator<void>, typename... Ts>
   explicit API(NodeT && node, const Configuration & configuration, Ts &&... xs)
   : configuration(configuration),
-<<<<<<< HEAD
-    entity_manager_ptr_(std::make_shared<entity::EntityManager>(node, configuration)),
-    traffic_lights_ptr_(std::make_shared<TrafficLights>(
-      node, entity_manager_ptr_->getHdmapUtils(),
-      getParameter<std::string>("architecture_type", "awf/universe"))),
-=======
     node_parameters_(
       rclcpp::node_interfaces::get_node_parameters_interface(std::forward<NodeT>(node))),
     entity_manager_ptr_(
       std::make_shared<entity::EntityManager>(node, configuration, node_parameters_)),
->>>>>>> c5a14d90
+    traffic_lights_ptr_(std::make_shared<TrafficLights>(
+      node, entity_manager_ptr_->getHdmapUtils(),
+      getParameter<std::string>(node_parameters_, "architecture_type", "awf/universe"))),
     traffic_controller_ptr_(std::make_shared<traffic::TrafficController>(
       entity_manager_ptr_->getHdmapUtils(), [this]() { return API::getEntityNames(); },
       [this](const auto & entity_name) {
