--- conflicted
+++ resolved
@@ -133,13 +133,9 @@
   } else {
     target_speed = target_linear_speed.value();
   }
-<<<<<<< HEAD
   setOutput(
     "updated_status", std::make_shared<traffic_simulator::CanonicalizedEntityStatus>(
-                        calculateUpdatedEntityStatus(target_speed.get())));
-=======
-  setOutput("updated_status", calculateUpdatedEntityStatus(target_speed.value()));
->>>>>>> 20172661
+                        calculateUpdatedEntityStatus(target_speed.value())));
   const auto obstacle = calculateObstacle(waypoints);
   setOutput("waypoints", waypoints);
   setOutput("obstacle", obstacle);
