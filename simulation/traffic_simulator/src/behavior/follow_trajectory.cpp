--- conflicted
+++ resolved
@@ -84,34 +84,6 @@
     return hypot(from, to);
   };
 
-<<<<<<< HEAD
-=======
-  auto fill_lanelet_data_and_adjust_orientation =
-    [&](traffic_simulator_msgs::msg::EntityStatus & status) {
-      if (const auto lanelet_pose =
-            hdmap_utils->toLaneletPose(status.pose, status.bounding_box, false, matching_distance);
-          lanelet_pose) {
-        status.lanelet_pose = lanelet_pose.value();
-        const CatmullRomSpline spline(hdmap_utils->getCenterPoints(status.lanelet_pose.lanelet_id));
-        const auto lanelet_quaternion = spline.getPose(status.lanelet_pose.s, true).orientation;
-        const auto lanelet_rpy = math::geometry::convertQuaternionToEulerAngle(lanelet_quaternion);
-        const auto entity_rpy =
-          math::geometry::convertQuaternionToEulerAngle(status.pose.orientation);
-        // adjust orientation in EntityStatus.pose (only pitch) and in EntityStatus.LaneletPose
-        status.pose.orientation = math::geometry::convertEulerAngleToQuaternion(
-          geometry_msgs::build<geometry_msgs::msg::Vector3>()
-            .x(entity_rpy.x)
-            .y(lanelet_rpy.y)
-            .z(entity_rpy.z));
-        status.lanelet_pose.rpy = math::geometry::convertQuaternionToEulerAngle(
-          math::geometry::getRotation(lanelet_quaternion, status.pose.orientation));
-        status.lanelet_pose_valid = true;
-      } else {
-        status.lanelet_pose_valid = false;
-      }
-    };
-
->>>>>>> 88b65a21
   auto discard_the_front_waypoint_and_recurse = [&]() {
     /*
        The OpenSCENARIO standard does not define the behavior when the value of
