// Copyright 2015 TIER IV, Inc. All rights reserved.
//
// Licensed under the Apache License, Version 2.0 (the "License");
// you may not use this file except in compliance with the License.
// You may obtain a copy of the License at
//
//     http://www.apache.org/licenses/LICENSE-2.0
//
// Unless required by applicable law or agreed to in writing, software
// distributed under the License is distributed on an "AS IS" BASIS,
// WITHOUT WARRANTIES OR CONDITIONS OF ANY KIND, either express or implied.
// See the License for the specific language governing permissions and
// limitations under the License.

#include <quaternion_operation/quaternion_operation.h>

#include <algorithm>
#include <autoware_auto_perception_msgs/msg/detected_objects.hpp>
#include <autoware_auto_perception_msgs/msg/tracked_objects.hpp>
#include <boost/uuid/string_generator.hpp>
#include <boost/uuid/uuid.hpp>
#include <boost/uuid/uuid_generators.hpp>
#include <boost/uuid/uuid_io.hpp>
#include <geometry/vector3/hypot.hpp>
#include <memory>
#include <simple_sensor_simulator/exception.hpp>
#include <simple_sensor_simulator/sensor_simulation/detection_sensor/detection_sensor.hpp>
#include <simulation_interface/conversions.hpp>
#include <string>
#include <vector>

namespace simple_sensor_simulator
{
auto DetectionSensorBase::isWithinRange(
  const geometry_msgs::Point & point1, const geometry_msgs::Point & point2,
  const double range) const -> bool
{
  auto distanceX = point1.x() - point2.x();
  auto distanceY = point1.y() - point2.y();
  auto distanceZ = point1.z() - point2.z();

  double distance = std::hypot(distanceX, distanceY, distanceZ);
  return distance <= range;
}

auto DetectionSensorBase::getSensorPose(
  const std::vector<traffic_simulator_msgs::EntityStatus> & statuses) const -> geometry_msgs::Pose
{
  for (const auto & status : statuses) {
    if (
      status.type().type() == traffic_simulator_msgs::EntityType::EGO &&
      status.name() == configuration_.entity()) {
      return status.pose();
    }
  }
  throw SimulationRuntimeError("Detection sensor can be attached only ego entity.");
}

auto DetectionSensorBase::getEntityPose(
  const std::vector<traffic_simulator_msgs::EntityStatus> & entity_statuses,
  const std::string & entity_string) const -> geometry_msgs::Pose
{
  for (const auto & entity_status : entity_statuses) {
    if (entity_status.name() == entity_string) {
      return entity_status.pose();
    }
  }

  throw SimulationRuntimeError(
    configuration_.detect_all_objects_in_range()
      ? "Filtered object is not includes in entity statuses"
      : "Detected object by lidar sensor is not included in lidar detected entity");
}

auto DetectionSensorBase::getDetectedObjects(
  const std::vector<traffic_simulator_msgs::EntityStatus> & statuses) const
  -> std::vector<std::string>
{
  std::vector<std::string> detected_objects;
  const auto pose = getSensorPose(statuses);

  for (const auto & status : statuses) {
    if (
      status.name() != configuration_.entity() &&
      isWithinRange(status.pose().position(), pose.position(), 300.0)) {
      detected_objects.emplace_back(status.name());
    }
  }

  return detected_objects;
}

auto DetectionSensorBase::filterObjectsBySensorRange(
  const std::vector<traffic_simulator_msgs::EntityStatus> & entity_statuses,
  const std::vector<std::string> & selected_entity_strings,
  const double detection_sensor_range) const -> std::vector<std::string>
{
  std::vector<std::string> detected_objects;
  const auto sensor_pose = getSensorPose(entity_statuses);

  for (const auto & selected_entity_status : selected_entity_strings) {
    const auto selected_entity_pose = getEntityPose(entity_statuses, selected_entity_status);
    if (
      selected_entity_status != configuration_.entity() &&
      isWithinRange(
        selected_entity_pose.position(), sensor_pose.position(), detection_sensor_range)) {
      detected_objects.emplace_back(selected_entity_status);
    }
  }
  return detected_objects;
}

template <>
auto DetectionSensor<autoware_auto_perception_msgs::msg::DetectedObjects>::applyPositionNoise(
  autoware_auto_perception_msgs::msg::DetectedObject detected_object)
  -> autoware_auto_perception_msgs::msg::DetectedObject
{
  auto position_noise_distribution =
    std::normal_distribution<>(0.0, configuration_.pos_noise_stddev());
  detected_object.kinematics.pose_with_covariance.pose.position.x +=
    position_noise_distribution(random_engine_);
  detected_object.kinematics.pose_with_covariance.pose.position.y +=
    position_noise_distribution(random_engine_);
  return detected_object;
}

unique_identifier_msgs::msg::UUID generateUUIDMsg(const std::string & input)
{
  static auto generate_uuid = boost::uuids::name_generator(boost::uuids::random_generator()());
  const auto uuid = generate_uuid(input);

  unique_identifier_msgs::msg::UUID uuid_msg;
  std::copy(uuid.begin(), uuid.end(), uuid_msg.uuid.begin());
  return uuid_msg;
}

template <>
auto DetectionSensor<autoware_auto_perception_msgs::msg::DetectedObjects>::update(
  const double current_simulation_time,
  const std::vector<traffic_simulator_msgs::EntityStatus> & statuses,
  const rclcpp::Time & current_ros_time, const std::vector<std::string> & lidar_detected_entities)
  -> void
{
  auto makeObjectClassification = [](const auto & label) {
    autoware_auto_perception_msgs::msg::ObjectClassification object_classification;
    object_classification.label = label;
    object_classification.probability = 1;
    return object_classification;
  };
<<<<<<< HEAD
  if (
    current_simulation_time - previous_simulation_time_ - configuration_.update_duration() >=
    -0.002) {
    const std::vector<std::string> detected_objects = filterObjectsBySensorRange(
      statuses,
      configuration_.detect_all_objects_in_range() ? getDetectedObjects(statuses)
                                                   : lidar_detected_entities,
      configuration_.range());
=======

  if (current_time - last_update_stamp_ - configuration_.update_duration() >= -0.002) {
    std::vector<std::string> detected_objects;
    auto detected_entities = configuration_.detect_all_objects_in_range()
                               ? getDetectedObjects(statuses)
                               : lidar_detected_entity;

    detected_objects =
      filterObjectsBySensorRange(statuses, detected_entities, configuration_.range());

>>>>>>> 1e7cc909
    autoware_auto_perception_msgs::msg::DetectedObjects msg;
    msg.header.stamp = current_ros_time;
    msg.header.frame_id = "map";
<<<<<<< HEAD
    previous_simulation_time_ = current_simulation_time;
=======

    autoware_auto_perception_msgs::msg::TrackedObjects ground_truth_msg;
    ground_truth_msg.header = msg.header;

    last_update_stamp_ = current_time;
>>>>>>> 1e7cc909
    for (const auto & status : statuses) {
      if (
        std::find(detected_objects.begin(), detected_objects.end(), status.name()) !=
          detected_objects.end() and
        status.type().type() != traffic_simulator_msgs::EntityType_Enum::EntityType_Enum_EGO) {
        autoware_auto_perception_msgs::msg::DetectedObject object;
        switch (status.subtype().value()) {
          case traffic_simulator_msgs::EntitySubtype_Enum::EntitySubtype_Enum_UNKNOWN:
            object.classification.push_back(makeObjectClassification(
              autoware_auto_perception_msgs::msg::ObjectClassification::UNKNOWN));
            break;
          case traffic_simulator_msgs::EntitySubtype_Enum::EntitySubtype_Enum_CAR:
            object.classification.push_back(makeObjectClassification(
              autoware_auto_perception_msgs::msg::ObjectClassification::CAR));
            break;
          case traffic_simulator_msgs::EntitySubtype_Enum::EntitySubtype_Enum_TRUCK:
            object.classification.push_back(makeObjectClassification(
              autoware_auto_perception_msgs::msg::ObjectClassification::TRUCK));
            break;
          case traffic_simulator_msgs::EntitySubtype_Enum::EntitySubtype_Enum_BUS:
            object.classification.push_back(makeObjectClassification(
              autoware_auto_perception_msgs::msg::ObjectClassification::BUS));
            break;
          case traffic_simulator_msgs::EntitySubtype_Enum::EntitySubtype_Enum_TRAILER:
            object.classification.push_back(makeObjectClassification(
              autoware_auto_perception_msgs::msg::ObjectClassification::TRAILER));
            break;
          case traffic_simulator_msgs::EntitySubtype_Enum::EntitySubtype_Enum_MOTORCYCLE:
            object.classification.push_back(makeObjectClassification(
              autoware_auto_perception_msgs::msg::ObjectClassification::MOTORCYCLE));
            object.kinematics.orientation_availability =
              autoware_auto_perception_msgs::msg::DetectedObjectKinematics::SIGN_UNKNOWN;
            break;
          case traffic_simulator_msgs::EntitySubtype_Enum::EntitySubtype_Enum_BICYCLE:
            object.classification.push_back(makeObjectClassification(
              autoware_auto_perception_msgs::msg::ObjectClassification::BICYCLE));
            object.kinematics.orientation_availability =
              autoware_auto_perception_msgs::msg::DetectedObjectKinematics::SIGN_UNKNOWN;
            break;
          case traffic_simulator_msgs::EntitySubtype_Enum::EntitySubtype_Enum_PEDESTRIAN:
            object.classification.push_back(makeObjectClassification(
              autoware_auto_perception_msgs::msg::ObjectClassification::PEDESTRIAN));
            break;
          default:
            object.classification.push_back(makeObjectClassification(
              autoware_auto_perception_msgs::msg::ObjectClassification::UNKNOWN));
            break;
        }

        simulation_interface::toMsg(status.bounding_box().dimensions(), object.shape.dimensions);
        geometry_msgs::msg::Pose pose;
        simulation_interface::toMsg(status.pose(), pose);
        auto rotation = quaternion_operation::getRotationMatrix(pose.orientation);
        geometry_msgs::msg::Point center_point;
        simulation_interface::toMsg(status.bounding_box().center(), center_point);
        Eigen::Vector3d center(center_point.x, center_point.y, center_point.z);
        center = rotation * center;
        pose.position.x = pose.position.x + center.x();
        pose.position.y = pose.position.y + center.y();
        pose.position.z = pose.position.z + center.z();
        object.kinematics.pose_with_covariance.pose = pose;
        object.kinematics.pose_with_covariance.covariance = {1, 0, 0, 0, 0, 0, 0, 1, 0, 0, 0, 0,
                                                             0, 0, 1, 0, 0, 0, 0, 0, 0, 1, 0, 0,
                                                             0, 0, 0, 0, 1, 0, 0, 0, 0, 0, 0, 1};
        simulation_interface::toMsg(
          status.action_status().twist(), object.kinematics.twist_with_covariance.twist);
        object.shape.type = object.shape.BOUNDING_BOX;

        msg.objects.push_back(object);

        // ref: https://github.com/autowarefoundation/autoware.universe/blob/main/common/perception_utils/src/conversion.cpp
        static auto toTrackedObject =
          [&](
            const std::string & name,
            const autoware_auto_perception_msgs::msg::DetectedObject & detected_object)
          -> autoware_auto_perception_msgs::msg::TrackedObject {
          autoware_auto_perception_msgs::msg::TrackedObject tracked_object;
          tracked_object.existence_probability = detected_object.existence_probability;

          tracked_object.classification = detected_object.classification;

          tracked_object.kinematics.pose_with_covariance =
            detected_object.kinematics.pose_with_covariance;
          tracked_object.kinematics.twist_with_covariance =
            detected_object.kinematics.twist_with_covariance;
          tracked_object.kinematics.orientation_availability =
            detected_object.kinematics.orientation_availability;

          tracked_object.shape = detected_object.shape;
          tracked_object.object_id = generateUUIDMsg(name);

          return tracked_object;
        };

        ground_truth_msg.objects.push_back(toTrackedObject(status.name(), object));
      }
    }

<<<<<<< HEAD
    queue_objects_.push(std::make_pair(msg, current_simulation_time));
    autoware_auto_perception_msgs::msg::DetectedObjects delayed_objects;
    if (
      current_simulation_time - queue_objects_.front().second >=
      configuration_.object_recognition_delay()) {
      delayed_objects = queue_objects_.front().first;
      queue_objects_.pop();
=======
    static std::queue<std::pair<autoware_auto_perception_msgs::msg::DetectedObjects, double>>
      queue_objects;
    static std::queue<std::pair<autoware_auto_perception_msgs::msg::TrackedObjects, double>>
      queue_ground_truth_objects;

    queue_objects.push(std::make_pair(msg, current_time));
    queue_ground_truth_objects.push(std::make_pair(ground_truth_msg, current_time));

    static rclcpp::Publisher<autoware_auto_perception_msgs::msg::TrackedObjects>::SharedPtr
      ground_truth_publisher = std::dynamic_pointer_cast<
        rclcpp::Publisher<autoware_auto_perception_msgs::msg::TrackedObjects>>(
        ground_truth_publisher_base_ptr_);

    autoware_auto_perception_msgs::msg::DetectedObjects delayed_msg;
    autoware_auto_perception_msgs::msg::TrackedObjects delayed_ground_truth_msg;

    if (current_time - queue_objects.front().second >= configuration_.object_recognition_delay()) {
      delayed_msg = queue_objects.front().first;
      delayed_ground_truth_msg = queue_ground_truth_objects.front().first;
      queue_objects.pop();
    }

    if (
      current_time - queue_ground_truth_objects.front().second >=
      configuration_.object_recognition_ground_truth_delay()) {
      delayed_ground_truth_msg = queue_ground_truth_objects.front().first;
      queue_ground_truth_objects.pop();
>>>>>>> 1e7cc909
    }

    autoware_auto_perception_msgs::msg::DetectedObjects noised_msg;
    noised_msg.header = delayed_msg.header;
    noised_msg.objects.reserve(delayed_msg.objects.size());
    for (const auto & object : delayed_msg.objects) {
      if (auto probability_of_lost = std::uniform_real_distribution();
          probability_of_lost(random_engine_) > configuration_.probability_of_lost()) {
        noised_msg.objects.push_back(applyPositionNoise(object));
      }
    }

    publisher_ptr_->publish(noised_msg);

    ground_truth_publisher->publish(delayed_ground_truth_msg);
  }
}
}  // namespace simple_sensor_simulator<|MERGE_RESOLUTION|>--- conflicted
+++ resolved
@@ -147,7 +147,7 @@
     object_classification.probability = 1;
     return object_classification;
   };
-<<<<<<< HEAD
+
   if (
     current_simulation_time - previous_simulation_time_ - configuration_.update_duration() >=
     -0.002) {
@@ -156,30 +156,16 @@
       configuration_.detect_all_objects_in_range() ? getDetectedObjects(statuses)
                                                    : lidar_detected_entities,
       configuration_.range());
-=======
-
-  if (current_time - last_update_stamp_ - configuration_.update_duration() >= -0.002) {
-    std::vector<std::string> detected_objects;
-    auto detected_entities = configuration_.detect_all_objects_in_range()
-                               ? getDetectedObjects(statuses)
-                               : lidar_detected_entity;
-
-    detected_objects =
-      filterObjectsBySensorRange(statuses, detected_entities, configuration_.range());
-
->>>>>>> 1e7cc909
+
     autoware_auto_perception_msgs::msg::DetectedObjects msg;
     msg.header.stamp = current_ros_time;
     msg.header.frame_id = "map";
-<<<<<<< HEAD
-    previous_simulation_time_ = current_simulation_time;
-=======
 
     autoware_auto_perception_msgs::msg::TrackedObjects ground_truth_msg;
     ground_truth_msg.header = msg.header;
 
-    last_update_stamp_ = current_time;
->>>>>>> 1e7cc909
+    previous_simulation_time_ = current_simulation_time;
+
     for (const auto & status : statuses) {
       if (
         std::find(detected_objects.begin(), detected_objects.end(), status.name()) !=
@@ -278,22 +264,13 @@
       }
     }
 
-<<<<<<< HEAD
-    queue_objects_.push(std::make_pair(msg, current_simulation_time));
-    autoware_auto_perception_msgs::msg::DetectedObjects delayed_objects;
-    if (
-      current_simulation_time - queue_objects_.front().second >=
-      configuration_.object_recognition_delay()) {
-      delayed_objects = queue_objects_.front().first;
-      queue_objects_.pop();
-=======
     static std::queue<std::pair<autoware_auto_perception_msgs::msg::DetectedObjects, double>>
       queue_objects;
     static std::queue<std::pair<autoware_auto_perception_msgs::msg::TrackedObjects, double>>
       queue_ground_truth_objects;
 
-    queue_objects.push(std::make_pair(msg, current_time));
-    queue_ground_truth_objects.push(std::make_pair(ground_truth_msg, current_time));
+    queue_objects.push(std::make_pair(msg, current_simulation_time));
+    queue_ground_truth_objects.push(std::make_pair(ground_truth_msg, current_simulation_time));
 
     static rclcpp::Publisher<autoware_auto_perception_msgs::msg::TrackedObjects>::SharedPtr
       ground_truth_publisher = std::dynamic_pointer_cast<
@@ -303,18 +280,19 @@
     autoware_auto_perception_msgs::msg::DetectedObjects delayed_msg;
     autoware_auto_perception_msgs::msg::TrackedObjects delayed_ground_truth_msg;
 
-    if (current_time - queue_objects.front().second >= configuration_.object_recognition_delay()) {
+    if (
+      current_simulation_time - queue_objects.front().second >=
+      configuration_.object_recognition_delay()) {
       delayed_msg = queue_objects.front().first;
       delayed_ground_truth_msg = queue_ground_truth_objects.front().first;
       queue_objects.pop();
     }
 
     if (
-      current_time - queue_ground_truth_objects.front().second >=
+      current_simulation_time - queue_ground_truth_objects.front().second >=
       configuration_.object_recognition_ground_truth_delay()) {
       delayed_ground_truth_msg = queue_ground_truth_objects.front().first;
       queue_ground_truth_objects.pop();
->>>>>>> 1e7cc909
     }
 
     autoware_auto_perception_msgs::msg::DetectedObjects noised_msg;
