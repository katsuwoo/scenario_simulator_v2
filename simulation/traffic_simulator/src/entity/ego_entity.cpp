--- conflicted
+++ resolved
@@ -34,10 +34,7 @@
 {
 namespace entity
 {
-<<<<<<< HEAD
-=======
 /// @todo find some shared space for this function
->>>>>>> c4b9280f
 template <typename T>
 static auto getParameter(const std::string & name, T value = {})
 {
@@ -80,11 +77,7 @@
 EgoEntity::EgoEntity(
   const std::string & name, const traffic_simulator_msgs::msg::EntityStatus & entity_status,
   const traffic_simulator_msgs::msg::VehicleParameters & parameters,
-<<<<<<< HEAD
-  const Configuration & configuration, const double)
-=======
   const Configuration & configuration)
->>>>>>> c4b9280f
 : VehicleEntity(name, entity_status, parameters),
   field_operator_application(makeFieldOperatorApplication(configuration))
 {
@@ -142,14 +135,6 @@
 }
 
 auto EgoEntity::getCurrentPose() const -> geometry_msgs::msg::Pose { return status_.pose; }
-<<<<<<< HEAD
-
-auto EgoEntity::getCurrentTwist() const -> geometry_msgs::msg::Twist
-{
-  return status_.action_status.twist;
-}
-=======
->>>>>>> c4b9280f
 
 auto EgoEntity::getWaypoints() -> const traffic_simulator_msgs::msg::WaypointsArray
 {
@@ -280,13 +265,10 @@
   field_operator_application->setVelocityLimit(value);
 }
 
-<<<<<<< HEAD
-=======
 auto EgoEntity::fillLaneletPose(traffic_simulator_msgs::msg::EntityStatus & status) const -> void
 {
   EntityBase::fillLaneletPose(status, false);
 }
 
->>>>>>> c4b9280f
 }  // namespace entity
 }  // namespace traffic_simulator