--- conflicted
+++ resolved
@@ -47,14 +47,9 @@
   if (!target_speed) {
     target_speed = 1.111;
   }
-<<<<<<< HEAD
   setOutput(
     "updated_status", std::make_shared<traffic_simulator::CanonicalizedEntityStatus>(
-                        calculateUpdatedEntityStatusInWorldFrame(target_speed.get())));
-=======
-  auto updated_status = calculateUpdatedEntityStatusInWorldFrame(target_speed.value());
-  setOutput("updated_status", updated_status);
->>>>>>> 20172661
+                        calculateUpdatedEntityStatusInWorldFrame(target_speed.value())));
   return BT::NodeStatus::RUNNING;
 }
 }  // namespace pedestrian
