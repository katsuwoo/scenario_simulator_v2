--- conflicted
+++ resolved
@@ -4,15 +4,10 @@
 
 Major Changes :race_car: :red_car: :blue_car:
 
-<<<<<<< HEAD
-| Feature                     | Brief summary                                                       | Category    | Pull request                                                    | Contributor                                   |
-| --------------------------- | ------------------------------------------------------------------- | ----------- | --------------------------------------------------------------- | --------------------------------------------- |
-| Publication of Acceleration | Updated concealer to publish acceleration information for Autoware. | `concealer` | [#875](https://github.com/tier4/scenario_simulator_v2/pull/875) | [yamacir-kit](https://github.com/yamacir-kit) |
-=======
-| Feature    | Brief summary                                                                                                                                                     | Category                                                     | Pull request                                                    | Contributor                                                                                  |
-|------------|-------------------------------------------------------------------------------------------------------------------------------------------------------------------|--------------------------------------------------------------|-----------------------------------------------------------------|----------------------------------------------------------------------------------------------|
-| Engagement | Changed time management to send engage as soon as autoware state transitions to `WAITING_FOR_ENGAGE` and start simulation as soon as it transitions to `DRIVING`. | `traffic_simulator`, `concealer`, `openscenario_interpreter` | [#823](https://github.com/tier4/scenario_simulator_v2/pull/823) | [hakuturu583](https://github.com/hakuturu583), [yamacir-kit](https://github.com/yamacir-kit) |
->>>>>>> f807994d
+| Feature                     | Brief summary                                                                                                                                                     | Category                                                     | Pull request                                                    | Contributor                                                                                  |
+| --------------------------- | ----------------------------------------------------------------------------------------------------------------------------------------------------------------- | ------------------------------------------------------------ | --------------------------------------------------------------- | -------------------------------------------------------------------------------------------- |
+| Engagement                  | Changed time management to send engage as soon as autoware state transitions to `WAITING_FOR_ENGAGE` and start simulation as soon as it transitions to `DRIVING`. | `traffic_simulator`, `concealer`, `openscenario_interpreter` | [#823](https://github.com/tier4/scenario_simulator_v2/pull/823) | [hakuturu583](https://github.com/hakuturu583), [yamacir-kit](https://github.com/yamacir-kit) |
+| Publication of Acceleration | Updated concealer to publish acceleration information for Autoware.                                                                                               | `concealer`                                                  | [#875](https://github.com/tier4/scenario_simulator_v2/pull/875) | [yamacir-kit](https://github.com/yamacir-kit)                                                |
 
 Bug Fixes:bug:
 
