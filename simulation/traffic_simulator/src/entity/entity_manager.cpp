// Copyright 2015 TIER IV, Inc. All rights reserved.
//
// Licensed under the Apache License, Version 2.0 (the "License");
// you may not use this file except in compliance with the License.
// You may obtain a copy of the License at
//
//     http://www.apache.org/licenses/LICENSE-2.0
//
// Unless required by applicable law or agreed to in writing, software
// distributed under the License is distributed on an "AS IS" BASIS,
// WITHOUT WARRANTIES OR CONDITIONS OF ANY KIND, either express or implied.
// See the License for the specific language governing permissions and
// limitations under the License.

#include <cstdint>
#include <geometry/bounding_box.hpp>
#include <geometry/intersection/collision.hpp>
#include <geometry/transform.hpp>
#include <limits>
#include <memory>
#include <optional>
#include <queue>
#include <scenario_simulator_exception/exception.hpp>
#include <sstream>
#include <stdexcept>
#include <string>
#include <traffic_simulator/entity/entity_manager.hpp>
#include <traffic_simulator/helper/helper.hpp>
#include <traffic_simulator/helper/stop_watch.hpp>
#include <unordered_map>
#include <vector>

namespace traffic_simulator
{
namespace entity
{
void EntityManager::broadcastEntityTransform()
{
  std::vector<std::string> names = getEntityNames();
  for (const auto & name : names) {
    geometry_msgs::msg::PoseStamped pose;
    pose.pose = getEntityStatus(name).pose;
    pose.header.stamp = clock_ptr_->now();
    pose.header.frame_id = name;
    broadcastTransform(pose);
  }
}

void EntityManager::broadcastTransform(
  const geometry_msgs::msg::PoseStamped & pose, const bool static_transform)
{
  geometry_msgs::msg::TransformStamped transform_stamped;
  {
    transform_stamped.header.stamp = pose.header.stamp;
    transform_stamped.header.frame_id = "map";
    transform_stamped.child_frame_id = pose.header.frame_id;
    transform_stamped.transform.translation.x = pose.pose.position.x;
    transform_stamped.transform.translation.y = pose.pose.position.y;
    transform_stamped.transform.translation.z = pose.pose.position.z;
    transform_stamped.transform.rotation = pose.pose.orientation;
  }

  if (static_transform) {
    broadcaster_.sendTransform(transform_stamped);
  } else {
    base_link_broadcaster_.sendTransform(transform_stamped);
  }
}

bool EntityManager::checkCollision(const std::string & name0, const std::string & name1)
{
  return name0 != name1 and math::geometry::checkCollision2D(
                              getEntityStatus(name0).pose, getEntityStatus(name0).bounding_box,
                              getEntityStatus(name1).pose, getEntityStatus(name1).bounding_box);
}

visualization_msgs::msg::MarkerArray EntityManager::makeDebugMarker() const
{
  visualization_msgs::msg::MarkerArray marker;
  for (const auto & entity : entities_) {
    entity.second->appendDebugMarker(marker);
  }
  return marker;
}

bool EntityManager::despawnEntity(const std::string & name)
{
  return entityExists(name) && entities_.erase(name);
}

bool EntityManager::entityExists(const std::string & name)
{
  return entities_.find(name) != std::end(entities_);
}

auto EntityManager::getBoundingBoxDistance(const std::string & from, const std::string & to)
  -> std::optional<double>
{
  return math::geometry::getPolygonDistance(
    getMapPose(from), getEntityStatus(from).bounding_box, getMapPose(to),
    getEntityStatus(to).bounding_box);
}

auto EntityManager::getCurrentTime() const noexcept -> double { return current_time_; }

auto EntityManager::getDistanceToCrosswalk(
  const std::string & name, const std::int64_t target_crosswalk_id) -> std::optional<double>
{
  if (entities_.find(name) == entities_.end()) {
    return std::nullopt;
  }
  if (getWaypoints(name).waypoints.empty()) {
    return std::nullopt;
  }
  math::geometry::CatmullRomSpline spline(getWaypoints(name).waypoints);
  auto polygon = hdmap_utils_ptr_->getLaneletPolygon(target_crosswalk_id);
  return spline.getCollisionPointIn2D(polygon);
}

auto EntityManager::getDistanceToStopLine(
  const std::string & name, const std::int64_t target_stop_line_id) -> std::optional<double>
{
  if (entities_.find(name) == entities_.end()) {
    return std::nullopt;
  }
  if (getWaypoints(name).waypoints.empty()) {
    return std::nullopt;
  }
  math::geometry::CatmullRomSpline spline(getWaypoints(name).waypoints);
  auto polygon = hdmap_utils_ptr_->getStopLinePolygon(target_stop_line_id);
  return spline.getCollisionPointIn2D(polygon);
}

auto EntityManager::getEntityNames() const -> const std::vector<std::string>
{
  std::vector<std::string> names{};
  for (const auto & each : entities_) {
    names.push_back(each.first);
  }
  return names;
}

auto EntityManager::getEntityStatus(const std::string & name) const
  -> traffic_simulator_msgs::msg::EntityStatus
{
  if (const auto iter = entities_.find(name); iter == entities_.end()) {
    THROW_SEMANTIC_ERROR("entity ", std::quoted(name), " does not exist.");
  } else {
    auto entity_status = iter->second->getStatus();
    entity_status.action_status.current_action = getCurrentAction(name);
    entity_status.time = current_time_;
    return entity_status;
  }
}

auto EntityManager::getEntityTypeList() const
  -> const std::unordered_map<std::string, traffic_simulator_msgs::msg::EntityType>
{
  std::unordered_map<std::string, traffic_simulator_msgs::msg::EntityType> ret;
  for (auto && [name, entity] : entities_) {
    ret.emplace(name, entity->getStatus().type);
  }
  return ret;
}

auto EntityManager::getHdmapUtils() -> const std::shared_ptr<hdmap_utils::HdMapUtils> &
{
  return hdmap_utils_ptr_;
}

<<<<<<< HEAD
auto EntityManager::getLongitudinalDistance(
  const LaneletPose & from, const LaneletPose & to, const double max_distance)
  -> std::optional<double>
=======
auto EntityManager::getLongitudinalDistance(const LaneletPose & from, const LaneletPose & to)
  -> boost::optional<double>
>>>>>>> 59e5ece8
{
  auto forward_distance =
    hdmap_utils_ptr_->getLongitudinalDistance(from.lanelet_id, from.s, to.lanelet_id, to.s);

<<<<<<< HEAD
  if (forward_distance and forward_distance.value() > max_distance) {
    forward_distance = std::nullopt;
  }

  auto backward_distance =
    hdmap_utils_ptr_->getLongitudinalDistance(to.lanelet_id, to.s, from.lanelet_id, from.s);

  if (backward_distance and backward_distance.value() > max_distance) {
    backward_distance = std::nullopt;
  }
=======
  auto backward_distance =
    hdmap_utils_ptr_->getLongitudinalDistance(to.lanelet_id, to.s, from.lanelet_id, from.s);

>>>>>>> 59e5ece8
  if (forward_distance && backward_distance) {
    if (forward_distance.value() > backward_distance.value()) {
      return -backward_distance.value();
    } else {
      return forward_distance.value();
    }
  } else if (forward_distance) {
    return forward_distance.value();
  } else if (backward_distance) {
<<<<<<< HEAD
    return -backward_distance.value();
  }
  return std::nullopt;
}

auto EntityManager::getLongitudinalDistance(
  const LaneletPose & from, const std::string & to, const double max_distance)
  -> std::optional<double>
=======
    return -backward_distance.get();
  } else {
    return boost::none;
  }
}

auto EntityManager::getLongitudinalDistance(const LaneletPose & from, const std::string & to)
  -> boost::optional<double>
>>>>>>> 59e5ece8
{
  if (!laneMatchingSucceed(to)) {
    return std::nullopt;
  } else {
    return getLongitudinalDistance(from, getEntityStatus(to).lanelet_pose);
  }
}

<<<<<<< HEAD
auto EntityManager::getLongitudinalDistance(
  const std::string & from, const LaneletPose & to, const double max_distance)
  -> std::optional<double>
=======
auto EntityManager::getLongitudinalDistance(const std::string & from, const LaneletPose & to)
  -> boost::optional<double>
>>>>>>> 59e5ece8
{
  if (!laneMatchingSucceed(from)) {
    return std::nullopt;
  } else {
    return getLongitudinalDistance(getEntityStatus(from).lanelet_pose, to);
  }
}

<<<<<<< HEAD
auto EntityManager::getLongitudinalDistance(
  const std::string & from, const std::string & to, const double max_distance)
  -> std::optional<double>
=======
auto EntityManager::getLongitudinalDistance(const std::string & from, const std::string & to)
  -> boost::optional<double>
>>>>>>> 59e5ece8
{
  if (laneMatchingSucceed(from) and laneMatchingSucceed(to)) {
    return getLongitudinalDistance(
      getEntityStatus(from).lanelet_pose, getEntityStatus(to).lanelet_pose);
  } else {
    return std::nullopt;
  }
}

/**
 * @brief If the target entity's lanelet pose is valid, return true
 *
 * @param name name of the target entity
 * @return true lane matching is succeed
 * @return false lane matching is failed
 */
bool EntityManager::laneMatchingSucceed(const std::string & name)
{
  return getEntityStatus(name).lanelet_pose_valid;
}

auto EntityManager::getNumberOfEgo() const -> std::size_t
{
  return std::count_if(std::begin(entities_), std::end(entities_), [this](const auto & each) {
    return isEgo(each.first);
  });
}

const std::string EntityManager::getEgoName() const
{
  const auto names = getEntityNames();
  for (const auto & name : names) {
    if (isEgo(name)) {
      return name;
    }
  }
  THROW_SEMANTIC_ERROR(
    "const std::string EntityManager::getEgoName(const std::string & name) function was called, "
    "but ego vehicle does not exist");
}

auto EntityManager::getObstacle(const std::string & name)
  -> std::optional<traffic_simulator_msgs::msg::Obstacle>
{
  if (!npc_logic_started_) {
    return std::nullopt;
  }
  return entities_.at(name)->getObstacle();
}

auto EntityManager::getRelativePose(
  const geometry_msgs::msg::Pose & from, const geometry_msgs::msg::Pose & to) const
  -> geometry_msgs::msg::Pose
{
  return math::geometry::getRelativePose(from, to);
}

auto EntityManager::getRelativePose(
  const geometry_msgs::msg::Pose & from, const std::string & to) const -> geometry_msgs::msg::Pose
{
  return getRelativePose(from, getEntityStatus(to).pose);
}

auto EntityManager::getRelativePose(
  const std::string & from, const geometry_msgs::msg::Pose & to) const -> geometry_msgs::msg::Pose
{
  return getRelativePose(getEntityStatus(from).pose, to);
}

auto EntityManager::getRelativePose(const std::string & from, const std::string & to) const
  -> geometry_msgs::msg::Pose
{
  return getRelativePose(getEntityStatus(from).pose, getEntityStatus(to).pose);
}

auto EntityManager::getRelativePose(
  const geometry_msgs::msg::Pose & from, const LaneletPose & to) const -> geometry_msgs::msg::Pose
{
  return getRelativePose(from, toMapPose(to));
}

auto EntityManager::getRelativePose(
  const LaneletPose & from, const geometry_msgs::msg::Pose & to) const -> geometry_msgs::msg::Pose
{
  return getRelativePose(toMapPose(from), to);
}

auto EntityManager::getRelativePose(const std::string & from, const LaneletPose & to) const
  -> geometry_msgs::msg::Pose
{
  return getRelativePose(getEntityStatus(from).pose, to);
}

auto EntityManager::getRelativePose(const LaneletPose & from, const std::string & to) const
  -> geometry_msgs::msg::Pose
{
  return getRelativePose(from, getEntityStatus(to).pose);
}

auto EntityManager::getStepTime() const noexcept -> double { return step_time_; }

auto EntityManager::getWaypoints(const std::string & name)
  -> traffic_simulator_msgs::msg::WaypointsArray
{
  if (!npc_logic_started_) {
    return traffic_simulator_msgs::msg::WaypointsArray();
  }
  return entities_.at(name)->getWaypoints();
}

bool EntityManager::isEgo(const std::string & name) const
{
  using traffic_simulator_msgs::msg::EntityType;
  return getEntityStatus(name).type.type == EntityType::EGO and
         dynamic_cast<EgoEntity const *>(entities_.at(name).get());
}

bool EntityManager::isEgoSpawned() const
{
  for (const auto & name : getEntityNames()) {
    if (isEgo(name)) {
      return true;
    }
  }
  return false;
}

bool EntityManager::isInLanelet(
  const std::string & name, const std::int64_t lanelet_id, const double tolerance)
{
  double l = hdmap_utils_ptr_->getLaneletLength(lanelet_id);
  auto status = getEntityStatus(name);

  if (not status.lanelet_pose_valid) {
    return false;
  }
  if (status.lanelet_pose.lanelet_id == lanelet_id) {
    return true;
  } else {
    auto dist0 = hdmap_utils_ptr_->getLongitudinalDistance(
      lanelet_id, l, status.lanelet_pose.lanelet_id, status.lanelet_pose.s);
    auto dist1 = hdmap_utils_ptr_->getLongitudinalDistance(
      status.lanelet_pose.lanelet_id, status.lanelet_pose.s, lanelet_id, 0);
    if (dist0 and dist0.value() < tolerance) {
      return true;
    }
    if (dist1 and dist1.value() < tolerance) {
      return true;
    }
  }
  return false;
}

bool EntityManager::isStopping(const std::string & name) const
{
  return std::fabs(getEntityStatus(name).action_status.twist.linear.x) <
         std::numeric_limits<double>::epsilon();
}

bool EntityManager::reachPosition(
  const std::string & name, const std::string & target_name, const double tolerance) const
{
  return reachPosition(name, getEntityStatus(target_name).pose, tolerance);
}

bool EntityManager::reachPosition(
  const std::string & name, const geometry_msgs::msg::Pose & target_pose,
  const double tolerance) const
{
  const auto pose = getEntityStatus(name).pose;

  const double distance = std::sqrt(
    std::pow(pose.position.x - target_pose.position.x, 2) +
    std::pow(pose.position.y - target_pose.position.y, 2) +
    std::pow(pose.position.z - target_pose.position.z, 2));

  return distance < tolerance;
}

bool EntityManager::reachPosition(
  const std::string & name, const std::int64_t lanelet_id, const double s, const double offset,
  const double tolerance) const
{
  traffic_simulator_msgs::msg::LaneletPose lanelet_pose;
  {
    lanelet_pose.lanelet_id = lanelet_id;
    lanelet_pose.s = s;
    lanelet_pose.offset = offset;
  }

  const auto target_pose = hdmap_utils_ptr_->toMapPose(lanelet_pose);

  return reachPosition(name, target_pose.pose, tolerance);
}

void EntityManager::requestLaneChange(
  const std::string & name, const traffic_simulator::lane_change::Direction & direction)
{
  if (const auto target = hdmap_utils_ptr_->getLaneChangeableLaneletId(
        getEntityStatus(name).lanelet_pose.lanelet_id, direction);
      target) {
    requestLaneChange(name, target.value());
  }
}

bool EntityManager::trafficLightsChanged()
{
  return traffic_light_manager_ptr_->hasAnyLightChanged();
}

void EntityManager::requestSpeedChange(
  const std::string & name, double target_speed, bool continuous)
{
  if (isEgo(name) && getCurrentTime() > 0) {
    THROW_SEMANTIC_ERROR("You cannot set target speed to the ego vehicle after starting scenario.");
  }
  return entities_.at(name)->requestSpeedChange(target_speed, continuous);
}

void EntityManager::requestSpeedChange(
  const std::string & name, const double target_speed, const speed_change::Transition transition,
  const speed_change::Constraint constraint, const bool continuous)
{
  if (isEgo(name) && getCurrentTime() > 0) {
    THROW_SEMANTIC_ERROR("You cannot set target speed to the ego vehicle after starting scenario.");
  }
  return entities_.at(name)->requestSpeedChange(target_speed, transition, constraint, continuous);
}

void EntityManager::requestSpeedChange(
  const std::string & name, const speed_change::RelativeTargetSpeed & target_speed, bool continuous)
{
  if (isEgo(name) && getCurrentTime() > 0) {
    THROW_SEMANTIC_ERROR("You cannot set target speed to the ego vehicle after starting scenario.");
  }
  return entities_.at(name)->requestSpeedChange(target_speed, continuous);
}

void EntityManager::requestSpeedChange(
  const std::string & name, const speed_change::RelativeTargetSpeed & target_speed,
  const speed_change::Transition transition, const speed_change::Constraint constraint,
  const bool continuous)
{
  if (isEgo(name) && getCurrentTime() > 0) {
    THROW_SEMANTIC_ERROR("You cannot set target speed to the ego vehicle after starting scenario.");
  }
  return entities_.at(name)->requestSpeedChange(target_speed, transition, constraint, continuous);
}

auto EntityManager::setEntityStatus(
  const std::string & name, const traffic_simulator_msgs::msg::EntityStatus & status) -> void
{
  if (isEgo(name) && getCurrentTime() > 0) {
    THROW_SEMANTIC_ERROR(
      "You cannot set entity status to the ego vehicle name ", std::quoted(name),
      " after starting scenario.");
  } else {
    entities_.at(name)->setStatus(status);
  }
}

void EntityManager::setVerbose(const bool verbose)
{
  configuration.verbose = verbose;
  for (auto & entity : entities_) {
    entity.second->verbose = verbose;
  }
}

auto EntityManager::toMapPose(const traffic_simulator_msgs::msg::LaneletPose & lanelet_pose) const
  -> const geometry_msgs::msg::Pose
{
  return hdmap_utils_ptr_->toMapPose(lanelet_pose).pose;
}

traffic_simulator_msgs::msg::EntityStatus EntityManager::updateNpcLogic(
  const std::string & name,
  const std::unordered_map<std::string, traffic_simulator_msgs::msg::EntityType> & type_list)
{
  if (configuration.verbose) {
    std::cout << "update " << name << " behavior" << std::endl;
  }
  entities_[name]->setEntityTypeList(type_list);
  entities_[name]->onUpdate(current_time_, step_time_);
  return entities_[name]->getStatus();
}

void EntityManager::update(const double current_time, const double step_time)
{
  traffic_simulator::helper::StopWatch<std::chrono::milliseconds> stop_watch_update(
    "EntityManager::update", configuration.verbose);
  step_time_ = step_time;
  current_time_ = current_time;
  setVerbose(configuration.verbose);
  if (npc_logic_started_) {
    traffic_light_manager_ptr_->update(step_time_);
  }
  auto type_list = getEntityTypeList();
  std::unordered_map<std::string, traffic_simulator_msgs::msg::EntityStatus> all_status;
  for (auto && [name, entity] : entities_) {
    all_status.emplace(name, entity->getStatus());
  }
  for (auto && [name, entity] : entities_) {
    entity->setOtherStatus(all_status);
  }
  all_status.clear();
  for (auto && [name, entity] : entities_) {
    all_status.emplace(name, updateNpcLogic(name, type_list));
  }
  for (auto && [name, entity] : entities_) {
    entity->setOtherStatus(all_status);
  }
  traffic_simulator_msgs::msg::EntityStatusWithTrajectoryArray status_array_msg;
  for (auto && [name, status] : all_status) {
    traffic_simulator_msgs::msg::EntityStatusWithTrajectory status_with_trajectory;
    status_with_trajectory.waypoint = getWaypoints(name);
    for (const auto & goal : getGoalPoses<geometry_msgs::msg::Pose>(name)) {
      status_with_trajectory.goal_pose.push_back(goal);
    }
    if (const auto obstacle = getObstacle(name); obstacle) {
      status_with_trajectory.obstacle = obstacle.value();
      status_with_trajectory.obstacle_find = true;
    } else {
      status_with_trajectory.obstacle_find = false;
    }
    status_with_trajectory.status = status;
    status_with_trajectory.name = name;
    status_with_trajectory.time = current_time + step_time;
    status_array_msg.data.emplace_back(status_with_trajectory);
  }
  entity_status_array_pub_ptr_->publish(status_array_msg);
  stop_watch_update.stop();
  if (configuration.verbose) {
    stop_watch_update.print();
  }
}

void EntityManager::updateHdmapMarker()
{
  MarkerArray markers;
  const auto stamp = clock_ptr_->now();
  for (const auto & marker_raw : markers_raw_.markers) {
    visualization_msgs::msg::Marker marker = marker_raw;
    marker.header.stamp = stamp;
    markers.markers.emplace_back(marker);
  }
  lanelet_marker_pub_ptr_->publish(markers);
}

void EntityManager::startNpcLogic()
{
  npc_logic_started_ = true;
  for (auto it = entities_.begin(); it != entities_.end(); it++) {
    it->second->startNpcLogic();
  }
}
}  // namespace entity
}  // namespace traffic_simulator<|MERGE_RESOLUTION|>--- conflicted
+++ resolved
@@ -168,34 +168,15 @@
   return hdmap_utils_ptr_;
 }
 
-<<<<<<< HEAD
-auto EntityManager::getLongitudinalDistance(
-  const LaneletPose & from, const LaneletPose & to, const double max_distance)
+auto EntityManager::getLongitudinalDistance(const LaneletPose & from, const LaneletPose & to)
   -> std::optional<double>
-=======
-auto EntityManager::getLongitudinalDistance(const LaneletPose & from, const LaneletPose & to)
-  -> boost::optional<double>
->>>>>>> 59e5ece8
 {
   auto forward_distance =
     hdmap_utils_ptr_->getLongitudinalDistance(from.lanelet_id, from.s, to.lanelet_id, to.s);
 
-<<<<<<< HEAD
-  if (forward_distance and forward_distance.value() > max_distance) {
-    forward_distance = std::nullopt;
-  }
-
   auto backward_distance =
     hdmap_utils_ptr_->getLongitudinalDistance(to.lanelet_id, to.s, from.lanelet_id, from.s);
 
-  if (backward_distance and backward_distance.value() > max_distance) {
-    backward_distance = std::nullopt;
-  }
-=======
-  auto backward_distance =
-    hdmap_utils_ptr_->getLongitudinalDistance(to.lanelet_id, to.s, from.lanelet_id, from.s);
-
->>>>>>> 59e5ece8
   if (forward_distance && backward_distance) {
     if (forward_distance.value() > backward_distance.value()) {
       return -backward_distance.value();
@@ -205,25 +186,14 @@
   } else if (forward_distance) {
     return forward_distance.value();
   } else if (backward_distance) {
-<<<<<<< HEAD
     return -backward_distance.value();
-  }
-  return std::nullopt;
-}
-
-auto EntityManager::getLongitudinalDistance(
-  const LaneletPose & from, const std::string & to, const double max_distance)
+  } else {
+    return std::nullopt;
+  }
+}
+
+auto EntityManager::getLongitudinalDistance(const LaneletPose & from, const std::string & to)
   -> std::optional<double>
-=======
-    return -backward_distance.get();
-  } else {
-    return boost::none;
-  }
-}
-
-auto EntityManager::getLongitudinalDistance(const LaneletPose & from, const std::string & to)
-  -> boost::optional<double>
->>>>>>> 59e5ece8
 {
   if (!laneMatchingSucceed(to)) {
     return std::nullopt;
@@ -232,14 +202,8 @@
   }
 }
 
-<<<<<<< HEAD
-auto EntityManager::getLongitudinalDistance(
-  const std::string & from, const LaneletPose & to, const double max_distance)
+auto EntityManager::getLongitudinalDistance(const std::string & from, const LaneletPose & to)
   -> std::optional<double>
-=======
-auto EntityManager::getLongitudinalDistance(const std::string & from, const LaneletPose & to)
-  -> boost::optional<double>
->>>>>>> 59e5ece8
 {
   if (!laneMatchingSucceed(from)) {
     return std::nullopt;
@@ -248,14 +212,8 @@
   }
 }
 
-<<<<<<< HEAD
-auto EntityManager::getLongitudinalDistance(
-  const std::string & from, const std::string & to, const double max_distance)
+auto EntityManager::getLongitudinalDistance(const std::string & from, const std::string & to)
   -> std::optional<double>
-=======
-auto EntityManager::getLongitudinalDistance(const std::string & from, const std::string & to)
-  -> boost::optional<double>
->>>>>>> 59e5ece8
 {
   if (laneMatchingSucceed(from) and laneMatchingSucceed(to)) {
     return getLongitudinalDistance(
