// Copyright 2015 TIER IV, Inc. All rights reserved.
//
// Licensed under the Apache License, Version 2.0 (the "License");
// you may not use this file except in compliance with the License.
// You may obtain a copy of the License at
//
//     http://www.apache.org/licenses/LICENSE-2.0
//
// Unless required by applicable law or agreed to in writing, software
// distributed under the License is distributed on an "AS IS" BASIS,
// WITHOUT WARRANTIES OR CONDITIONS OF ANY KIND, either express or implied.
// See the License for the specific language governing permissions and
// limitations under the License.

#include <geometry/bounding_box.hpp>
#include <geometry/distance.hpp>
#include <geometry/transform.hpp>
#include <limits>
#include <rclcpp/rclcpp.hpp>
#include <scenario_simulator_exception/exception.hpp>
#include <string>
#include <traffic_simulator/entity/entity_base.hpp>
#include <traffic_simulator/utils/pose.hpp>
#include <unordered_map>
#include <vector>

namespace traffic_simulator
{
namespace entity
{
EntityBase::EntityBase(
  const std::string & name, const CanonicalizedEntityStatus & entity_status,
  const std::shared_ptr<hdmap_utils::HdMapUtils> & hdmap_utils_ptr)
: name(name),
  verbose(true),
  status_(entity_status),
  status_before_update_(status_),
  hdmap_utils_ptr_(hdmap_utils_ptr),
  npc_logic_started_(false)
{
  if (name != static_cast<EntityStatus>(entity_status).name) {
    THROW_SIMULATION_ERROR(
      "The name of the entity does not match the name of the entity listed in entity_status.",
      " The name of the entity is ", name,
      " and the name of the entity listed in entity_status is ",
      static_cast<EntityStatus>(entity_status).name);
  }
}

void EntityBase::appendDebugMarker(visualization_msgs::msg::MarkerArray &) {}

auto EntityBase::asFieldOperatorApplication() const -> concealer::FieldOperatorApplication &
{
  throw common::Error(
    "An operation was requested for Entity ", std::quoted(name),
    " that is valid only for the entity controlled by Autoware, but ", std::quoted(name),
    " is not the entity controlled by Autoware.");
}

void EntityBase::cancelRequest() {}

auto EntityBase::get2DPolygon() const -> std::vector<geometry_msgs::msg::Point>
{
  return math::geometry::toPolygon2D(getBoundingBox());
}

auto EntityBase::getCanonicalizedLaneletPose() const -> std::optional<CanonicalizedLaneletPose>
{
  return status_.getCanonicalizedLaneletPose();
}

auto EntityBase::getCanonicalizedLaneletPose(double matching_distance) const
  -> std::optional<CanonicalizedLaneletPose>
{
<<<<<<< HEAD
  const auto include_crosswalk = [](const auto & entity_type) {
    return (traffic_simulator_msgs::msg::EntityType::PEDESTRIAN == entity_type.type) ||
           (traffic_simulator_msgs::msg::EntityType::MISC_OBJECT == entity_type.type);
  }(getEntityType());
=======
  if (traffic_simulator_msgs::msg::EntityType::PEDESTRIAN == getEntityType().type) {
    if (
      const auto lanelet_pose =
        hdmap_utils_ptr_->toLaneletPose(getMapPose(), getBoundingBox(), true, matching_distance)) {
      return CanonicalizedLaneletPose(lanelet_pose.value(), hdmap_utils_ptr_);
    }
  } else {
    if (
      const auto lanelet_pose =
        hdmap_utils_ptr_->toLaneletPose(getMapPose(), getBoundingBox(), false, matching_distance)) {
      return CanonicalizedLaneletPose(lanelet_pose.value(), hdmap_utils_ptr_);
    }
  }
  return std::nullopt;
}

auto EntityBase::fillLaneletPose(CanonicalizedEntityStatus & status, bool include_crosswalk) -> void
{
  const auto unique_route_lanelets = traffic_simulator::helper::getUniqueValues(getRouteLanelets());

  std::optional<traffic_simulator_msgs::msg::LaneletPose> lanelet_pose;
  auto status_non_canonicalized = static_cast<EntityStatus>(status);

  if (unique_route_lanelets.empty()) {
    lanelet_pose = hdmap_utils_ptr_->toLaneletPose(
      status_non_canonicalized.pose, getBoundingBox(), include_crosswalk,
      getDefaultMatchingDistanceForLaneletPoseCalculation());
  } else {
    lanelet_pose = hdmap_utils_ptr_->toLaneletPose(
      status_non_canonicalized.pose, unique_route_lanelets,
      getDefaultMatchingDistanceForLaneletPoseCalculation());
    if (!lanelet_pose) {
      lanelet_pose = hdmap_utils_ptr_->toLaneletPose(
        status_non_canonicalized.pose, getBoundingBox(), include_crosswalk,
        getDefaultMatchingDistanceForLaneletPoseCalculation());
    }
  }
  if (lanelet_pose) {
    math::geometry::CatmullRomSpline spline(
      hdmap_utils_ptr_->getCenterPoints(lanelet_pose->lanelet_id));
    if (const auto s_value = spline.getSValue(status_non_canonicalized.pose)) {
      status_non_canonicalized.pose.position.z = spline.getPoint(s_value.value()).z;
    }
  }

  status_non_canonicalized.lanelet_pose_valid = static_cast<bool>(lanelet_pose);
  if (status_non_canonicalized.lanelet_pose_valid) {
    status_non_canonicalized.lanelet_pose = lanelet_pose.value();
  }
  status = CanonicalizedEntityStatus(status_non_canonicalized, hdmap_utils_ptr_);
}
>>>>>>> a9e293f6

  // prefer the current lanelet
  return toCanonicalizedLaneletPose(
    status_.getMapPose(), status_.getBoundingBox(), status_.getLaneletIds(), include_crosswalk,
    matching_distance, hdmap_utils_ptr_);
}

auto EntityBase::getDefaultMatchingDistanceForLaneletPoseCalculation() const -> double
{
  return getBoundingBox().dimensions.y * 0.5 + 1.0;
}

auto EntityBase::isTargetSpeedReached(double target_speed) const -> bool
{
  return speed_planner_->isTargetSpeedReached(target_speed, getCurrentTwist());
}

auto EntityBase::isTargetSpeedReached(const speed_change::RelativeTargetSpeed & target_speed) const
  -> bool
{
  return isTargetSpeedReached(target_speed.getAbsoluteValue(getStatus(), other_status_));
}

void EntityBase::onUpdate(double /*current_time*/, double step_time)
{
  job_list_.update(step_time, job::Event::PRE_UPDATE);
  status_before_update_ = status_;
  speed_planner_ =
    std::make_unique<traffic_simulator::longitudinal_speed_planning::LongitudinalSpeedPlanner>(
      step_time, name);
}

void EntityBase::onPostUpdate(double /*current_time*/, double step_time)
{
  job_list_.update(step_time, job::Event::POST_UPDATE);
}

void EntityBase::resetDynamicConstraints()
{
  setDynamicConstraints(getDefaultDynamicConstraints());
}

void EntityBase::requestLaneChange(
  const traffic_simulator::lane_change::AbsoluteTarget & target,
  const traffic_simulator::lane_change::TrajectoryShape trajectory_shape,
  const traffic_simulator::lane_change::Constraint & constraint)
{
  requestLaneChange(lane_change::Parameter(target, trajectory_shape, constraint));
}

void EntityBase::requestLaneChange(
  const traffic_simulator::lane_change::RelativeTarget & target,
  const traffic_simulator::lane_change::TrajectoryShape trajectory_shape,
  const traffic_simulator::lane_change::Constraint & constraint)
{
  lanelet::Id reference_lanelet_id = 0;
  if (target.entity_name == name) {
    if (not laneMatchingSucceed()) {
      THROW_SEMANTIC_ERROR(
        "Source entity does not assigned to lanelet. Please check source entity name : ", name,
        " exists on lane.");
    }
    reference_lanelet_id = getStatus().getLaneletId();
  } else {
    if (other_status_.find(target.entity_name) == other_status_.end()) {
      THROW_SEMANTIC_ERROR(
        "Target entity : ", target.entity_name, " does not exist. Please check ",
        target.entity_name, " exists.");
    } else if (!other_status_.at(target.entity_name).laneMatchingSucceed()) {
      THROW_SEMANTIC_ERROR(
        "Target entity does not assigned to lanelet. Please check Target entity name : ",
        target.entity_name, " exists on lane.");
    } else {
      reference_lanelet_id = other_status_.at(target.entity_name).getLaneletId();
    }
  }

  if (
    const auto lane_change_target_id = hdmap_utils_ptr_->getLaneChangeableLaneletId(
      reference_lanelet_id, target.direction, target.shift)) {
    requestLaneChange(
      traffic_simulator::lane_change::AbsoluteTarget(lane_change_target_id.value(), target.offset),
      trajectory_shape, constraint);
  } else {
    THROW_SEMANTIC_ERROR(
      "Failed to calculate absolute target lane. Please check the target lane exists.");
  }
}

void EntityBase::requestSpeedChangeWithConstantAcceleration(
  const double target_speed, const speed_change::Transition transition, double acceleration,
  const bool continuous)
{
  if (!continuous && isTargetSpeedReached(target_speed)) {
    return;
  }
  switch (transition) {
    case speed_change::Transition::LINEAR: {
      setLinearAcceleration(acceleration);
      requestSpeedChangeWithConstantAcceleration(
        target_speed, speed_change::Transition::AUTO, acceleration, continuous);
      break;
    }
    case speed_change::Transition::AUTO: {
      if (speed_planner_->isAccelerating(target_speed, getCurrentTwist())) {
        setAccelerationLimit(std::abs(acceleration));
        job_list_.append(
          /**
           * @brief Checking if the entity reaches target speed.
           */
          [this, target_speed](double) { return getCurrentTwist().linear.x >= target_speed; },
          /**
           * @brief Resets acceleration limit.
           */
          [this]() { resetDynamicConstraints(); }, job::Type::LINEAR_ACCELERATION, true,
          job::Event::POST_UPDATE);
      } else if (speed_planner_->isDecelerating(target_speed, getCurrentTwist())) {
        setDecelerationLimit(std::abs(acceleration));
        job_list_.append(
          /**
           * @brief Checking if the entity reaches target speed.
           */
          [this, target_speed](double) { return getCurrentTwist().linear.x <= target_speed; },
          /**
           * @brief Resets deceleration limit.
           */
          [this]() { resetDynamicConstraints(); }, job::Type::LINEAR_ACCELERATION, true,
          job::Event::POST_UPDATE);
      }
      requestSpeedChange(target_speed, continuous);
      break;
    }
    case speed_change::Transition::STEP: {
      requestSpeedChange(target_speed, continuous);
      setLinearVelocity(target_speed);
      break;
    }
  }
}

void EntityBase::requestSpeedChangeWithTimeConstraint(
  const double target_speed, const speed_change::Transition transition, double acceleration_time)
{
  if (isTargetSpeedReached(target_speed)) {
    return;
  }
  if (
    std::abs(acceleration_time) <= std::numeric_limits<double>::epsilon() &&
    transition != speed_change::Transition::STEP) {
    requestSpeedChangeWithTimeConstraint(
      target_speed, speed_change::Transition::STEP, acceleration_time);
    return;
  }
  switch (transition) {
    case speed_change::Transition::LINEAR: {
      requestSpeedChangeWithConstantAcceleration(
        target_speed, transition, (target_speed - getCurrentTwist().linear.x) / acceleration_time,
        false);
      break;
    }
    case speed_change::Transition::AUTO: {
      setDynamicConstraints(speed_planner_->planConstraintsFromJerkAndTimeConstraint(
        target_speed, getCurrentTwist(), getCurrentAccel(), acceleration_time,
        getDynamicConstraints()));
      job_list_.append(
        /**
         * @brief Checking if the entity reaches target speed.
         */
        [this, target_speed](double) {
          /**
           * @brief A value of 0.01 is the allowable range for determination of
           * target speed attainment. This value was determined heuristically
           * rather than for technical reasons.
           */
          return std::abs(getCurrentTwist().linear.x - target_speed) < 0.01;
        },
        /**
         * @brief Resets deceleration/acceleration limit.
         */
        [this]() { resetDynamicConstraints(); }, job::Type::LINEAR_ACCELERATION, true,
        job::Event::POST_UPDATE);
      requestSpeedChange(target_speed, false);
      break;
    }
    case speed_change::Transition::STEP: {
      requestSpeedChange(target_speed, false);
      setLinearVelocity(target_speed);
      break;
    }
  }
}

void EntityBase::requestSpeedChange(
  const double target_speed, const speed_change::Transition transition,
  const speed_change::Constraint constraint, const bool continuous)
{
  if (!continuous && isTargetSpeedReached(target_speed)) {
    return;
  }
  switch (constraint.type) {
    case speed_change::Constraint::Type::LONGITUDINAL_ACCELERATION:
      requestSpeedChangeWithConstantAcceleration(
        target_speed, transition, constraint.value, continuous);
      break;
    case speed_change::Constraint::Type::TIME:
      requestSpeedChangeWithTimeConstraint(target_speed, transition, constraint.value);
      break;
    case speed_change::Constraint::Type::NONE:
      requestSpeedChange(target_speed, continuous);
      break;
  }
}

void EntityBase::requestSpeedChangeWithConstantAcceleration(
  const speed_change::RelativeTargetSpeed & target_speed, const speed_change::Transition transition,
  double acceleration, const bool continuous)
{
  if (!continuous && isTargetSpeedReached(target_speed)) {
    return;
  }
  switch (transition) {
    case speed_change::Transition::LINEAR: {
      setLinearAcceleration(acceleration);
      requestSpeedChangeWithConstantAcceleration(
        target_speed, speed_change::Transition::AUTO, acceleration, continuous);
      break;
    }
    case speed_change::Transition::AUTO: {
      job_list_.append(
        /**
         * @brief Checking if the entity reaches target speed.
         */
        [this, target_speed, acceleration](double) {
          double diff =
            target_speed.getAbsoluteValue(getStatus(), other_status_) - getCurrentTwist().linear.x;
          /**
           * @brief Hard coded parameter, threshold for difference
           */
          if (std::abs(diff) <= 0.1) {
            return true;
          }
          if (diff > 0) {
            setAccelerationLimit(std::abs(acceleration));
            return false;
          }
          if (diff < 0) {
            setDecelerationLimit(std::abs(acceleration));
            return false;
          }
          return false;
        },
        /**
         * @brief Resets acceleration limit.
         */
        [this]() { resetDynamicConstraints(); }, job::Type::LINEAR_ACCELERATION, true,
        job::Event::POST_UPDATE);
      requestSpeedChange(target_speed, continuous);
      break;
    }
    case speed_change::Transition::STEP: {
      requestSpeedChange(target_speed, continuous);
      setLinearVelocity(target_speed.getAbsoluteValue(getStatus(), other_status_));
      break;
    }
  }
}

void EntityBase::requestSpeedChangeWithTimeConstraint(
  const speed_change::RelativeTargetSpeed & target_speed, const speed_change::Transition transition,
  double acceleration_time)
{
  if (isTargetSpeedReached(target_speed)) {
    return;
  }
  if (
    std::abs(acceleration_time) <= std::numeric_limits<double>::epsilon() &&
    transition != speed_change::Transition::STEP) {
    requestSpeedChangeWithTimeConstraint(
      target_speed, speed_change::Transition::STEP, acceleration_time);
    return;
  }
  switch (transition) {
    case speed_change::Transition::LINEAR: {
      requestSpeedChangeWithTimeConstraint(
        target_speed.getAbsoluteValue(getStatus(), other_status_), transition, acceleration_time);
      break;
    }
    case speed_change::Transition::AUTO: {
      requestSpeedChangeWithTimeConstraint(
        target_speed.getAbsoluteValue(getStatus(), other_status_), transition, acceleration_time);
      break;
    }
    case speed_change::Transition::STEP: {
      requestSpeedChange(target_speed, false);
      setLinearVelocity(target_speed.getAbsoluteValue(getStatus(), other_status_));
      break;
    }
  }
}

void EntityBase::requestSpeedChange(
  const speed_change::RelativeTargetSpeed & target_speed, const speed_change::Transition transition,
  const speed_change::Constraint constraint, const bool continuous)
{
  if (!continuous && isTargetSpeedReached(target_speed)) {
    return;
  }
  switch (constraint.type) {
    case speed_change::Constraint::Type::LONGITUDINAL_ACCELERATION:
      requestSpeedChangeWithConstantAcceleration(
        target_speed, transition, constraint.value, continuous);
      break;
    case speed_change::Constraint::Type::TIME:
      if (continuous) {
        THROW_SEMANTIC_ERROR("continuous = true is not allowed with time constraint.");
      }
      requestSpeedChangeWithTimeConstraint(target_speed, transition, constraint.value);
      break;
    case speed_change::Constraint::Type::NONE:
      requestSpeedChange(target_speed, continuous);
      break;
  }
}

void EntityBase::requestSpeedChange(double target_speed, bool continuous)
{
  if (!continuous && isTargetSpeedReached(target_speed)) {
    return;
  }
  if (continuous) {
    target_speed_ = target_speed;
    job_list_.append(
      /**
       * @brief If the target entity reaches the target speed, return true.
       */
      [this, target_speed](double) {
        target_speed_ = target_speed;
        return false;
      },
      /**
       * @brief Cancel speed change request.
       */
      [this]() {}, job::Type::LINEAR_VELOCITY, true, job::Event::POST_UPDATE);
  } else {
    target_speed_ = target_speed;
    job_list_.append(
      /**
       * @brief If the target entity reaches the target speed, return true.
       */
      [this, target_speed](double) {
        if (isTargetSpeedReached(target_speed)) {
          return true;
        }
        target_speed_ = target_speed;
        return false;
      },
      /**
       * @brief Cancel speed change request.
       */
      [this]() { target_speed_ = std::nullopt; }, job::Type::LINEAR_VELOCITY, true,
      job::Event::POST_UPDATE);
  }
}

void EntityBase::requestSpeedChange(
  const speed_change::RelativeTargetSpeed & target_speed, bool continuous)
{
  if (!continuous && isTargetSpeedReached(target_speed)) {
    return;
  }
  if (continuous) {
    job_list_.append(
      /**
       * @brief If the target entity reaches the target speed, return true.
       */
      [this, target_speed](double) {
        if (other_status_.find(target_speed.reference_entity_name) == other_status_.end()) {
          return true;
        }
        target_speed_ = target_speed.getAbsoluteValue(getStatus(), other_status_);
        return false;
      },
      [this]() {}, job::Type::LINEAR_VELOCITY, true, job::Event::POST_UPDATE);
  } else {
    job_list_.append(
      /**
       * @brief If the target entity reaches the target speed, return true.
       */
      [this, target_speed](double) {
        if (other_status_.find(target_speed.reference_entity_name) == other_status_.end()) {
          return true;
        }
        if (isTargetSpeedReached(target_speed)) {
          target_speed_ = target_speed.getAbsoluteValue(getStatus(), other_status_);
          return true;
        }
        return false;
      },
      /**
       * @brief Cancel speed change request.
       */
      [this]() { target_speed_ = std::nullopt; }, job::Type::LINEAR_VELOCITY, true,
      job::Event::POST_UPDATE);
  }
}

auto EntityBase::isControlledBySimulator() const -> bool { return true; }

auto EntityBase::setControlledBySimulator(bool /*unused*/) -> void
{
  THROW_SEMANTIC_ERROR(
    getEntityTypename(), " type entities do not support setControlledBySimulator");
}

auto EntityBase::requestFollowTrajectory(
  const std::shared_ptr<traffic_simulator_msgs::msg::PolylineTrajectory> &) -> void
{
  THROW_SEMANTIC_ERROR(
    getEntityTypename(), " type entities do not support follow trajectory action.");
}

void EntityBase::requestWalkStraight()
{
  THROW_SEMANTIC_ERROR(getEntityTypename(), " type entities do not support WalkStraightAction");
}

void EntityBase::setDynamicConstraints(
  const traffic_simulator_msgs::msg::DynamicConstraints & constraints)
{
  auto behavior_parameter = getBehaviorParameter();
  behavior_parameter.dynamic_constraints = constraints;
  setBehaviorParameter(behavior_parameter);
}

void EntityBase::setOtherStatus(
  const std::unordered_map<std::string, CanonicalizedEntityStatus> & status)
{
  other_status_ = status;
  other_status_.erase(name);
}

auto EntityBase::setStatus(const CanonicalizedEntityStatus & status) -> void
{
  auto new_status = static_cast<EntityStatus>(status);

  /*
     FIXME: DIRTY HACK!!!

     It seems that some operations set an incomplete status without respecting
     the original status obtained by getStatus. Below is the code to compensate
     for the lack of set status.
  */
  new_status.name = name;
  new_status.type = getEntityType();
  new_status.subtype = getEntitySubtype();
  new_status.bounding_box = getBoundingBox();
  new_status.action_status.current_action = getCurrentAction();
  status_ = CanonicalizedEntityStatus(new_status, status.getCanonicalizedLaneletPose());
}

auto EntityBase::setLinearVelocity(const double linear_velocity) -> void
{
  auto status = static_cast<EntityStatus>(getStatus());
  status.action_status.twist.linear.x = linear_velocity;
  setStatus(CanonicalizedEntityStatus(status, status_.getCanonicalizedLaneletPose()));
}

auto EntityBase::setLinearAcceleration(const double linear_acceleration) -> void
{
  auto status = static_cast<EntityStatus>(getStatus());
  status.action_status.accel.linear.x = linear_acceleration;
  setStatus(CanonicalizedEntityStatus(status, status_.getCanonicalizedLaneletPose()));
}

void EntityBase::setTrafficLightManager(
  const std::shared_ptr<traffic_simulator::TrafficLightManager> & traffic_light_manager)
{
  traffic_light_manager_ = traffic_light_manager;
}

auto EntityBase::setTwist(const geometry_msgs::msg::Twist & twist) -> void
{
  auto new_status = static_cast<EntityStatus>(getStatus());
  new_status.action_status.twist = twist;
  status_ = CanonicalizedEntityStatus(new_status, status_.getCanonicalizedLaneletPose());
}

auto EntityBase::setAcceleration(const geometry_msgs::msg::Accel & accel) -> void
{
  auto new_status = static_cast<EntityStatus>(getStatus());
  new_status.action_status.accel = accel;
  status_ = CanonicalizedEntityStatus(new_status, status_.getCanonicalizedLaneletPose());
}

auto EntityBase::setLinearJerk(const double linear_jerk) -> void
{
  auto new_status = static_cast<EntityStatus>(getStatus());
  new_status.action_status.linear_jerk = linear_jerk;
  status_ = CanonicalizedEntityStatus(new_status, status_.getCanonicalizedLaneletPose());
}

auto EntityBase::setMapPose(const geometry_msgs::msg::Pose &) -> void
{
  THROW_SEMANTIC_ERROR(
    "You cannot set map pose to the vehicle other than ego named ", std::quoted(name), ".");
}

void EntityBase::activateOutOfRangeJob(
  double min_velocity, double max_velocity, double min_acceleration, double max_acceleration,
  double min_jerk, double max_jerk)
{
  /**
   * @brief This value was determined heuristically rather than for
   * technical reasons.
   */
  constexpr double tolerance = 0.01;
  job_list_.append(
    /**
     * @brief Checking if the values of velocity, acceleration and jerk are within the acceptable
     * range
     */
    [this, tolerance, max_velocity, min_velocity, min_acceleration, max_acceleration, min_jerk,
     max_jerk](double) {
      const auto velocity = getCurrentTwist().linear.x;
      const auto accel = getCurrentAccel().linear.x;
      const auto jerk = getLinearJerk();
      if (!(min_velocity <= velocity + tolerance && velocity - tolerance <= max_velocity)) {
        THROW_SPECIFICATION_VIOLATION(
          "Entity: ", name, " - current velocity (which is ", velocity,
          ") is out of range (which is [", min_velocity, ", ", max_velocity, "])");
      }
      if (!(min_acceleration <= accel + tolerance && accel - tolerance <= max_acceleration)) {
        THROW_SPECIFICATION_VIOLATION(
          "Entity: ", name, " - current acceleration (which is ", accel,
          ") is out of range (which is [", min_acceleration, ", ", max_acceleration, "])");
      }
      if (!(min_jerk <= jerk + tolerance && jerk - tolerance <= max_jerk)) {
        THROW_SPECIFICATION_VIOLATION(
          "Entity: ", name, " - current jerk (which is ", jerk, ") is out of range (which is [",
          min_jerk, ", ", max_jerk, "])");
      }
      return false;
    },
    /**
     * @brief This job is always ACTIVE
     */
    [this]() {}, job::Type::OUT_OF_RANGE, true, job::Event::POST_UPDATE);
}

void EntityBase::startNpcLogic(const double current_time)
{
  updateEntityStatusTimestamp(current_time);
  npc_logic_started_ = true;
}

void EntityBase::stopAtCurrentPosition()
{
  auto status = static_cast<EntityStatus>(getStatus());
  status.action_status.twist = geometry_msgs::msg::Twist();
  status.action_status.accel = geometry_msgs::msg::Accel();
  status.action_status.linear_jerk = 0;
  setStatus(CanonicalizedEntityStatus(status, status_.getCanonicalizedLaneletPose()));
}

void EntityBase::updateEntityStatusTimestamp(const double current_time)
{
  auto status = static_cast<EntityStatus>(getStatus());
  status.time = current_time;
  setStatus(CanonicalizedEntityStatus(status, status_.getCanonicalizedLaneletPose()));
}

auto EntityBase::updateStandStillDuration(const double step_time) -> double
{
  if (
    npc_logic_started_ and
    std::abs(getCurrentTwist().linear.x) <= std::numeric_limits<double>::epsilon()) {
    return stand_still_duration_ += step_time;
  }
  return stand_still_duration_ = 0.0;
}

auto EntityBase::updateTraveledDistance(const double step_time) -> double
{
  if (npc_logic_started_) {
    traveled_distance_ += std::abs(getCurrentTwist().linear.x) * step_time;
  }
  return traveled_distance_;
}

}  // namespace entity
}  // namespace traffic_simulator<|MERGE_RESOLUTION|>--- conflicted
+++ resolved
@@ -72,64 +72,10 @@
 auto EntityBase::getCanonicalizedLaneletPose(double matching_distance) const
   -> std::optional<CanonicalizedLaneletPose>
 {
-<<<<<<< HEAD
   const auto include_crosswalk = [](const auto & entity_type) {
     return (traffic_simulator_msgs::msg::EntityType::PEDESTRIAN == entity_type.type) ||
            (traffic_simulator_msgs::msg::EntityType::MISC_OBJECT == entity_type.type);
   }(getEntityType());
-=======
-  if (traffic_simulator_msgs::msg::EntityType::PEDESTRIAN == getEntityType().type) {
-    if (
-      const auto lanelet_pose =
-        hdmap_utils_ptr_->toLaneletPose(getMapPose(), getBoundingBox(), true, matching_distance)) {
-      return CanonicalizedLaneletPose(lanelet_pose.value(), hdmap_utils_ptr_);
-    }
-  } else {
-    if (
-      const auto lanelet_pose =
-        hdmap_utils_ptr_->toLaneletPose(getMapPose(), getBoundingBox(), false, matching_distance)) {
-      return CanonicalizedLaneletPose(lanelet_pose.value(), hdmap_utils_ptr_);
-    }
-  }
-  return std::nullopt;
-}
-
-auto EntityBase::fillLaneletPose(CanonicalizedEntityStatus & status, bool include_crosswalk) -> void
-{
-  const auto unique_route_lanelets = traffic_simulator::helper::getUniqueValues(getRouteLanelets());
-
-  std::optional<traffic_simulator_msgs::msg::LaneletPose> lanelet_pose;
-  auto status_non_canonicalized = static_cast<EntityStatus>(status);
-
-  if (unique_route_lanelets.empty()) {
-    lanelet_pose = hdmap_utils_ptr_->toLaneletPose(
-      status_non_canonicalized.pose, getBoundingBox(), include_crosswalk,
-      getDefaultMatchingDistanceForLaneletPoseCalculation());
-  } else {
-    lanelet_pose = hdmap_utils_ptr_->toLaneletPose(
-      status_non_canonicalized.pose, unique_route_lanelets,
-      getDefaultMatchingDistanceForLaneletPoseCalculation());
-    if (!lanelet_pose) {
-      lanelet_pose = hdmap_utils_ptr_->toLaneletPose(
-        status_non_canonicalized.pose, getBoundingBox(), include_crosswalk,
-        getDefaultMatchingDistanceForLaneletPoseCalculation());
-    }
-  }
-  if (lanelet_pose) {
-    math::geometry::CatmullRomSpline spline(
-      hdmap_utils_ptr_->getCenterPoints(lanelet_pose->lanelet_id));
-    if (const auto s_value = spline.getSValue(status_non_canonicalized.pose)) {
-      status_non_canonicalized.pose.position.z = spline.getPoint(s_value.value()).z;
-    }
-  }
-
-  status_non_canonicalized.lanelet_pose_valid = static_cast<bool>(lanelet_pose);
-  if (status_non_canonicalized.lanelet_pose_valid) {
-    status_non_canonicalized.lanelet_pose = lanelet_pose.value();
-  }
-  status = CanonicalizedEntityStatus(status_non_canonicalized, hdmap_utils_ptr_);
-}
->>>>>>> a9e293f6
 
   // prefer the current lanelet
   return toCanonicalizedLaneletPose(
