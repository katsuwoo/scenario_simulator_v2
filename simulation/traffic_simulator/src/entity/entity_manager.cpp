--- conflicted
+++ resolved
@@ -167,11 +167,6 @@
   return hdmap_utils_ptr_;
 }
 
-<<<<<<< HEAD
-auto EntityManager::getLongitudinalDistance(
-  const LaneletPose & from, const LaneletPose & to, bool include_adjacent_lanelet,
-  bool include_opposite_direction) -> boost::optional<double>
-=======
 auto EntityManager::getLateralDistance(const LaneletPose & from, const LaneletPose & to) const
   -> boost::optional<double>
 {
@@ -253,9 +248,9 @@
   return boost::none;
 }
 
-auto EntityManager::getLongitudinalDistance(const LaneletPose & from, const LaneletPose & to) const
-  -> boost::optional<double>
->>>>>>> bda32c67
+auto EntityManager::getLongitudinalDistance(
+  const LaneletPose & from, const LaneletPose & to, bool include_adjacent_lanelet,
+  bool include_opposite_direction) -> boost::optional<double>
 {
   LaneletPose from_pose;
   if (const auto lanelet_pose = hdmap_utils_ptr_->clampLaneletPose(from)) {
@@ -317,14 +312,9 @@
   }
 }
 
-<<<<<<< HEAD
 auto EntityManager::getLongitudinalDistance(
   const LaneletPose & from, const std::string & to, bool include_adjacent_lanelet,
   bool include_opposite_direction) -> boost::optional<double>
-=======
-auto EntityManager::getLongitudinalDistance(const LaneletPose & from, const std::string & to) const
-  -> boost::optional<double>
->>>>>>> bda32c67
 {
   if (!laneMatchingSucceed(to)) {
     return boost::none;
@@ -334,14 +324,9 @@
   }
 }
 
-<<<<<<< HEAD
 auto EntityManager::getLongitudinalDistance(
   const std::string & from, const LaneletPose & to, bool include_adjacent_lanelet,
   bool include_opposite_direction) -> boost::optional<double>
-=======
-auto EntityManager::getLongitudinalDistance(const std::string & from, const LaneletPose & to) const
-  -> boost::optional<double>
->>>>>>> bda32c67
 {
   if (!laneMatchingSucceed(from)) {
     return boost::none;
@@ -351,14 +336,9 @@
   }
 }
 
-<<<<<<< HEAD
 auto EntityManager::getLongitudinalDistance(
   const std::string & from, const std::string & to, bool include_adjacent_lanelet,
   bool include_opposite_direction) -> boost::optional<double>
-=======
-auto EntityManager::getLongitudinalDistance(const std::string & from, const std::string & to) const
-  -> boost::optional<double>
->>>>>>> bda32c67
 {
   if (laneMatchingSucceed(from) and laneMatchingSucceed(to)) {
     return getLongitudinalDistance(
