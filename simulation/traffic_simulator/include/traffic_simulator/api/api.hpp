// Copyright 2015 TIER IV, Inc. All rights reserved.
//
// Licensed under the Apache License, Version 2.0 (the "License");
// you may not use this file except in compliance with the License.
// You may obtain a copy of the License at
//
//     http://www.apache.org/licenses/LICENSE-2.0
//
// Unless required by applicable law or agreed to in writing, software
// distributed under the License is distributed on an "AS IS" BASIS,
// WITHOUT WARRANTIES OR CONDITIONS OF ANY KIND, either express or implied.
// See the License for the specific language governing permissions and
// limitations under the License.

#ifndef TRAFFIC_SIMULATOR__API__API_HPP_
#define TRAFFIC_SIMULATOR__API__API_HPP_

#include <simulation_api_schema.pb.h>

#include <autoware_auto_vehicle_msgs/msg/vehicle_control_command.hpp>
#include <autoware_auto_vehicle_msgs/msg/vehicle_state_command.hpp>
#include <boost/variant.hpp>
#include <cassert>
#include <memory>
#include <optional>
#include <rclcpp/rclcpp.hpp>
#include <rosgraph_msgs/msg/clock.hpp>
#include <simulation_interface/conversions.hpp>
#include <simulation_interface/zmq_multi_client.hpp>
#include <stdexcept>
#include <string>
#include <traffic_simulator/api/configuration.hpp>
#include <traffic_simulator/data_type/lane_change.hpp>
#include <traffic_simulator/entity/entity_base.hpp>
#include <traffic_simulator/entity/entity_manager.hpp>
#include <traffic_simulator/hdmap_utils/hdmap_utils.hpp>
#include <traffic_simulator/helper/helper.hpp>
#include <traffic_simulator/simulation_clock/simulation_clock.hpp>
#include <traffic_simulator/traffic/traffic_controller.hpp>
#include <traffic_simulator/traffic_lights/traffic_light.hpp>
#include <traffic_simulator_msgs/msg/behavior_parameter.hpp>
#include <utility>

namespace traffic_simulator
{
struct VehicleBehavior : public entity::VehicleEntity::BuiltinBehavior
{
  static auto autoware() noexcept -> const std::string &
  {
    static const std::string name = "Autoware";
    return name;
  }
};

struct PedestrianBehavior : public entity::PedestrianEntity::BuiltinBehavior
{
};

class API
{
  using EntityManager = traffic_simulator::entity::EntityManager;

  /// @todo will be moved to simple_sensor_simulator
  std::unique_ptr<vehicle_simulation::EgoEntitySimulation> ego_entity_simulation_;

public:
  template <class NodeT, class AllocatorT = std::allocator<void>>
  explicit API(NodeT && node, const Configuration & configuration = Configuration())
  : configuration(configuration),
    entity_manager_ptr_(std::make_shared<EntityManager>(node, configuration)),
    traffic_controller_ptr_(std::make_shared<traffic_simulator::traffic::TrafficController>(
      entity_manager_ptr_->getHdmapUtils(), [this]() { return API::getEntityNames(); },
      [this](const auto & name) { return API::getEntityPose(name); },
      [this](const auto & name) { return API::despawn(name); }, configuration.auto_sink)),
    clock_pub_(rclcpp::create_publisher<rosgraph_msgs::msg::Clock>(
      node, "/clock", rclcpp::QoS(rclcpp::KeepLast(1)).best_effort(),
      rclcpp::PublisherOptionsWithAllocator<AllocatorT>())),
    debug_marker_pub_(rclcpp::create_publisher<visualization_msgs::msg::MarkerArray>(
      node, "debug_marker", rclcpp::QoS(100), rclcpp::PublisherOptionsWithAllocator<AllocatorT>())),
    zeromq_client_(
      simulation_interface::protocol, configuration.simulator_host, getZMQSocketPort(*node))
  {
    setVerbose(configuration.verbose);
  }

  template <typename Node>
  int getZMQSocketPort(Node & node)
  {
    if (!node.has_parameter("port")) node.declare_parameter("port", 5555);
    return node.get_parameter("port").as_int();
  }

  void closeZMQConnection() { zeromq_client_.closeConnection(); }

  void setVerbose(const bool verbose);

  template <typename Pose>
  auto spawn(
    const std::string & name, const Pose & pose,
    const traffic_simulator_msgs::msg::VehicleParameters & parameters, std::string model3d = "",
    const std::string & behavior = VehicleBehavior::defaultBehavior())
  {
    auto register_to_entity_manager = [&]() {
      if (behavior == VehicleBehavior::autoware()) {
        if (entity_manager_ptr_->entityExists(name)) {
          return true;
        }
        if (entity_manager_ptr_->spawnEntity<entity::EgoEntity>(
<<<<<<< HEAD
              name, pose, parameters, configuration, clock_.getStepTime())) {
=======
              name, pose, parameters, configuration)) {
          ego_entity_simulation_ = std::make_unique<vehicle_simulation::EgoEntitySimulation>(
            parameters, clock_.getStepTime());
          ego_entity_simulation_->setInitialStatus(entity_manager_ptr_->getEntityStatus(name));
>>>>>>> c4b9280f
          return true;
        }
        return false;
      } else {
        return entity_manager_ptr_->spawnEntity<entity::VehicleEntity>(
          name, pose, parameters, behavior);
      }
    };

    auto register_to_environment_simulator = [&]() {
      if (configuration.standalone_mode) {
        return true;
      } else {
        simulation_api_schema::SpawnVehicleEntityRequest req;
        simulation_api_schema::SpawnVehicleEntityResponse res;
        simulation_interface::toProto(parameters, *req.mutable_parameters());
        req.mutable_parameters()->set_name(name);
        req.set_asset_key(model3d);
        simulation_interface::toProto(toMapPose(pose), *req.mutable_pose());
        req.set_is_ego(behavior == VehicleBehavior::autoware());
        req.set_initial_speed(0.0);  // TODO: Should be filled from function API
        zeromq_client_.call(req, res);
        return res.result().success();
      }
    };

    return register_to_entity_manager() and register_to_environment_simulator();
  }

  geometry_msgs::msg::Pose toMapPose(const geometry_msgs::msg::Pose & pose) { return pose; }

  geometry_msgs::msg::Pose toMapPose(const traffic_simulator_msgs::msg::LaneletPose & pose)
  {
    return entity_manager_ptr_->getHdmapUtils()->toMapPose(pose).pose;
  }

  template <typename Pose>
  auto spawn(
    const std::string & name, const Pose & pose,
    const traffic_simulator_msgs::msg::PedestrianParameters & parameters, std::string model3d = "",
    const std::string & behavior = PedestrianBehavior::defaultBehavior())
  {
    auto register_to_entity_manager = [&]() {
      using traffic_simulator::entity::PedestrianEntity;
      return entity_manager_ptr_->spawnEntity<PedestrianEntity>(name, pose, parameters, behavior);
    };

    auto register_to_environment_simulator = [&]() {
      if (configuration.standalone_mode) {
        return true;
      } else {
        simulation_api_schema::SpawnPedestrianEntityRequest req;
        simulation_api_schema::SpawnPedestrianEntityResponse res;
        simulation_interface::toProto(parameters, *req.mutable_parameters());
        req.mutable_parameters()->set_name(name);
        req.set_asset_key(model3d);
        simulation_interface::toProto(toMapPose(pose), *req.mutable_pose());
        zeromq_client_.call(req, res);
        return res.result().success();
      }
    };

    return register_to_entity_manager() and register_to_environment_simulator();
  }

  template <typename Pose>
  auto spawn(
    const std::string & name, const Pose & pose,
    const traffic_simulator_msgs::msg::MiscObjectParameters & parameters, std::string model3d = "")
  {
    auto register_to_entity_manager = [&]() {
      using traffic_simulator::entity::MiscObjectEntity;
      return entity_manager_ptr_->spawnEntity<MiscObjectEntity>(name, pose, parameters);
    };

    auto register_to_environment_simulator = [&]() {
      if (configuration.standalone_mode) {
        return true;
      } else {
        simulation_api_schema::SpawnMiscObjectEntityRequest req;
        simulation_api_schema::SpawnMiscObjectEntityResponse res;
        simulation_interface::toProto(parameters, *req.mutable_parameters());
        req.mutable_parameters()->set_name(name);
        req.set_asset_key(model3d);
        simulation_interface::toProto(toMapPose(pose), *req.mutable_pose());
        zeromq_client_.call(req, res);
        return res.result().success();
      }
    };

    return register_to_entity_manager() and register_to_environment_simulator();
  }

  bool despawn(const std::string & name);

  traffic_simulator_msgs::msg::EntityStatus getEntityStatus(const std::string & name);

  geometry_msgs::msg::Pose getEntityPose(const std::string & name);

  auto setEntityStatus(
    const std::string & name, const traffic_simulator_msgs::msg::EntityStatus & status) -> void;
  auto setEntityStatus(
    const std::string & name, const geometry_msgs::msg::Pose & map_pose,
    const traffic_simulator_msgs::msg::ActionStatus & action_status =
      traffic_simulator::helper::constructActionStatus()) -> void;
  auto setEntityStatus(
    const std::string & name, const traffic_simulator_msgs::msg::LaneletPose & lanelet_pose,
    const traffic_simulator_msgs::msg::ActionStatus & action_status =
      traffic_simulator::helper::constructActionStatus()) -> void;
  auto setEntityStatus(
    const std::string & name, const std::string & reference_entity_name,
    const geometry_msgs::msg::Pose & relative_pose,
    const traffic_simulator_msgs::msg::ActionStatus & action_status =
      traffic_simulator::helper::constructActionStatus()) -> void;
  auto setEntityStatus(
    const std::string & name, const std::string & reference_entity_name,
    const geometry_msgs::msg::Point & relative_position,
    const geometry_msgs::msg::Vector3 & relative_rpy,
    const traffic_simulator_msgs::msg::ActionStatus & action_status =
      traffic_simulator::helper::constructActionStatus()) -> void;

  std::optional<double> getTimeHeadway(const std::string & from, const std::string & to);

  bool reachPosition(
    const std::string & name, const geometry_msgs::msg::Pose & target_pose, const double tolerance);
  bool reachPosition(
    const std::string & name, const traffic_simulator_msgs::msg::LaneletPose & target_pose,
    const double tolerance);
  bool reachPosition(
    const std::string & name, const std::string & target_name, const double tolerance) const;

  bool attachLidarSensor(const simulation_api_schema::LidarConfiguration &);
  bool attachLidarSensor(
    const std::string &, const helper::LidarType = traffic_simulator::helper::LidarType::VLP16);

  bool attachDetectionSensor(const simulation_api_schema::DetectionSensorConfiguration &);
  bool attachDetectionSensor(
    const std::string &, double pos_noise_stddev, double probability_of_lost,
    double object_recognition_delay, int random_seed = 0);

  bool attachOccupancyGridSensor(const simulation_api_schema::OccupancyGridSensorConfiguration &);

  bool initialize(double realtime_factor, double step_time);

  bool updateFrame();

  double getCurrentTime() const noexcept { return clock_.getCurrentScenarioTime(); }

  void startNpcLogic();

  void requestLaneChange(const std::string & name, const std::int64_t & lanelet_id);

  void requestLaneChange(
    const std::string & name, const traffic_simulator::lane_change::Direction & direction);

  void requestLaneChange(
    const std::string & name, const traffic_simulator::lane_change::Parameter &);

  void requestLaneChange(
    const std::string & name, const traffic_simulator::lane_change::RelativeTarget & target,
    const traffic_simulator::lane_change::TrajectoryShape trajectory_shape,
    const lane_change::Constraint & constraint);

  void requestLaneChange(
    const std::string & name, const traffic_simulator::lane_change::AbsoluteTarget & target,
    const traffic_simulator::lane_change::TrajectoryShape trajectory_shape,
    const lane_change::Constraint & constraint);

#define FORWARD_TO_ENTITY_MANAGER(NAME)                                    \
  template <typename... Ts>                                                \
  decltype(auto) NAME(Ts &&... xs)                                         \
  {                                                                        \
    assert(entity_manager_ptr_);                                           \
    return (*entity_manager_ptr_).NAME(std::forward<decltype(xs)>(xs)...); \
  }                                                                        \
  static_assert(true, "")

  FORWARD_TO_ENTITY_MANAGER(asFieldOperatorApplication);
  FORWARD_TO_ENTITY_MANAGER(cancelRequest);
  FORWARD_TO_ENTITY_MANAGER(checkCollision);
  FORWARD_TO_ENTITY_MANAGER(entityExists);
  FORWARD_TO_ENTITY_MANAGER(getBehaviorParameter);
  FORWARD_TO_ENTITY_MANAGER(getBoundingBoxDistance);
  FORWARD_TO_ENTITY_MANAGER(getCurrentAccel);
  FORWARD_TO_ENTITY_MANAGER(getCurrentAction);
  FORWARD_TO_ENTITY_MANAGER(getCurrentTwist);
  FORWARD_TO_ENTITY_MANAGER(getDistanceToLaneBound);
  FORWARD_TO_ENTITY_MANAGER(getDistanceToLeftLaneBound);
  FORWARD_TO_ENTITY_MANAGER(getDistanceToRightLaneBound);
  FORWARD_TO_ENTITY_MANAGER(getEgoName);
  FORWARD_TO_ENTITY_MANAGER(getEntityNames);
  FORWARD_TO_ENTITY_MANAGER(getLaneletPose);
  FORWARD_TO_ENTITY_MANAGER(getLinearJerk);
  FORWARD_TO_ENTITY_MANAGER(getLateralDistance);
  FORWARD_TO_ENTITY_MANAGER(getLongitudinalDistance);
  FORWARD_TO_ENTITY_MANAGER(getRelativePose);
  FORWARD_TO_ENTITY_MANAGER(getStandStillDuration);
  FORWARD_TO_ENTITY_MANAGER(getConventionalTrafficLight);
  FORWARD_TO_ENTITY_MANAGER(getConventionalTrafficLights);
  FORWARD_TO_ENTITY_MANAGER(getV2ITrafficLight);
  FORWARD_TO_ENTITY_MANAGER(getV2ITrafficLights);
  FORWARD_TO_ENTITY_MANAGER(getTraveledDistance);
  FORWARD_TO_ENTITY_MANAGER(isEgoSpawned);
  FORWARD_TO_ENTITY_MANAGER(isInLanelet);
  FORWARD_TO_ENTITY_MANAGER(isNpcLogicStarted);
  FORWARD_TO_ENTITY_MANAGER(requestAcquirePosition);
  FORWARD_TO_ENTITY_MANAGER(requestAssignRoute);
  FORWARD_TO_ENTITY_MANAGER(requestFollowTrajectory);
  FORWARD_TO_ENTITY_MANAGER(requestWalkStraight);
  FORWARD_TO_ENTITY_MANAGER(activateOutOfRangeJob);
  FORWARD_TO_ENTITY_MANAGER(setAccelerationLimit);
  FORWARD_TO_ENTITY_MANAGER(setAccelerationRateLimit);
  FORWARD_TO_ENTITY_MANAGER(setBehaviorParameter);
  FORWARD_TO_ENTITY_MANAGER(setDecelerationLimit);
  FORWARD_TO_ENTITY_MANAGER(setDecelerationRateLimit);
  FORWARD_TO_ENTITY_MANAGER(setLinearVelocity);
  FORWARD_TO_ENTITY_MANAGER(setVelocityLimit);
  FORWARD_TO_ENTITY_MANAGER(resetConventionalTrafficLightPublishRate);
  FORWARD_TO_ENTITY_MANAGER(resetV2ITrafficLightPublishRate);
  FORWARD_TO_ENTITY_MANAGER(toLaneletPose);
  FORWARD_TO_ENTITY_MANAGER(toMapPose);

#undef FORWARD_TO_ENTITY_MANAGER

  void requestSpeedChange(const std::string & name, double target_speed, bool continuous);

  void requestSpeedChange(
    const std::string & name, const double target_speed, const speed_change::Transition transition,
    const speed_change::Constraint constraint, const bool continuous);

  void requestSpeedChange(
    const std::string & name, const speed_change::RelativeTargetSpeed & target_speed,
    bool continuous);

  void requestSpeedChange(
    const std::string & name, const speed_change::RelativeTargetSpeed & target_speed,
    const speed_change::Transition transition, const speed_change::Constraint constraint,
    const bool continuous);

private:
  bool updateEntityStatusInSim();
  std::optional<traffic_simulator_msgs::msg::EntityStatus> updateEntityStatusInSim(
    const std::string & entity_name, traffic_simulator_msgs::msg::EntityStatus status);
  bool updateTrafficLightsInSim();
  auto refillEntityStatusWithLaneletData(
    const std::string & name, traffic_simulator_msgs::msg::EntityStatus & status) const -> void;

  const Configuration configuration;

  const std::shared_ptr<traffic_simulator::entity::EntityManager> entity_manager_ptr_;

  const std::shared_ptr<traffic_simulator::traffic::TrafficController> traffic_controller_ptr_;

  const rclcpp::Publisher<rosgraph_msgs::msg::Clock>::SharedPtr clock_pub_;

  const rclcpp::Publisher<visualization_msgs::msg::MarkerArray>::SharedPtr debug_marker_pub_;

  traffic_simulator::SimulationClock clock_;

  zeromq::MultiClient zeromq_client_;
};
}  // namespace traffic_simulator

#endif  // TRAFFIC_SIMULATOR__API__API_HPP_<|MERGE_RESOLUTION|>--- conflicted
+++ resolved
@@ -60,9 +60,6 @@
 {
   using EntityManager = traffic_simulator::entity::EntityManager;
 
-  /// @todo will be moved to simple_sensor_simulator
-  std::unique_ptr<vehicle_simulation::EgoEntitySimulation> ego_entity_simulation_;
-
 public:
   template <class NodeT, class AllocatorT = std::allocator<void>>
   explicit API(NodeT && node, const Configuration & configuration = Configuration())
@@ -106,14 +103,7 @@
           return true;
         }
         if (entity_manager_ptr_->spawnEntity<entity::EgoEntity>(
-<<<<<<< HEAD
-              name, pose, parameters, configuration, clock_.getStepTime())) {
-=======
               name, pose, parameters, configuration)) {
-          ego_entity_simulation_ = std::make_unique<vehicle_simulation::EgoEntitySimulation>(
-            parameters, clock_.getStepTime());
-          ego_entity_simulation_->setInitialStatus(entity_manager_ptr_->getEntityStatus(name));
->>>>>>> c4b9280f
           return true;
         }
         return false;
