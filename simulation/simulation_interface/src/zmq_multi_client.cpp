--- conflicted
+++ resolved
@@ -133,28 +133,9 @@
     return {};
   }
 }
-<<<<<<< HEAD
-void MultiClient::call(
-  const simulation_api_schema::AttachTrafficLightDetectorEmulatorRequest & req,
-  simulation_api_schema::AttachTrafficLightDetectorEmulatorResponse & res)
-{
-  if (is_running) {
-    simulation_api_schema::SimulationRequest sim_request;
-    simulation_api_schema::SimulationResponse sim_response;
-
-    *sim_request.mutable_attach_traffic_light_detector_emulator() = req;
-    call(sim_request, sim_response);
-    res = sim_response.attach_traffic_light_detector_emulator();
-  }
-}
-void MultiClient::call(
-  const simulation_api_schema::AttachLidarSensorRequest & req,
-  simulation_api_schema::AttachLidarSensorResponse & res)
-=======
 
 auto MultiClient::call(const simulation_api_schema::AttachLidarSensorRequest & request)
   -> simulation_api_schema::AttachLidarSensorResponse
->>>>>>> 36ac54e6
 {
   if (is_running) {
     simulation_api_schema::SimulationRequest sim_request;
@@ -200,8 +181,6 @@
     return {};
   }
 }
-<<<<<<< HEAD
-=======
 
 auto MultiClient::call(const simulation_api_schema::FollowPolylineTrajectoryRequest & request)
   -> simulation_api_schema::FollowPolylineTrajectoryResponse
@@ -214,5 +193,17 @@
     return {};
   }
 }
->>>>>>> 36ac54e6
+
+void MultiClient::call(
+  const simulation_api_schema::AttachTrafficLightDetectorEmulatorRequest & request)
+  -> simulation_api_schema::AttachTrafficLightDetectorEmulatorResponse
+{
+  if (is_running) {
+    auto simulation_request = simulation_api_schema::SimulationRequest();
+    *sim_request.mutable_attach_traffic_light_detector_emulator() = request;
+    return call(simulation_request).attach_traffic_light_detector_emulator();
+  }else{
+    return {};
+  }
+}
 }  // namespace zeromq