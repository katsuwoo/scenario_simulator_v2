// Copyright 2015 TIER IV, Inc. All rights reserved.
//
// Licensed under the Apache License, Version 2.0 (the "License");
// you may not use this file except in compliance with the License.
// You may obtain a copy of the License at
//
//     http://www.apache.org/licenses/LICENSE-2.0
//
// Unless required by applicable law or agreed to in writing, software
// distributed under the License is distributed on an "AS IS" BASIS,
// WITHOUT WARRANTIES OR CONDITIONS OF ANY KIND, either express or implied.
// See the License for the specific language governing permissions and
// limitations under the License.

#include <cstdint>
#include <geometry/bounding_box.hpp>
#include <geometry/intersection/collision.hpp>
#include <geometry/transform.hpp>
#include <limits>
#include <memory>
#include <optional>
#include <queue>
#include <scenario_simulator_exception/exception.hpp>
#include <sstream>
#include <stdexcept>
#include <string>
#include <traffic_simulator/entity/entity_manager.hpp>
#include <traffic_simulator/helper/helper.hpp>
#include <traffic_simulator/helper/stop_watch.hpp>
#include <unordered_map>
#include <vector>

namespace traffic_simulator
{
namespace entity
{
void EntityManager::broadcastEntityTransform()
{
  std::vector<std::string> names = getEntityNames();
  for (const auto & name : names) {
    geometry_msgs::msg::PoseStamped pose;
    pose.pose = getEntityStatus(name).pose;
    pose.header.stamp = clock_ptr_->now();
    pose.header.frame_id = name;
    broadcastTransform(pose);
  }
}

void EntityManager::broadcastTransform(
  const geometry_msgs::msg::PoseStamped & pose, const bool static_transform)
{
  geometry_msgs::msg::TransformStamped transform_stamped;
  {
    transform_stamped.header.stamp = pose.header.stamp;
    transform_stamped.header.frame_id = "map";
    transform_stamped.child_frame_id = pose.header.frame_id;
    transform_stamped.transform.translation.x = pose.pose.position.x;
    transform_stamped.transform.translation.y = pose.pose.position.y;
    transform_stamped.transform.translation.z = pose.pose.position.z;
    transform_stamped.transform.rotation = pose.pose.orientation;
  }

  if (static_transform) {
    broadcaster_.sendTransform(transform_stamped);
  } else {
    base_link_broadcaster_.sendTransform(transform_stamped);
  }
}

bool EntityManager::checkCollision(const std::string & name0, const std::string & name1)
{
  return name0 != name1 and math::geometry::checkCollision2D(
                              getEntityStatus(name0).pose, getEntityStatus(name0).bounding_box,
                              getEntityStatus(name1).pose, getEntityStatus(name1).bounding_box);
}

visualization_msgs::msg::MarkerArray EntityManager::makeDebugMarker() const
{
  visualization_msgs::msg::MarkerArray marker;
  for (const auto & entity : entities_) {
    entity.second->appendDebugMarker(marker);
  }
  return marker;
}

bool EntityManager::despawnEntity(const std::string & name)
{
  return entityExists(name) && entities_.erase(name);
}

bool EntityManager::entityExists(const std::string & name)
{
  return entities_.find(name) != std::end(entities_);
}

auto EntityManager::getBoundingBoxDistance(const std::string & from, const std::string & to)
  -> std::optional<double>
{
  return math::geometry::getPolygonDistance(
    getMapPose(from), getEntityStatus(from).bounding_box, getMapPose(to),
    getEntityStatus(to).bounding_box);
}

auto EntityManager::getCurrentTime() const noexcept -> double { return current_time_; }

auto EntityManager::getDistanceToCrosswalk(
  const std::string & name, const std::int64_t target_crosswalk_id) -> std::optional<double>
{
  if (entities_.find(name) == entities_.end()) {
    return std::nullopt;
  }
  if (getWaypoints(name).waypoints.empty()) {
    return std::nullopt;
  }
  math::geometry::CatmullRomSpline spline(getWaypoints(name).waypoints);
  auto polygon = hdmap_utils_ptr_->getLaneletPolygon(target_crosswalk_id);
  return spline.getCollisionPointIn2D(polygon);
}

auto EntityManager::getDistanceToStopLine(
  const std::string & name, const std::int64_t target_stop_line_id) -> std::optional<double>
{
  if (entities_.find(name) == entities_.end()) {
    return std::nullopt;
  }
  if (getWaypoints(name).waypoints.empty()) {
    return std::nullopt;
  }
  math::geometry::CatmullRomSpline spline(getWaypoints(name).waypoints);
  auto polygon = hdmap_utils_ptr_->getStopLinePolygon(target_stop_line_id);
  return spline.getCollisionPointIn2D(polygon);
}

auto EntityManager::getEntityNames() const -> const std::vector<std::string>
{
  std::vector<std::string> names{};
  for (const auto & each : entities_) {
    names.push_back(each.first);
  }
  return names;
}

auto EntityManager::getEntityStatus(const std::string & name) const
  -> traffic_simulator_msgs::msg::EntityStatus
{
  if (const auto iter = entities_.find(name); iter == entities_.end()) {
    THROW_SEMANTIC_ERROR("entity ", std::quoted(name), " does not exist.");
  } else {
    auto entity_status = iter->second->getStatus();
    entity_status.action_status.current_action = getCurrentAction(name);
    entity_status.time = current_time_;
    return entity_status;
  }
}

auto EntityManager::getEntityTypeList() const
  -> const std::unordered_map<std::string, traffic_simulator_msgs::msg::EntityType>
{
  std::unordered_map<std::string, traffic_simulator_msgs::msg::EntityType> ret;
  for (auto && [name, entity] : entities_) {
    ret.emplace(name, entity->getStatus().type);
  }
  return ret;
}

auto EntityManager::getHdmapUtils() -> const std::shared_ptr<hdmap_utils::HdMapUtils> &
{
  return hdmap_utils_ptr_;
}

auto EntityManager::getLateralDistance(const LaneletPose & from, const LaneletPose & to) const
  -> std::optional<double>
{
  return hdmap_utils_ptr_->getLateralDistance(from, to);
}

auto EntityManager::getLateralDistance(const LaneletPose & from, const std::string & to) const
  -> std::optional<double>
{
  if (const auto to_pose = getLaneletPose(to)) {
    return getLateralDistance(from, to_pose.value());
  }
  return std::nullopt;
}

auto EntityManager::getLateralDistance(const std::string & from, const LaneletPose & to) const
  -> std::optional<double>
{
  if (const auto from_pose = getLaneletPose(from)) {
    return getLateralDistance(from_pose.value(), to);
  }
  return std::nullopt;
}

auto EntityManager::getLateralDistance(const std::string & from, const std::string & to) const
  -> std::optional<double>
{
  const auto from_pose = getLaneletPose(from);
  const auto to_pose = getLaneletPose(to);
  if (from_pose && to_pose) {
    return getLateralDistance(from_pose.value(), to_pose.value());
  }
  return std::nullopt;
}

auto EntityManager::getLateralDistance(
  const LaneletPose & from, const LaneletPose & to, double matching_distance) const
  -> std::optional<double>
{
  if (std::abs(from.offset) <= matching_distance && std::abs(to.offset) <= matching_distance) {
    return getLateralDistance(from, to);
  }
  return std::nullopt;
}

auto EntityManager::getLateralDistance(
  const LaneletPose & from, const std::string & to, double matching_distance) const
  -> std::optional<double>
{
  const auto to_pose = getLaneletPose(to, matching_distance);
  if (to_pose) {
    return getLateralDistance(from, to_pose.value(), matching_distance);
  }
  return std::nullopt;
}

auto EntityManager::getLateralDistance(
  const std::string & from, const LaneletPose & to, double matching_distance) const
  -> std::optional<double>
{
  const auto from_pose = getLaneletPose(from, matching_distance);
  if (from_pose) {
    return getLateralDistance(from_pose.value(), to, matching_distance);
  }
  return std::nullopt;
}

auto EntityManager::getLateralDistance(
  const std::string & from, const std::string & to, double matching_distance) const
  -> std::optional<double>
{
  const auto from_pose = getLaneletPose(from, matching_distance);
  const auto to_pose = getLaneletPose(to, matching_distance);
  // std::cout << rosidl_generator_traits::to_yaml(from_pose.value()) << std::endl;
  // std::cout << rosidl_generator_traits::to_yaml(to_pose.value()) << std::endl;
  if (from_pose && to_pose) {
    return getLateralDistance(from_pose.value(), to_pose.value(), matching_distance);
  }
  return std::nullopt;
}

auto EntityManager::getLongitudinalDistance(const LaneletPose & from, const LaneletPose & to) const
  -> std::optional<double>
{
  auto forward_distance =
    hdmap_utils_ptr_->getLongitudinalDistance(from.lanelet_id, from.s, to.lanelet_id, to.s);

  auto backward_distance =
    hdmap_utils_ptr_->getLongitudinalDistance(to.lanelet_id, to.s, from.lanelet_id, from.s);

  if (forward_distance && backward_distance) {
    if (forward_distance.value() > backward_distance.value()) {
      return -backward_distance.value();
    } else {
      return forward_distance.value();
    }
  } else if (forward_distance) {
    return forward_distance.value();
  } else if (backward_distance) {
    return -backward_distance.value();
  } else {
    return std::nullopt;
  }
}

auto EntityManager::getLongitudinalDistance(const LaneletPose & from, const std::string & to) const
  -> std::optional<double>
{
  if (!laneMatchingSucceed(to)) {
    return std::nullopt;
  } else {
    return getLongitudinalDistance(from, getEntityStatus(to).lanelet_pose);
  }
}

auto EntityManager::getLongitudinalDistance(const std::string & from, const LaneletPose & to) const
  -> std::optional<double>
{
  if (!laneMatchingSucceed(from)) {
    return std::nullopt;
  } else {
    return getLongitudinalDistance(getEntityStatus(from).lanelet_pose, to);
  }
}

auto EntityManager::getLongitudinalDistance(const std::string & from, const std::string & to) const
  -> std::optional<double>
{
  if (laneMatchingSucceed(from) and laneMatchingSucceed(to)) {
    return getLongitudinalDistance(
      getEntityStatus(from).lanelet_pose, getEntityStatus(to).lanelet_pose);
  } else {
    return std::nullopt;
  }
}

/**
 * @brief If the target entity's lanelet pose is valid, return true
 *
 * @param name name of the target entity
 * @return true lane matching is succeed
 * @return false lane matching is failed
 */
bool EntityManager::laneMatchingSucceed(const std::string & name) const
{
  return getEntityStatus(name).lanelet_pose_valid;
}

auto EntityManager::getNumberOfEgo() const -> std::size_t
{
  return std::count_if(std::begin(entities_), std::end(entities_), [this](const auto & each) {
    return isEgo(each.first);
  });
}

const std::string EntityManager::getEgoName() const
{
  const auto names = getEntityNames();
  for (const auto & name : names) {
    if (isEgo(name)) {
      return name;
    }
  }
  THROW_SEMANTIC_ERROR(
    "const std::string EntityManager::getEgoName(const std::string & name) function was called, "
    "but ego vehicle does not exist");
}

auto EntityManager::getObstacle(const std::string & name)
  -> std::optional<traffic_simulator_msgs::msg::Obstacle>
{
  if (!npc_logic_started_) {
    return std::nullopt;
  }
  return entities_.at(name)->getObstacle();
}

auto EntityManager::getRelativePose(
  const geometry_msgs::msg::Pose & from, const geometry_msgs::msg::Pose & to) const
  -> geometry_msgs::msg::Pose
{
  return math::geometry::getRelativePose(from, to);
}

auto EntityManager::getRelativePose(
  const geometry_msgs::msg::Pose & from, const std::string & to) const -> geometry_msgs::msg::Pose
{
  return getRelativePose(from, getEntityStatus(to).pose);
}

auto EntityManager::getRelativePose(
  const std::string & from, const geometry_msgs::msg::Pose & to) const -> geometry_msgs::msg::Pose
{
  return getRelativePose(getEntityStatus(from).pose, to);
}

auto EntityManager::getRelativePose(const std::string & from, const std::string & to) const
  -> geometry_msgs::msg::Pose
{
  return getRelativePose(getEntityStatus(from).pose, getEntityStatus(to).pose);
}

auto EntityManager::getRelativePose(
  const geometry_msgs::msg::Pose & from, const LaneletPose & to) const -> geometry_msgs::msg::Pose
{
  return getRelativePose(from, toMapPose(to));
}

auto EntityManager::getRelativePose(
  const LaneletPose & from, const geometry_msgs::msg::Pose & to) const -> geometry_msgs::msg::Pose
{
  return getRelativePose(toMapPose(from), to);
}

auto EntityManager::getRelativePose(const std::string & from, const LaneletPose & to) const
  -> geometry_msgs::msg::Pose
{
  return getRelativePose(getEntityStatus(from).pose, to);
}

auto EntityManager::getRelativePose(const LaneletPose & from, const std::string & to) const
  -> geometry_msgs::msg::Pose
{
  return getRelativePose(from, getEntityStatus(to).pose);
}

auto EntityManager::getStepTime() const noexcept -> double { return step_time_; }

auto EntityManager::getWaypoints(const std::string & name)
  -> traffic_simulator_msgs::msg::WaypointsArray
{
  if (!npc_logic_started_) {
    return traffic_simulator_msgs::msg::WaypointsArray();
  }
  return entities_.at(name)->getWaypoints();
}

bool EntityManager::isEgo(const std::string & name) const
{
  using traffic_simulator_msgs::msg::EntityType;
  return getEntityStatus(name).type.type == EntityType::EGO and
         dynamic_cast<EgoEntity const *>(entities_.at(name).get());
}

bool EntityManager::isEgoSpawned() const
{
  for (const auto & name : getEntityNames()) {
    if (isEgo(name)) {
      return true;
    }
  }
  return false;
}

bool EntityManager::isInLanelet(
  const std::string & name, const std::int64_t lanelet_id, const double tolerance)
{
  double l = hdmap_utils_ptr_->getLaneletLength(lanelet_id);
  auto status = getEntityStatus(name);

  if (not status.lanelet_pose_valid) {
    return false;
  }
  if (status.lanelet_pose.lanelet_id == lanelet_id) {
    return true;
  } else {
    auto dist0 = hdmap_utils_ptr_->getLongitudinalDistance(
      lanelet_id, l, status.lanelet_pose.lanelet_id, status.lanelet_pose.s);
    auto dist1 = hdmap_utils_ptr_->getLongitudinalDistance(
      status.lanelet_pose.lanelet_id, status.lanelet_pose.s, lanelet_id, 0);
    if (dist0 and dist0.value() < tolerance) {
      return true;
    }
    if (dist1 and dist1.value() < tolerance) {
      return true;
    }
  }
  return false;
}

bool EntityManager::isStopping(const std::string & name) const
{
  return std::fabs(getEntityStatus(name).action_status.twist.linear.x) <
         std::numeric_limits<double>::epsilon();
}

bool EntityManager::reachPosition(
  const std::string & name, const std::string & target_name, const double tolerance) const
{
  return reachPosition(name, getEntityStatus(target_name).pose, tolerance);
}

bool EntityManager::reachPosition(
  const std::string & name, const geometry_msgs::msg::Pose & target_pose,
  const double tolerance) const
{
  const auto pose = getEntityStatus(name).pose;

  const double distance = std::sqrt(
    std::pow(pose.position.x - target_pose.position.x, 2) +
    std::pow(pose.position.y - target_pose.position.y, 2) +
    std::pow(pose.position.z - target_pose.position.z, 2));

  return distance < tolerance;
}

bool EntityManager::reachPosition(
  const std::string & name, const std::int64_t lanelet_id, const double s, const double offset,
  const double tolerance) const
{
  traffic_simulator_msgs::msg::LaneletPose lanelet_pose;
  {
    lanelet_pose.lanelet_id = lanelet_id;
    lanelet_pose.s = s;
    lanelet_pose.offset = offset;
  }

  const auto target_pose = hdmap_utils_ptr_->toMapPose(lanelet_pose);

  return reachPosition(name, target_pose.pose, tolerance);
}

void EntityManager::requestLaneChange(
  const std::string & name, const traffic_simulator::lane_change::Direction & direction)
{
  if (const auto target = hdmap_utils_ptr_->getLaneChangeableLaneletId(
        getEntityStatus(name).lanelet_pose.lanelet_id, direction);
      target) {
    requestLaneChange(name, target.value());
  }
}

bool EntityManager::trafficLightsChanged()
{
  return conventional_traffic_light_manager_ptr_->hasAnyLightChanged() or
         v2i_traffic_light_manager_ptr_->hasAnyLightChanged();
}

void EntityManager::requestSpeedChange(
  const std::string & name, double target_speed, bool continuous)
{
  if (isEgo(name) && getCurrentTime() > 0) {
    THROW_SEMANTIC_ERROR("You cannot set target speed to the ego vehicle after starting scenario.");
  }
  return entities_.at(name)->requestSpeedChange(target_speed, continuous);
}

void EntityManager::requestSpeedChange(
  const std::string & name, const double target_speed, const speed_change::Transition transition,
  const speed_change::Constraint constraint, const bool continuous)
{
  if (isEgo(name) && getCurrentTime() > 0) {
    THROW_SEMANTIC_ERROR("You cannot set target speed to the ego vehicle after starting scenario.");
  }
  return entities_.at(name)->requestSpeedChange(target_speed, transition, constraint, continuous);
}

void EntityManager::requestSpeedChange(
  const std::string & name, const speed_change::RelativeTargetSpeed & target_speed, bool continuous)
{
  if (isEgo(name) && getCurrentTime() > 0) {
    THROW_SEMANTIC_ERROR("You cannot set target speed to the ego vehicle after starting scenario.");
  }
  return entities_.at(name)->requestSpeedChange(target_speed, continuous);
}

void EntityManager::requestSpeedChange(
  const std::string & name, const speed_change::RelativeTargetSpeed & target_speed,
  const speed_change::Transition transition, const speed_change::Constraint constraint,
  const bool continuous)
{
  if (isEgo(name) && getCurrentTime() > 0) {
    THROW_SEMANTIC_ERROR("You cannot set target speed to the ego vehicle after starting scenario.");
  }
  return entities_.at(name)->requestSpeedChange(target_speed, transition, constraint, continuous);
}

auto EntityManager::setEntityStatus(
  const std::string & name, const traffic_simulator_msgs::msg::EntityStatus & status) -> void
{
  if (isEgo(name) && getCurrentTime() > 0) {
    THROW_SEMANTIC_ERROR(
      "You cannot set entity status to the ego vehicle name ", std::quoted(name),
      " after starting scenario.");
  } else {
    entities_.at(name)->setStatus(status);
  }
}

auto EntityManager::setEntityStatusExternally(
  const std::string & name, const traffic_simulator_msgs::msg::EntityStatus & status) -> void
{
  if (not isEgo(name)) {
    THROW_SEMANTIC_ERROR(
      "You cannot set entity status externally to the vehicle other than ego named ",
      std::quoted(name), ".");
  } else {
    dynamic_cast<EgoEntity *>(entities_[name].get())->setStatusExternally(status);
  }
}

void EntityManager::setVerbose(const bool verbose)
{
  configuration.verbose = verbose;
  for (auto & entity : entities_) {
    entity.second->verbose = verbose;
  }
}

auto EntityManager::toMapPose(const traffic_simulator_msgs::msg::LaneletPose & lanelet_pose) const
  -> const geometry_msgs::msg::Pose
{
  return hdmap_utils_ptr_->toMapPose(lanelet_pose).pose;
}

traffic_simulator_msgs::msg::EntityStatus EntityManager::updateNpcLogic(
  const std::string & name,
  const std::unordered_map<std::string, traffic_simulator_msgs::msg::EntityType> & type_list)
{
  if (configuration.verbose) {
    std::cout << "update " << name << " behavior" << std::endl;
  }
  entities_[name]->setEntityTypeList(type_list);
  entities_[name]->onUpdate(current_time_, step_time_);
  return entities_[name]->getStatus();
}

void EntityManager::update(const double current_time, const double step_time)
{
  traffic_simulator::helper::StopWatch<std::chrono::milliseconds> stop_watch_update(
    "EntityManager::update", configuration.verbose);
  step_time_ = step_time;
  current_time_ = current_time;
  setVerbose(configuration.verbose);
  if (npc_logic_started_) {
<<<<<<< HEAD
    conventional_traffic_light_manager_ptr_->createPublishTimer(
      configuration.conventional_traffic_light_publish_rate);
    v2i_traffic_light_manager_ptr_->createPublishTimer(
=======
    conventional_traffic_light_marker_publisher_ptr_->createTimer(
      configuration.conventional_traffic_light_publish_rate);
    v2i_traffic_light_publisher_ptr_->createTimer(configuration.v2i_traffic_light_publish_rate);
    v2i_traffic_light_marker_publisher_ptr_->createTimer(
>>>>>>> 794cd833
      configuration.v2i_traffic_light_publish_rate);
  }
  auto type_list = getEntityTypeList();
  std::unordered_map<std::string, traffic_simulator_msgs::msg::EntityStatus> all_status;
  for (auto && [name, entity] : entities_) {
    all_status.emplace(name, entity->getStatus());
  }
  for (auto && [name, entity] : entities_) {
    entity->setOtherStatus(all_status);
  }
  all_status.clear();
  for (auto && [name, entity] : entities_) {
    all_status.emplace(name, updateNpcLogic(name, type_list));
  }
  for (auto && [name, entity] : entities_) {
    entity->setOtherStatus(all_status);
  }
  traffic_simulator_msgs::msg::EntityStatusWithTrajectoryArray status_array_msg;
  for (auto && [name, status] : all_status) {
    traffic_simulator_msgs::msg::EntityStatusWithTrajectory status_with_trajectory;
    status_with_trajectory.waypoint = getWaypoints(name);
    for (const auto & goal : getGoalPoses<geometry_msgs::msg::Pose>(name)) {
      status_with_trajectory.goal_pose.push_back(goal);
    }
    if (const auto obstacle = getObstacle(name); obstacle) {
      status_with_trajectory.obstacle = obstacle.value();
      status_with_trajectory.obstacle_find = true;
    } else {
      status_with_trajectory.obstacle_find = false;
    }
    status_with_trajectory.status = status;
    status_with_trajectory.name = name;
    status_with_trajectory.time = current_time + step_time;
    status_array_msg.data.emplace_back(status_with_trajectory);
  }
  entity_status_array_pub_ptr_->publish(status_array_msg);
  stop_watch_update.stop();
  if (configuration.verbose) {
    stop_watch_update.print();
  }
}

void EntityManager::updateHdmapMarker()
{
  MarkerArray markers;
  const auto stamp = clock_ptr_->now();
  for (const auto & marker_raw : markers_raw_.markers) {
    visualization_msgs::msg::Marker marker = marker_raw;
    marker.header.stamp = stamp;
    markers.markers.emplace_back(marker);
  }
  lanelet_marker_pub_ptr_->publish(markers);
}

void EntityManager::startNpcLogic()
{
  npc_logic_started_ = true;
  for (auto it = entities_.begin(); it != entities_.end(); it++) {
    it->second->startNpcLogic();
  }
}

}  // namespace entity
}  // namespace traffic_simulator<|MERGE_RESOLUTION|>--- conflicted
+++ resolved
@@ -603,16 +603,10 @@
   current_time_ = current_time;
   setVerbose(configuration.verbose);
   if (npc_logic_started_) {
-<<<<<<< HEAD
-    conventional_traffic_light_manager_ptr_->createPublishTimer(
-      configuration.conventional_traffic_light_publish_rate);
-    v2i_traffic_light_manager_ptr_->createPublishTimer(
-=======
     conventional_traffic_light_marker_publisher_ptr_->createTimer(
       configuration.conventional_traffic_light_publish_rate);
     v2i_traffic_light_publisher_ptr_->createTimer(configuration.v2i_traffic_light_publish_rate);
     v2i_traffic_light_marker_publisher_ptr_->createTimer(
->>>>>>> 794cd833
       configuration.v2i_traffic_light_publish_rate);
   }
   auto type_list = getEntityTypeList();
