// Copyright 2015 TIER IV, Inc. All rights reserved.
//
// Licensed under the Apache License, Version 2.0 (the "License");
// you may not use this file except in compliance with the License.
// You may obtain a copy of the License at
//
//     http://www.apache.org/licenses/LICENSE-2.0
//
// Unless required by applicable law or agreed to in writing, software
// distributed under the License is distributed on an "AS IS" BASIS,
// WITHOUT WARRANTIES OR CONDITIONS OF ANY KIND, either express or implied.
// See the License for the specific language governing permissions and
// limitations under the License.
//
// Co-developed by TIER IV, Inc. and Robotec.AI sp. z o.o.

#ifndef RANDOM_TEST_RUNNER__DATA_TYPES_HPP
#define RANDOM_TEST_RUNNER__DATA_TYPES_HPP

#include <numeric>
#include <ostream>
#include <traffic_simulator/data_type/entity_status.hpp>

#include "spdlog/fmt/fmt.h"
#include "traffic_simulator_msgs/msg/action_status.hpp"
#include "traffic_simulator_msgs/msg/entity_status.hpp"
#include "traffic_simulator_msgs/msg/lanelet_pose.hpp"

struct NPCDescription
{
  traffic_simulator_msgs::msg::LaneletPose start_position;
  double speed;
  std::string name;
};

struct TestDescription
{
  traffic_simulator_msgs::msg::LaneletPose ego_goal_position;
  geometry_msgs::msg::Pose ego_goal_pose;
  traffic_simulator_msgs::msg::LaneletPose ego_start_position;

  std::vector<NPCDescription> npcs_descriptions;
};

enum RandomTestType { RANDOM_RUN, REPLAY };

enum SimulatorType { SIMPLE_SENSOR_SIMULATOR, AWSIM };
SimulatorType simulatorTypeFromString(const std::string & simulator_type_str);

enum ArchitectureType { AWF_AUTO, AWF_UNIVERSE, TIER4_PROPOSAL };
ArchitectureType architectureTypeFromString(const std::string & architecture_type_str);
std::string stringFromArchitectureType(const ArchitectureType architecture_type);

struct TestControlParameters
{
  std::string input_dir;
  std::string output_dir = "/tmp";
  RandomTestType random_test_type = RandomTestType::RANDOM_RUN;
  int64_t test_count = 5;
  SimulatorType simulator_type = SimulatorType::SIMPLE_SENSOR_SIMULATOR;
  ArchitectureType architecture_type = ArchitectureType::AWF_UNIVERSE;
  std::string simulator_host = "localhost";
  double test_timeout = 60.0;
};

struct TestSuiteParameters
{
  std::string name = "random_test";
  std::string map_name = "kashiwanoha_map";

  int64_t ego_goal_lanelet_id = -1;
  double ego_goal_s = 0.0;
  bool ego_goal_partial_randomization = false;
  double ego_goal_partial_randomization_distance = 30.0;

  int64_t npcs_count = 10;
  double npc_min_speed = 0.5;
  double npc_max_speed = 3.0;
  double npc_min_spawn_distance_from_ego = 10.0;
  double npc_max_spawn_distance_from_ego = 100.0;
};

struct TestCaseParameters
{
  int64_t seed = -1;
};

#define DEFINE_FMT_FORMATTER(type, format_str, ...)              \
  template <>                                                    \
  struct fmt::formatter<type>                                    \
  {                                                              \
    template <typename ParseContext>                             \
    constexpr auto parse(ParseContext & ctx)                     \
    {                                                            \
      return ctx.begin();                                        \
    }                                                            \
    template <typename FormatContext>                            \
    auto format(const type & v, FormatContext & ctx)             \
    {                                                            \
      return fmt::format_to(ctx.out(), format_str, __VA_ARGS__); \
    }                                                            \
  };

DEFINE_FMT_FORMATTER(geometry_msgs::msg::Vector3, "(x, y, z) : ({}, {}, {})", v.x, v.y, v.z)

DEFINE_FMT_FORMATTER(
  traffic_simulator_msgs::msg::LaneletPose, "lanelet_id: {}, s: {}, offset: {}, rpy: {}",
  v.lanelet_id, v.s, v.offset, v.rpy)

DEFINE_FMT_FORMATTER(geometry_msgs::msg::Twist, "linear: {}, angular: {}", v.linear, v.angular)

DEFINE_FMT_FORMATTER(geometry_msgs::msg::Accel, "linear: {}, angular: {}", v.linear, v.angular)

DEFINE_FMT_FORMATTER(geometry_msgs::msg::Point, "(x, y, z), ({}, {}, {})", v.x, v.y, v.z)

DEFINE_FMT_FORMATTER(
  geometry_msgs::msg::Quaternion, "(x, y, z, w), ({}, {}, {}, {})", v.x, v.y, v.z, v.w)

DEFINE_FMT_FORMATTER(
  geometry_msgs::msg::Pose, "position: {}, orientation {}", v.position, v.orientation)

DEFINE_FMT_FORMATTER(
  traffic_simulator_msgs::msg::ActionStatus, "current_action: {}, twist: {}, accel: {}",
  v.current_action, v.twist, v.accel)

DEFINE_FMT_FORMATTER(
  traffic_simulator::EntityStatus,
  "name {}, lanelet_pose: {}, pose: {}, action_status:{}"
  "time {}: lanelet_pose_valid: {}, type: {}",
  v.name, v.lanelet_pose, v.pose, v.action_status, v.time, v.lanelet_pose_valid, v.type)

DEFINE_FMT_FORMATTER(
  TestControlParameters,
  "input dir: {} output dir: {} random test type: {} test count {} test_timeout {}", v.input_dir,
  v.output_dir, v.random_test_type, v.test_count, v.test_timeout)

DEFINE_FMT_FORMATTER(
  TestSuiteParameters,
  "ego_goal_lanelet_id: {} ego_goal_s: {} ego_goal_partial_randomization: {} "
  "ego_goal_partial_randomization_distance: {} npcs_count: {} npc_min_speed: "
  "{} "
  "npc_max_speed: {} npc_min_spawn_distance_from_ego: {} "
  "npc_max_spawn_distance_from_ego: {} "
  "name: {} map_name: {}",
  v.ego_goal_lanelet_id, v.ego_goal_s, v.ego_goal_partial_randomization,
  v.ego_goal_partial_randomization_distance, v.npcs_count, v.npc_min_speed, v.npc_max_speed,
  v.npc_min_spawn_distance_from_ego, v.npc_max_spawn_distance_from_ego, v.name, v.map_name)

DEFINE_FMT_FORMATTER(TestCaseParameters, "seed: {}", v.seed)

DEFINE_FMT_FORMATTER(
  NPCDescription, "name: {}, start_position: {}, speed: {}", v.name, v.start_position, v.speed)

template <>
struct fmt::formatter<TestDescription>
{
  template <typename ParseContext>
  constexpr auto parse(ParseContext & ctx)
  {
    return ctx.begin();
  }

  template <typename FormatContext>
  auto format(const TestDescription & v, FormatContext & ctx)
  {
    fmt::format_to(
      ctx.out(),
      "ego_start_position: {} ego_goal_position: {} "
<<<<<<< HEAD
      "ego_goal_pose: {} npc_descriptions:",
=======
      "ego_goal_pose: {}\n"  // The spell checker detects the string as an illegal word, so it is necessary to split the string like this.
      "npc_descriptions:",
>>>>>>> 34f2a1c7
      v.ego_start_position, v.ego_goal_position, v.ego_goal_pose);
    for (size_t idx = 0; idx < v.npcs_descriptions.size(); idx++) {
      fmt::format_to(ctx.out(), "[{}]: {}\n", idx, v.npcs_descriptions[idx]);
    }
    return ctx.out();
  }
};

#endif  // RANDOM_TEST_RUNNER__DATA_TYPES_HPP<|MERGE_RESOLUTION|>--- conflicted
+++ resolved
@@ -166,12 +166,8 @@
     fmt::format_to(
       ctx.out(),
       "ego_start_position: {} ego_goal_position: {} "
-<<<<<<< HEAD
-      "ego_goal_pose: {} npc_descriptions:",
-=======
       "ego_goal_pose: {}\n"  // The spell checker detects the string as an illegal word, so it is necessary to split the string like this.
       "npc_descriptions:",
->>>>>>> 34f2a1c7
       v.ego_start_position, v.ego_goal_position, v.ego_goal_pose);
     for (size_t idx = 0; idx < v.npcs_descriptions.size(); idx++) {
       fmt::format_to(ctx.out(), "[{}]: {}\n", idx, v.npcs_descriptions[idx]);
