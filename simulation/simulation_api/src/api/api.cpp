--- conflicted
+++ resolved
@@ -441,11 +441,6 @@
   value[0][0]["methodName"] = "initialize";
   value[0][0]["params"] = xmlrpc_interface::serializeToBinValue(req);
   XmlRpc::XmlRpcValue result;
-<<<<<<< HEAD
-  client_ptr_->execute("system.multicall", value, result);
-  const auto res = xmlrpc_interface::deserializeFromBinValue<
-    simulation_api_schema::InitializeResponse>(result[0][0]["return"]);
-=======
   try {
     client_ptr_->execute("system.multicall", value, result);
   } catch (XmlRpc::XmlRpcException e) {
@@ -454,7 +449,6 @@
   const auto res =
     xmlrpc_interface::deserializeFromBinValue<simulation_api_schema::InitializeResponse>(
     result[0][0][xmlrpc_interface::key::response]);
->>>>>>> fc5299d3
   return res.result().success();
 }
 
