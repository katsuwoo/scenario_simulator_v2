--- conflicted
+++ resolved
@@ -43,19 +43,8 @@
   distance_to_stopline_ = distance.value();
   linear_acceleration_ = status->action_status.accel.linear.x;
   if (min_acceleration <= linear_acceleration_ && linear_acceleration_ <= max_acceleration) {
-<<<<<<< HEAD
-    auto standstill_duration = entity_manager_ptr_->getStandStillDuration(target_entity);
-    if (!standstill_duration) {
-      THROW_SIMULATION_ERROR("failed to calculate standstill duration.");
-    }
-    standstill_duration_ = standstill_duration.value();
-    if (
-      entity_manager_ptr_->isStopping(target_entity) &&
-      standstill_duration.value() >= stop_duration) {
-=======
     if (standstill_duration_ = entity_manager_ptr_->getStandStillDuration(target_entity);
         entity_manager_ptr_->isStopping(target_entity) && standstill_duration_ >= stop_duration) {
->>>>>>> 724e9130
       success();
     }
     if (distance.value() <= stop_sequence_end_distance) {
