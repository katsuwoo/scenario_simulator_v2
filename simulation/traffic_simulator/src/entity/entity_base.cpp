// Copyright 2015 TIER IV, Inc. All rights reserved.
//
// Licensed under the Apache License, Version 2.0 (the "License");
// you may not use this file except in compliance with the License.
// You may obtain a copy of the License at
//
//     http://www.apache.org/licenses/LICENSE-2.0
//
// Unless required by applicable law or agreed to in writing, software
// distributed under the License is distributed on an "AS IS" BASIS,
// WITHOUT WARRANTIES OR CONDITIONS OF ANY KIND, either express or implied.
// See the License for the specific language governing permissions and
// limitations under the License.

#include <geometry/distance.hpp>
#include <geometry/polygon/polygon.hpp>
#include <geometry/transform.hpp>
#include <limits>
#include <rclcpp/rclcpp.hpp>
#include <scenario_simulator_exception/exception.hpp>
#include <string>
#include <traffic_simulator/entity/entity_base.hpp>
#include <unordered_map>
#include <vector>

namespace traffic_simulator
{
namespace entity
{
EntityBase::EntityBase(
  const std::string & name, const traffic_simulator_msgs::msg::EntityStatus & entity_status)
: name(name),
  verbose(true),
  status_(entity_status),
  status_before_update_(status_),
  npc_logic_started_(false)
{
}

void EntityBase::appendDebugMarker(visualization_msgs::msg::MarkerArray &) {}

auto EntityBase::asAutoware() const -> concealer::Autoware &
{
  throw common::Error(
    "An operation was requested for Entity ", std::quoted(name),
    " that is valid only for the entity controlled by Autoware, but ", std::quoted(name),
    " is not the entity controlled by Autoware.");
}

void EntityBase::cancelRequest() {}

auto EntityBase::get2DPolygon() const -> std::vector<geometry_msgs::msg::Point>
{
  const auto status = getStatus();

  std::vector<geometry_msgs::msg::Point> points_bbox;
  geometry_msgs::msg::Point p0, p1, p2, p3, p4, p5, p6, p7;

  p0.x = status.bounding_box.center.x + status.bounding_box.dimensions.x * 0.5;
  p0.y = status.bounding_box.center.y + status.bounding_box.dimensions.y * 0.5;
  p0.z = status.bounding_box.center.z + status.bounding_box.dimensions.z * 0.5;
  points_bbox.emplace_back(p0);

  p1.x = status.bounding_box.center.x + status.bounding_box.dimensions.x * 0.5;
  p1.y = status.bounding_box.center.y + status.bounding_box.dimensions.y * 0.5;
  p1.z = status.bounding_box.center.z - status.bounding_box.dimensions.z * 0.5;
  points_bbox.emplace_back(p1);

  p2.x = status.bounding_box.center.x + status.bounding_box.dimensions.x * 0.5;
  p2.y = status.bounding_box.center.y - status.bounding_box.dimensions.y * 0.5;
  p2.z = status.bounding_box.center.z + status.bounding_box.dimensions.z * 0.5;
  points_bbox.emplace_back(p2);

  p3.x = status.bounding_box.center.x - status.bounding_box.dimensions.x * 0.5;
  p3.y = status.bounding_box.center.y + status.bounding_box.dimensions.y * 0.5;
  p3.z = status.bounding_box.center.z + status.bounding_box.dimensions.z * 0.5;
  points_bbox.emplace_back(p3);

  p4.x = status.bounding_box.center.x + status.bounding_box.dimensions.x * 0.5;
  p4.y = status.bounding_box.center.y - status.bounding_box.dimensions.y * 0.5;
  p4.z = status.bounding_box.center.z - status.bounding_box.dimensions.z * 0.5;
  points_bbox.emplace_back(p4);

  p5.x = status.bounding_box.center.x - status.bounding_box.dimensions.x * 0.5;
  p5.y = status.bounding_box.center.y + status.bounding_box.dimensions.y * 0.5;
  p5.z = status.bounding_box.center.z - status.bounding_box.dimensions.z * 0.5;
  points_bbox.emplace_back(p5);

  p6.x = status.bounding_box.center.x - status.bounding_box.dimensions.x * 0.5;
  p6.y = status.bounding_box.center.y - status.bounding_box.dimensions.y * 0.5;
  p6.z = status.bounding_box.center.z + status.bounding_box.dimensions.z * 0.5;
  points_bbox.emplace_back(p6);

  p7.x = status.bounding_box.center.x - status.bounding_box.dimensions.x * 0.5;
  p7.y = status.bounding_box.center.y - status.bounding_box.dimensions.y * 0.5;
  p7.z = status.bounding_box.center.z - status.bounding_box.dimensions.z * 0.5;
  points_bbox.emplace_back(p7);

  return math::geometry::get2DConvexHull(points_bbox);
}

auto EntityBase::getCurrentAccel() const -> geometry_msgs::msg::Accel
{
  return getStatus().action_status.accel;
}

auto EntityBase::getCurrentTwist() const -> geometry_msgs::msg::Twist
{
  return getStatus().action_status.twist;
}

auto EntityBase::getDistanceToLaneBound() -> double
{
  return std::min(getDistanceToLeftLaneBound(), getDistanceToRightLaneBound());
}

auto EntityBase::getDistanceToLaneBound(std::int64_t lanelet_id) const -> double
{
  return std::min(getDistanceToLeftLaneBound(lanelet_id), getDistanceToRightLaneBound(lanelet_id));
}

auto EntityBase::getDistanceToLaneBound(const std::vector<std::int64_t> & lanelet_ids) const
  -> double
{
  return std::min(
    getDistanceToLeftLaneBound(lanelet_ids), getDistanceToRightLaneBound(lanelet_ids));
}

auto EntityBase::getDistanceToLeftLaneBound() -> double
{
  return getDistanceToLeftLaneBound(getRouteLanelets());
}

auto EntityBase::getDistanceToLeftLaneBound(std::int64_t lanelet_id) const -> double
{
  if (const auto bound = hdmap_utils_ptr_->getLeftBound(lanelet_id); bound.empty()) {
    THROW_SEMANTIC_ERROR(
      "Failed to calculate left bounds of lanelet_id : ", lanelet_id, " please check lanelet map.");
  } else if (const auto polygon = math::geometry::transformPoints(getMapPose(), get2DPolygon());
             polygon.empty()) {
    THROW_SEMANTIC_ERROR(
      "Failed to calculate 2d polygon of entity: ", name, " . Please check ", name,
      " exists and it's definition");
  } else {
    return math::geometry::getDistance2D(bound, polygon);
  }
}

auto EntityBase::getDistanceToLeftLaneBound(const std::vector<std::int64_t> & lanelet_ids) const
  -> double
{
  std::vector<double> distances;
  std::transform(
    lanelet_ids.begin(), lanelet_ids.end(), std::back_inserter(distances),
    [this](std::int64_t lanelet_id) { return getDistanceToLeftLaneBound(lanelet_id); });
  return *std::min_element(distances.begin(), distances.end());
}

auto EntityBase::getDistanceToRightLaneBound() -> double
{
  return getDistanceToRightLaneBound(getRouteLanelets());
}

auto EntityBase::getDistanceToRightLaneBound(std::int64_t lanelet_id) const -> double
{
  if (const auto bound = hdmap_utils_ptr_->getRightBound(lanelet_id); bound.empty()) {
    THROW_SEMANTIC_ERROR(
      "Failed to calculate right bounds of lanelet_id : ", lanelet_id,
      " please check lanelet map.");
  } else if (const auto polygon = math::geometry::transformPoints(getMapPose(), get2DPolygon());
             polygon.empty()) {
    THROW_SEMANTIC_ERROR(
      "Failed to calculate 2d polygon of entity: ", name, " . Please check ", name,
      " exists and it's definition");
  } else {
    return math::geometry::getDistance2D(bound, polygon);
  }
}

auto EntityBase::getDistanceToRightLaneBound(const std::vector<std::int64_t> & lanelet_ids) const
  -> double
{
  std::vector<double> distances;
  std::transform(
    lanelet_ids.begin(), lanelet_ids.end(), std::back_inserter(distances),
    [this](std::int64_t lanelet_id) { return getDistanceToLeftLaneBound(lanelet_id); });
  return *std::min_element(distances.begin(), distances.end());
}

auto EntityBase::getDynamicConstraints() const
  -> const traffic_simulator_msgs::msg::DynamicConstraints
{
  return getBehaviorParameter().dynamic_constraints;
}

auto EntityBase::getEntityStatusBeforeUpdate() const
  -> const traffic_simulator_msgs::msg::EntityStatus &
{
  return status_before_update_;
}

<<<<<<< HEAD
auto EntityBase::getLinearJerk() const -> std::optional<double> { return linear_jerk_; }
=======
auto EntityBase::getLinearJerk() const -> double { return getStatus().action_status.linear_jerk; }
>>>>>>> 056a1194

auto EntityBase::getLaneletPose() const -> std::optional<traffic_simulator_msgs::msg::LaneletPose>
{
  if (status_.lanelet_pose_valid) {
    return status_.lanelet_pose;
  }
  return boost::none;
}

auto EntityBase::getMapPose() const -> geometry_msgs::msg::Pose { return getStatus().pose; }

auto EntityBase::getMapPose(const geometry_msgs::msg::Pose & relative_pose)
  -> geometry_msgs::msg::Pose
{
  tf2::Transform ref_transform, relative_transform;
  tf2::fromMsg(getStatus().pose, ref_transform);
  tf2::fromMsg(relative_pose, relative_transform);
  geometry_msgs::msg::Pose ret;
  tf2::toMsg(ref_transform * relative_transform, ret);
  return ret;
}

auto EntityBase::getStatus() const -> const traffic_simulator_msgs::msg::EntityStatus &
{
  return status_;
}

auto EntityBase::getStandStillDuration() const -> double { return stand_still_duration_; }

auto EntityBase::isNpcLogicStarted() const -> bool { return npc_logic_started_; }

auto EntityBase::isTargetSpeedReached(double target_speed) const -> bool
{
  return speed_planner_->isTargetSpeedReached(target_speed, getCurrentTwist());
}

auto EntityBase::isTargetSpeedReached(const speed_change::RelativeTargetSpeed & target_speed) const
  -> bool
{
  return isTargetSpeedReached(target_speed.getAbsoluteValue(getStatus(), other_status_));
}

void EntityBase::onUpdate(double /*current_time*/, double step_time)
{
  job_list_.update(step_time, job::Event::PRE_UPDATE);
  status_before_update_ = status_;
  speed_planner_ =
    std::make_unique<traffic_simulator::longitudinal_speed_planning::LongitudinalSpeedPlanner>(
      step_time, name);
}

void EntityBase::onPostUpdate(double /*current_time*/, double step_time)
{
  job_list_.update(step_time, job::Event::POST_UPDATE);
}

void EntityBase::resetDynamicConstraints()
{
  setDynamicConstraints(getDefaultDynamicConstraints());
}

void EntityBase::requestLaneChange(
  const traffic_simulator::lane_change::AbsoluteTarget & target,
  const traffic_simulator::lane_change::TrajectoryShape trajectory_shape,
  const traffic_simulator::lane_change::Constraint & constraint)
{
  requestLaneChange(lane_change::Parameter(target, trajectory_shape, constraint));
}

void EntityBase::requestLaneChange(
  const traffic_simulator::lane_change::RelativeTarget & target,
  const traffic_simulator::lane_change::TrajectoryShape trajectory_shape,
  const traffic_simulator::lane_change::Constraint & constraint)
{
  std::int64_t reference_lanelet_id = 0;
  if (target.entity_name == name) {
    if (!getStatus().lanelet_pose_valid) {
      THROW_SEMANTIC_ERROR(
        "Target entity does not assigned to lanelet. Please check Target entity name : ",
        target.entity_name, " exists on lane.");
    }
    reference_lanelet_id = getStatus().lanelet_pose.lanelet_id;
  } else {
    if (other_status_.find(target.entity_name) == other_status_.end()) {
      THROW_SEMANTIC_ERROR(
        "Target entity : ", target.entity_name, " does not exist. Please check ",
        target.entity_name, " exists.");
    }
    if (!other_status_.at(target.entity_name).lanelet_pose_valid) {
      THROW_SEMANTIC_ERROR(
        "Target entity does not assigned to lanelet. Please check Target entity name : ",
        target.entity_name, " exists on lane.");
    }
    reference_lanelet_id = other_status_.at(target.entity_name).lanelet_pose.lanelet_id;
  }
  const auto lane_change_target_id = hdmap_utils_ptr_->getLaneChangeableLaneletId(
    reference_lanelet_id, target.direction, target.shift);
  if (lane_change_target_id) {
    requestLaneChange(
      traffic_simulator::lane_change::AbsoluteTarget(lane_change_target_id.value(), target.offset),
      trajectory_shape, constraint);
  } else {
    THROW_SEMANTIC_ERROR(
      "Failed to calculate absolute target lane. Please check the target lane exists.");
  }
}

void EntityBase::requestSpeedChangeWithConstantAcceleration(
  const double target_speed, const speed_change::Transition transition, double acceleration,
  const bool continuous)
{
  if (!continuous && isTargetSpeedReached(target_speed)) {
    return;
  }
  switch (transition) {
    case speed_change::Transition::LINEAR: {
      setLinearAcceleration(acceleration);
      requestSpeedChangeWithConstantAcceleration(
        target_speed, speed_change::Transition::AUTO, acceleration, continuous);
      break;
    }
    case speed_change::Transition::AUTO: {
      if (speed_planner_->isAccelerating(target_speed, getCurrentTwist())) {
        setAccelerationLimit(std::abs(acceleration));
        job_list_.append(
          /**
           * @brief Checking if the entity reaches target speed.
           */
          [this, target_speed](double) { return getCurrentTwist().linear.x >= target_speed; },
          /**
           * @brief Resets acceleration limit.
           */
          [this]() { resetDynamicConstraints(); }, job::Type::LINEAR_ACCELERATION, true,
          job::Event::POST_UPDATE);
      } else if (speed_planner_->isDecelerating(target_speed, getCurrentTwist())) {
        setDecelerationLimit(std::abs(acceleration));
        job_list_.append(
          /**
           * @brief Checking if the entity reaches target speed.
           */
          [this, target_speed](double) { return getCurrentTwist().linear.x <= target_speed; },
          /**
           * @brief Resets deceleration limit.
           */
          [this]() { resetDynamicConstraints(); }, job::Type::LINEAR_ACCELERATION, true,
          job::Event::POST_UPDATE);
      }
      requestSpeedChange(target_speed, continuous);
      break;
    }
    case speed_change::Transition::STEP: {
      requestSpeedChange(target_speed, continuous);
      setLinearVelocity(target_speed);
      break;
    }
  }
}

void EntityBase::requestSpeedChangeWithTimeConstraint(
  const double target_speed, const speed_change::Transition transition, double acceleration_time)
{
  if (isTargetSpeedReached(target_speed)) {
    return;
  }
  if (
    std::abs(acceleration_time) <= std::numeric_limits<double>::epsilon() &&
    transition != speed_change::Transition::STEP) {
    requestSpeedChangeWithTimeConstraint(
      target_speed, speed_change::Transition::STEP, acceleration_time);
    return;
  }
  switch (transition) {
    case speed_change::Transition::LINEAR: {
      requestSpeedChangeWithConstantAcceleration(
        target_speed, transition, (target_speed - getCurrentTwist().linear.x) / acceleration_time,
        false);
      break;
    }
    case speed_change::Transition::AUTO: {
      setDynamicConstraints(speed_planner_->planConstraintsFromJerkAndTimeConstraint(
        target_speed, getCurrentTwist(), getCurrentAccel(), acceleration_time,
        getDynamicConstraints()));
      job_list_.append(
        /**
         * @brief Checking if the entity reaches target speed.
         */
        [this, target_speed](double) {
          /**
           * @brief A value of 0.01 is the allowable range for determination of
           * target speed attainment. This value was determined heuristically
           * rather than for technical reasons.
           */
          return std::abs(getCurrentTwist().linear.x - target_speed) < 0.01;
        },
        /**
         * @brief Resets deceleration/acceleration limit.
         */
        [this]() { resetDynamicConstraints(); }, job::Type::LINEAR_ACCELERATION, true,
        job::Event::POST_UPDATE);
      requestSpeedChange(target_speed, false);
      break;
    }
    case speed_change::Transition::STEP: {
      requestSpeedChange(target_speed, false);
      setLinearVelocity(target_speed);
      break;
    }
  }
}

void EntityBase::requestSpeedChange(
  const double target_speed, const speed_change::Transition transition,
  const speed_change::Constraint constraint, const bool continuous)
{
  if (!continuous && isTargetSpeedReached(target_speed)) {
    return;
  }
  switch (constraint.type) {
    case speed_change::Constraint::Type::LONGITUDINAL_ACCELERATION:
      requestSpeedChangeWithConstantAcceleration(
        target_speed, transition, constraint.value, continuous);
      break;
    case speed_change::Constraint::Type::TIME:
      requestSpeedChangeWithTimeConstraint(target_speed, transition, constraint.value);
      break;
    case speed_change::Constraint::Type::NONE:
      requestSpeedChange(target_speed, continuous);
      break;
  }
}

void EntityBase::requestSpeedChangeWithConstantAcceleration(
  const speed_change::RelativeTargetSpeed & target_speed, const speed_change::Transition transition,
  double acceleration, const bool continuous)
{
  if (!continuous && isTargetSpeedReached(target_speed)) {
    return;
  }
  switch (transition) {
    case speed_change::Transition::LINEAR: {
      setLinearAcceleration(acceleration);
      requestSpeedChangeWithConstantAcceleration(
        target_speed, speed_change::Transition::AUTO, acceleration, continuous);
      break;
    }
    case speed_change::Transition::AUTO: {
      job_list_.append(
        /**
         * @brief Checking if the entity reaches target speed.
         */
        [this, target_speed, acceleration](double) {
          double diff =
            target_speed.getAbsoluteValue(getStatus(), other_status_) - getCurrentTwist().linear.x;
          /**
           * @brief Hard coded parameter, threshold for difference
           */
          if (std::abs(diff) <= 0.1) {
            return true;
          }
          if (diff > 0) {
            setAccelerationLimit(std::abs(acceleration));
            return false;
          }
          if (diff < 0) {
            setDecelerationLimit(std::abs(acceleration));
            return false;
          }
          return false;
        },
        /**
         * @brief Resets acceleration limit.
         */
        [this]() { resetDynamicConstraints(); }, job::Type::LINEAR_ACCELERATION, true,
        job::Event::POST_UPDATE);
      requestSpeedChange(target_speed, continuous);
      break;
    }
    case speed_change::Transition::STEP: {
      requestSpeedChange(target_speed, continuous);
      setLinearVelocity(target_speed.getAbsoluteValue(getStatus(), other_status_));
      break;
    }
  }
}

void EntityBase::requestSpeedChangeWithTimeConstraint(
  const speed_change::RelativeTargetSpeed & target_speed, const speed_change::Transition transition,
  double acceleration_time)
{
  if (isTargetSpeedReached(target_speed)) {
    return;
  }
  if (
    std::abs(acceleration_time) <= std::numeric_limits<double>::epsilon() &&
    transition != speed_change::Transition::STEP) {
    requestSpeedChangeWithTimeConstraint(
      target_speed, speed_change::Transition::STEP, acceleration_time);
    return;
  }
  switch (transition) {
    case speed_change::Transition::LINEAR: {
      requestSpeedChangeWithTimeConstraint(
        target_speed.getAbsoluteValue(getStatus(), other_status_), transition, acceleration_time);
      break;
    }
    case speed_change::Transition::AUTO: {
      requestSpeedChangeWithTimeConstraint(
        target_speed.getAbsoluteValue(getStatus(), other_status_), transition, acceleration_time);
      break;
    }
    case speed_change::Transition::STEP: {
      requestSpeedChange(target_speed, false);
      setLinearVelocity(target_speed.getAbsoluteValue(getStatus(), other_status_));
      break;
    }
  }
}

void EntityBase::requestSpeedChange(
  const speed_change::RelativeTargetSpeed & target_speed, const speed_change::Transition transition,
  const speed_change::Constraint constraint, const bool continuous)
{
  if (!continuous && isTargetSpeedReached(target_speed)) {
    return;
  }
  switch (constraint.type) {
    case speed_change::Constraint::Type::LONGITUDINAL_ACCELERATION:
      requestSpeedChangeWithConstantAcceleration(
        target_speed, transition, constraint.value, continuous);
      break;
    case speed_change::Constraint::Type::TIME:
      if (continuous) {
        THROW_SEMANTIC_ERROR("continuous = true is not allowed with time constraint.");
      }
      requestSpeedChangeWithTimeConstraint(target_speed, transition, constraint.value);
      break;
    case speed_change::Constraint::Type::NONE:
      requestSpeedChange(target_speed, continuous);
      break;
  }
}

void EntityBase::requestSpeedChange(double target_speed, bool continuous)
{
  if (!continuous && isTargetSpeedReached(target_speed)) {
    return;
  }
  if (continuous) {
    target_speed_ = target_speed;
    job_list_.append(
      /**
       * @brief If the target entity reaches the target speed, return true.
       */
      [this, target_speed](double) {
        target_speed_ = target_speed;
        return false;
      },
      /**
       * @brief Cancel speed change request.
       */
      [this]() {}, job::Type::LINEAR_VELOCITY, true, job::Event::POST_UPDATE);
  } else {
    target_speed_ = target_speed;
    job_list_.append(
      /**
       * @brief If the target entity reaches the target speed, return true.
       */
      [this, target_speed](double) {
        if (isTargetSpeedReached(target_speed)) {
          return true;
        }
        target_speed_ = target_speed;
        return false;
      },
      /**
       * @brief Cancel speed change request.
       */
<<<<<<< HEAD
      [this]() { target_speed_ = std::nullopt; }, job::Type::LINEAR_VELOCITY, true);
=======
      [this]() { target_speed_ = boost::none; }, job::Type::LINEAR_VELOCITY, true,
      job::Event::POST_UPDATE);
>>>>>>> 056a1194
  }
}

void EntityBase::requestSpeedChange(
  const speed_change::RelativeTargetSpeed & target_speed, bool continuous)
{
  if (!continuous && isTargetSpeedReached(target_speed)) {
    return;
  }
  if (continuous) {
    job_list_.append(
      /**
       * @brief If the target entity reaches the target speed, return true.
       */
      [this, target_speed](double) {
        if (other_status_.find(target_speed.reference_entity_name) == other_status_.end()) {
          return true;
        }
        target_speed_ = target_speed.getAbsoluteValue(getStatus(), other_status_);
        return false;
      },
      [this]() {}, job::Type::LINEAR_VELOCITY, true, job::Event::POST_UPDATE);
  } else {
    job_list_.append(
      /**
       * @brief If the target entity reaches the target speed, return true.
       */
      [this, target_speed](double) {
        if (other_status_.find(target_speed.reference_entity_name) == other_status_.end()) {
          return true;
        }
        if (isTargetSpeedReached(target_speed)) {
          target_speed_ = target_speed.getAbsoluteValue(getStatus(), other_status_);
          return true;
        }
        return false;
      },
      /**
       * @brief Cancel speed change request.
       */
<<<<<<< HEAD
      [this]() { target_speed_ = std::nullopt; }, job::Type::LINEAR_VELOCITY, true);
=======
      [this]() { target_speed_ = boost::none; }, job::Type::LINEAR_VELOCITY, true,
      job::Event::POST_UPDATE);
>>>>>>> 056a1194
  }
}

void EntityBase::requestWalkStraight()
{
  THROW_SEMANTIC_ERROR(getEntityTypename(), " type entities do not support WalkStraightAction");
}

void EntityBase::setDynamicConstraints(
  const traffic_simulator_msgs::msg::DynamicConstraints & constraints)
{
  auto behavior_parameter = getBehaviorParameter();
  behavior_parameter.dynamic_constraints = constraints;
  setBehaviorParameter(behavior_parameter);
}

void EntityBase::setEntityTypeList(
  const std::unordered_map<std::string, traffic_simulator_msgs::msg::EntityType> & entity_type_list)
{
  entity_type_list_ = entity_type_list;
}

void EntityBase::setHdMapUtils(const std::shared_ptr<hdmap_utils::HdMapUtils> & ptr)
{
  hdmap_utils_ptr_ = ptr;
}

void EntityBase::setOtherStatus(
  const std::unordered_map<std::string, traffic_simulator_msgs::msg::EntityStatus> & status)
{
  other_status_.clear();
  for (const auto & [other_name, other_status] : status) {
    if (other_name != name) {
      /*
         The following filtering is the code written for the purpose of
         reducing the calculation load, but it is commented out experimentally
         because it adversely affects "processing that needs to identify other
         entities regardless of distance" such as RelativeTargetSpeed of
         requestSpeedChange.
      */
      // const auto p0 = other_status.pose.position;
      // const auto p1 = status_.pose.position;
      // if (const auto distance = std::hypot(p0.x - p1.x, p0.y - p1.y, p0.z - p1.z); distance < 30) {
      other_status_.emplace(other_name, other_status);
      // }
    }
  }
}

auto EntityBase::setStatus(const traffic_simulator_msgs::msg::EntityStatus & status) -> void
{
  auto new_status = status;

  /*
     FIXME: DIRTY HACK!!!

     It seems that some operations set an incomplete status without respecting
     the original status obtained by getStatus. Below is the code to compensate
     for the lack of set status.
  */
  new_status.name = name;
  new_status.type = status_.type;
  new_status.subtype = status_.subtype;
  new_status.bounding_box = status_.bounding_box;
  new_status.action_status.current_action = getCurrentAction();

  status_ = new_status;
}

auto EntityBase::setLinearVelocity(const double linear_velocity) -> void
{
  auto status = getStatus();
  status.action_status.twist.linear.x = linear_velocity;
  setStatus(status);
}

auto EntityBase::setLinearAcceleration(const double linear_acceleration) -> void
{
  auto status = getStatus();
  status.action_status.accel.linear.x = linear_acceleration;
  setStatus(status);
}

void EntityBase::setTrafficLightManager(
  const std::shared_ptr<traffic_simulator::TrafficLightManagerBase> & traffic_light_manager)
{
  traffic_light_manager_ = traffic_light_manager;
}

auto EntityBase::setVelocityLimit(double) -> void {}

void EntityBase::startNpcLogic() { npc_logic_started_ = true; }

void EntityBase::stopAtEndOfRoad()
{
  status_.action_status.twist = geometry_msgs::msg::Twist();
  status_.action_status.accel = geometry_msgs::msg::Accel();
  status_.action_status.linear_jerk = 0;
}

void EntityBase::updateEntityStatusTimestamp(const double current_time)
{
  status_.time = current_time;
}

auto EntityBase::updateStandStillDuration(const double step_time) -> double
{
  if (
    npc_logic_started_ and
    std::abs(status_.action_status.twist.linear.x) <= std::numeric_limits<double>::epsilon()) {
    return stand_still_duration_ += step_time;
  } else {
    return stand_still_duration_ = 0.0;
  }
}
}  // namespace entity
}  // namespace traffic_simulator<|MERGE_RESOLUTION|>--- conflicted
+++ resolved
@@ -199,18 +199,14 @@
   return status_before_update_;
 }
 
-<<<<<<< HEAD
-auto EntityBase::getLinearJerk() const -> std::optional<double> { return linear_jerk_; }
-=======
 auto EntityBase::getLinearJerk() const -> double { return getStatus().action_status.linear_jerk; }
->>>>>>> 056a1194
 
 auto EntityBase::getLaneletPose() const -> std::optional<traffic_simulator_msgs::msg::LaneletPose>
 {
   if (status_.lanelet_pose_valid) {
     return status_.lanelet_pose;
   }
-  return boost::none;
+  return std::nullopt;
 }
 
 auto EntityBase::getMapPose() const -> geometry_msgs::msg::Pose { return getStatus().pose; }
@@ -581,12 +577,8 @@
       /**
        * @brief Cancel speed change request.
        */
-<<<<<<< HEAD
-      [this]() { target_speed_ = std::nullopt; }, job::Type::LINEAR_VELOCITY, true);
-=======
-      [this]() { target_speed_ = boost::none; }, job::Type::LINEAR_VELOCITY, true,
+      [this]() { target_speed_ = std::nullopt; }, job::Type::LINEAR_VELOCITY, true,
       job::Event::POST_UPDATE);
->>>>>>> 056a1194
   }
 }
 
@@ -627,12 +619,8 @@
       /**
        * @brief Cancel speed change request.
        */
-<<<<<<< HEAD
-      [this]() { target_speed_ = std::nullopt; }, job::Type::LINEAR_VELOCITY, true);
-=======
-      [this]() { target_speed_ = boost::none; }, job::Type::LINEAR_VELOCITY, true,
+      [this]() { target_speed_ = std::nullopt; }, job::Type::LINEAR_VELOCITY, true,
       job::Event::POST_UPDATE);
->>>>>>> 056a1194
   }
 }
 
