// Copyright 2015 TIER IV, Inc. All rights reserved.
//
// Licensed under the Apache License, Version 2.0 (the "License");
// you may not use this file except in compliance with the License.
// You may obtain a copy of the License at
//
//     http://www.apache.org/licenses/LICENSE-2.0
//
// Unless required by applicable law or agreed to in writing, software
// distributed under the License is distributed on an "AS IS" BASIS,
// WITHOUT WARRANTIES OR CONDITIONS OF ANY KIND, either express or implied.
// See the License for the specific language governing permissions and
// limitations under the License.

#include <quaternion_operation/quaternion_operation.h>

#include <algorithm>
#include <memory>
#include <string>
#include <traffic_simulator/entity/pedestrian_entity.hpp>
#include <traffic_simulator/utils/pose.hpp>
#include <vector>

namespace traffic_simulator
{
namespace entity
{
PedestrianEntity::PedestrianEntity(
  const std::string & name, const CanonicalizedEntityStatus & entity_status,
  const std::shared_ptr<hdmap_utils::HdMapUtils> & hdmap_utils_ptr,
  const traffic_simulator_msgs::msg::PedestrianParameters & parameters,
  const std::string & plugin_name)
: EntityBase(name, entity_status, hdmap_utils_ptr),
  plugin_name(plugin_name),
  pedestrian_parameters(parameters),
  loader_(pluginlib::ClassLoader<entity_behavior::BehaviorPluginBase>(
    "traffic_simulator", "entity_behavior::BehaviorPluginBase")),
  behavior_plugin_ptr_(loader_.createSharedInstance(plugin_name)),
  route_planner_(hdmap_utils_ptr_)
{
  behavior_plugin_ptr_->configure(rclcpp::get_logger(name));
  behavior_plugin_ptr_->setPedestrianParameters(parameters);
  behavior_plugin_ptr_->setDebugMarker({});
  behavior_plugin_ptr_->setBehaviorParameter(traffic_simulator_msgs::msg::BehaviorParameter());
  behavior_plugin_ptr_->setHdMapUtils(hdmap_utils_ptr_);
  behavior_plugin_ptr_->setDefaultMatchingDistanceForLaneletPoseCalculation(
    getDefaultMatchingDistanceForLaneletPoseCalculation());
}

void PedestrianEntity::appendDebugMarker(visualization_msgs::msg::MarkerArray & marker_array)
{
  const auto marker = behavior_plugin_ptr_->getDebugMarker();
  std::copy(marker.begin(), marker.end(), std::back_inserter(marker_array.markers));
}

void PedestrianEntity::requestAssignRoute(const std::vector<CanonicalizedLaneletPose> & waypoints)
{
  if (!laneMatchingSucceed()) {
    return;
  }
  behavior_plugin_ptr_->setRequest(behavior::Request::FOLLOW_LANE);
  route_planner_.setWaypoints(waypoints);
  std::vector<geometry_msgs::msg::Pose> goal_poses;
  for (const auto & waypoint : waypoints) {
    goal_poses.emplace_back(static_cast<geometry_msgs::msg::Pose>(waypoint));
  }
  behavior_plugin_ptr_->setGoalPoses(goal_poses);
}

void PedestrianEntity::requestAssignRoute(const std::vector<geometry_msgs::msg::Pose> & waypoints)
{
  std::vector<CanonicalizedLaneletPose> route;
  for (const auto & waypoint : waypoints) {
    if (
      const auto canonicalized_lanelet_pose = toCanonicalizedLaneletPose(
        waypoint, status_.getBoundingBox(), true,
        getDefaultMatchingDistanceForLaneletPoseCalculation(), hdmap_utils_ptr_)) {
      route.emplace_back(canonicalized_lanelet_pose.value());
    } else {
      THROW_SEMANTIC_ERROR("Waypoint of pedestrian entity should be on lane.");
    }
  }
  requestAssignRoute(route);
}

auto PedestrianEntity::requestFollowTrajectory(
  const std::shared_ptr<traffic_simulator_msgs::msg::PolylineTrajectory> & parameter) -> void
{
  behavior_plugin_ptr_->setPolylineTrajectory(parameter);
  behavior_plugin_ptr_->setRequest(behavior::Request::FOLLOW_POLYLINE_TRAJECTORY);
}

std::string PedestrianEntity::getCurrentAction() const
{
  return behavior_plugin_ptr_->getCurrentAction();
}

auto PedestrianEntity::getDefaultDynamicConstraints() const
  -> const traffic_simulator_msgs::msg::DynamicConstraints &
{
  static auto default_dynamic_constraints = traffic_simulator_msgs::msg::DynamicConstraints();
  default_dynamic_constraints.max_acceleration = 1.0;
  default_dynamic_constraints.max_acceleration_rate = 1.0;
  default_dynamic_constraints.max_deceleration = 1.0;
  default_dynamic_constraints.max_deceleration_rate = 1.0;
  return default_dynamic_constraints;
}

auto PedestrianEntity::getRouteLanelets(double horizon) -> lanelet::Ids
{
  if (const auto canonicalized_lanelet_pose = status_.getCanonicalizedLaneletPose()) {
    return route_planner_.getRouteLanelets(canonicalized_lanelet_pose.value(), horizon);
  } else {
    return {};
  }
}

auto PedestrianEntity::getObstacle() -> std::optional<traffic_simulator_msgs::msg::Obstacle>
{
  return std::nullopt;
}

auto PedestrianEntity::getGoalPoses() -> std::vector<CanonicalizedLaneletPose>
{
  return route_planner_.getGoalPoses();
}

const traffic_simulator_msgs::msg::WaypointsArray PedestrianEntity::getWaypoints()
{
  return traffic_simulator_msgs::msg::WaypointsArray();
}

void PedestrianEntity::requestWalkStraight()
{
  behavior_plugin_ptr_->setRequest(behavior::Request::WALK_STRAIGHT);
}

void PedestrianEntity::requestAcquirePosition(const CanonicalizedLaneletPose & lanelet_pose)
{
  behavior_plugin_ptr_->setRequest(behavior::Request::FOLLOW_LANE);
  if (status_.laneMatchingSucceed()) {
    route_planner_.setWaypoints({lanelet_pose});
  }
  behavior_plugin_ptr_->setGoalPoses({static_cast<geometry_msgs::msg::Pose>(lanelet_pose)});
}

void PedestrianEntity::requestAcquirePosition(const geometry_msgs::msg::Pose & map_pose)
{
  behavior_plugin_ptr_->setRequest(behavior::Request::FOLLOW_LANE);
  if (
    const auto canonicalized_lanelet_pose = toCanonicalizedLaneletPose(
      map_pose, status_.getBoundingBox(), true,
      getDefaultMatchingDistanceForLaneletPoseCalculation(), hdmap_utils_ptr_)) {
    requestAcquirePosition(canonicalized_lanelet_pose.value());
  } else {
    THROW_SEMANTIC_ERROR("Goal of the pedestrian entity should be on lane.");
  }
}

void PedestrianEntity::cancelRequest()
{
  behavior_plugin_ptr_->setRequest(behavior::Request::NONE);
  route_planner_.cancelRoute();
}

auto PedestrianEntity::getEntityType() const -> const traffic_simulator_msgs::msg::EntityType &
{
  static traffic_simulator_msgs::msg::EntityType type;
  type.type = traffic_simulator_msgs::msg::EntityType::PEDESTRIAN;
  return type;
}

auto PedestrianEntity::getEntityTypename() const -> const std::string &
{
  static const std::string result = "PedestrianEntity";
  return result;
}

void PedestrianEntity::setTrafficLightManager(
  const std::shared_ptr<traffic_simulator::TrafficLightManager> & ptr)
{
  EntityBase::setTrafficLightManager(ptr);
  behavior_plugin_ptr_->setTrafficLightManager(traffic_light_manager_);
}

auto PedestrianEntity::getBehaviorParameter() const
  -> traffic_simulator_msgs::msg::BehaviorParameter
{
  return behavior_plugin_ptr_->getBehaviorParameter();
}

void PedestrianEntity::setBehaviorParameter(
  const traffic_simulator_msgs::msg::BehaviorParameter & behavior_parameter)
{
  behavior_plugin_ptr_->setBehaviorParameter(behavior_parameter);
}

void PedestrianEntity::setVelocityLimit(double linear_velocity)
{
  if (linear_velocity < 0.0) {
    THROW_SEMANTIC_ERROR("Acceleration limit should be over zero.");
  }
  auto behavior_parameter = getBehaviorParameter();
  behavior_parameter.dynamic_constraints.max_speed = linear_velocity;
  setBehaviorParameter(behavior_parameter);
}

void PedestrianEntity::setAccelerationLimit(double acceleration)
{
  if (acceleration < 0.0) {
    THROW_SEMANTIC_ERROR("Acceleration limit should be over zero.");
  }
  auto behavior_parameter = getBehaviorParameter();
  behavior_parameter.dynamic_constraints.max_acceleration = acceleration;
  setBehaviorParameter(behavior_parameter);
}

void PedestrianEntity::setAccelerationRateLimit(double acceleration_rate)
{
  if (acceleration_rate < 0.0) {
    THROW_SEMANTIC_ERROR("Acceleration rate limit should be over zero.");
  }
  auto behavior_parameter = getBehaviorParameter();
  behavior_parameter.dynamic_constraints.max_acceleration_rate = acceleration_rate;
  setBehaviorParameter(behavior_parameter);
}

void PedestrianEntity::setDecelerationLimit(double deceleration)
{
  if (deceleration < 0.0) {
    THROW_SEMANTIC_ERROR("Deceleration limit should be over zero.");
  }
  auto behavior_parameter = getBehaviorParameter();
  behavior_parameter.dynamic_constraints.max_deceleration = deceleration;
  setBehaviorParameter(behavior_parameter);
}

void PedestrianEntity::setDecelerationRateLimit(double deceleration_rate)
{
  if (deceleration_rate < 0.0) {
    THROW_SEMANTIC_ERROR("Deceleration rate limit should be over zero.");
  }
  auto behavior_parameter = getBehaviorParameter();
  behavior_parameter.dynamic_constraints.max_deceleration_rate = deceleration_rate;
  setBehaviorParameter(behavior_parameter);
}

<<<<<<< HEAD
auto PedestrianEntity::onUpdate(const double current_time, const double step_time) -> void
=======
auto PedestrianEntity::onUpdate(double current_time, double step_time) -> void
>>>>>>> 91d9d29b
{
  EntityBase::onUpdate(current_time, step_time);

  behavior_plugin_ptr_->setOtherEntityStatus(other_status_);
  behavior_plugin_ptr_->setEntityStatus(
    std::make_shared<traffic_simulator::CanonicalizedEntityStatus>(status_));
  behavior_plugin_ptr_->setTargetSpeed(target_speed_);
  behavior_plugin_ptr_->setRouteLanelets(getRouteLanelets());
  behavior_plugin_ptr_->update(current_time, step_time);
  setStatus(*behavior_plugin_ptr_->getUpdatedStatus());
  /// @note setStatus() is not skipped even if isAtEndOfLanelets return true
  if (const auto canonicalized_lanelet_pose = status_.getCanonicalizedLaneletPose()) {
    if (isAtEndOfLanelets(canonicalized_lanelet_pose.value(), hdmap_utils_ptr_)) {
      stopAtCurrentPosition();
      updateStandStillDuration(step_time);
      updateTraveledDistance(step_time);
      return;
    }
  }
  updateStandStillDuration(step_time);
  updateTraveledDistance(step_time);

  EntityBase::onPostUpdate(current_time, step_time);
}
}  // namespace entity
}  // namespace traffic_simulator<|MERGE_RESOLUTION|>--- conflicted
+++ resolved
@@ -245,11 +245,7 @@
   setBehaviorParameter(behavior_parameter);
 }
 
-<<<<<<< HEAD
 auto PedestrianEntity::onUpdate(const double current_time, const double step_time) -> void
-=======
-auto PedestrianEntity::onUpdate(double current_time, double step_time) -> void
->>>>>>> 91d9d29b
 {
   EntityBase::onUpdate(current_time, step_time);
 
