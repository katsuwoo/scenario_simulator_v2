// Copyright 2015 TIER IV, Inc. All rights reserved.
//
// Licensed under the Apache License, Version 2.0 (the "License");
// you may not use this file except in compliance with the License.
// You may obtain a copy of the License at
//
//     http://www.apache.org/licenses/LICENSE-2.0
//
// Unless required by applicable law or agreed to in writing, software
// distributed under the License is distributed on an "AS IS" BASIS,
// WITHOUT WARRANTIES OR CONDITIONS OF ANY KIND, either express or implied.
// See the License for the specific language governing permissions and
// limitations under the License.

#ifndef TRAFFIC_SIMULATOR__API__API_HPP_
#define TRAFFIC_SIMULATOR__API__API_HPP_

#include <simulation_api_schema.pb.h>

#include <autoware_auto_vehicle_msgs/msg/vehicle_control_command.hpp>
#include <autoware_auto_vehicle_msgs/msg/vehicle_state_command.hpp>
#include <boost/variant.hpp>
#include <cassert>
#include <memory>
#include <optional>
#include <rclcpp/rclcpp.hpp>
#include <rosgraph_msgs/msg/clock.hpp>
#include <simulation_interface/conversions.hpp>
#include <simulation_interface/zmq_multi_client.hpp>
#include <std_msgs/msg/float64.hpp>
#include <stdexcept>
#include <string>
#include <traffic_simulator/api/configuration.hpp>
#include <traffic_simulator/data_type/entity_status.hpp>
#include <traffic_simulator/data_type/lane_change.hpp>
#include <traffic_simulator/data_type/lanelet_pose.hpp>
#include <traffic_simulator/entity/entity_base.hpp>
#include <traffic_simulator/entity/entity_manager.hpp>
#include <traffic_simulator/hdmap_utils/hdmap_utils.hpp>
#include <traffic_simulator/helper/helper.hpp>
#include <traffic_simulator/simulation_clock/simulation_clock.hpp>
#include <traffic_simulator/traffic/traffic_controller.hpp>
#include <traffic_simulator/traffic_lights/traffic_light.hpp>
#include <traffic_simulator_msgs/msg/behavior_parameter.hpp>
#include <utility>

namespace traffic_simulator
{
struct VehicleBehavior : public entity::VehicleEntity::BuiltinBehavior
{
  static auto autoware() noexcept -> const std::string &
  {
    static const std::string name = "Autoware";
    return name;
  }
};

struct PedestrianBehavior : public entity::PedestrianEntity::BuiltinBehavior
{
};

class API
{
public:
  template <typename NodeT, typename AllocatorT = std::allocator<void>, typename... Ts>
  explicit API(NodeT && node, const Configuration & configuration, Ts &&... xs)
  : configuration(configuration),
    entity_manager_ptr_(std::make_shared<entity::EntityManager>(node, configuration)),
    traffic_controller_ptr_(std::make_shared<traffic::TrafficController>(
      entity_manager_ptr_->getHdmapUtils(), [this]() { return API::getEntityNames(); },
      [this](const auto & name) { return API::getMapPose(name); },
      [this](const auto & name) { return API::despawn(name); }, configuration.auto_sink)),
    clock_pub_(rclcpp::create_publisher<rosgraph_msgs::msg::Clock>(
      node, "/clock", rclcpp::QoS(rclcpp::KeepLast(1)).best_effort(),
      rclcpp::PublisherOptionsWithAllocator<AllocatorT>())),
    debug_marker_pub_(rclcpp::create_publisher<visualization_msgs::msg::MarkerArray>(
      node, "debug_marker", rclcpp::QoS(100), rclcpp::PublisherOptionsWithAllocator<AllocatorT>())),
    real_time_factor_subscriber(rclcpp::create_subscription<std_msgs::msg::Float64>(
      node, "/real_time_factor", rclcpp::QoS(rclcpp::KeepLast(1)).best_effort(),
      [this](const std_msgs::msg::Float64 & message) {
        /**
         * @note Pausing the simulation by setting the realtime_factor_ value to 0 is not supported and causes the simulation crash.
         * For that reason, before performing the action, it needs to be ensured that the incoming request data is a positive number.
         */
        if (message.data >= 0.001) {
          clock_.realtime_factor = message.data;
          simulation_api_schema::UpdateStepTimeRequest request;
          request.set_simulation_step_time(clock_.getStepTime());
          zeromq_client_.call(request);
        }
      })),
    clock_(node->get_parameter("use_sim_time").as_bool(), std::forward<decltype(xs)>(xs)...),
    zeromq_client_(
      simulation_interface::protocol, configuration.simulator_host, getZMQSocketPort(*node))
  {
    setVerbose(configuration.verbose);

    if (not configuration.standalone_mode) {
      simulation_api_schema::InitializeRequest request;
      request.set_initialize_time(clock_.getCurrentSimulationTime());
      request.set_lanelet2_map_path(configuration.lanelet2_map_path().string());
      request.set_realtime_factor(clock_.realtime_factor);
      request.set_step_time(clock_.getStepTime());
      simulation_interface::toProto(
        clock_.getCurrentRosTime(), *request.mutable_initialize_ros_time());
      if (not zeromq_client_.call(request).result().success()) {
        throw common::SimulationError("Failed to initialize simulator by InitializeRequest");
      }
    }
  }

  template <typename Node>
  int getZMQSocketPort(Node & node)
  {
    if (!node.has_parameter("port")) node.declare_parameter("port", 5555);
    return node.get_parameter("port").as_int();
  }

  void closeZMQConnection() { zeromq_client_.closeConnection(); }

  void setVerbose(const bool verbose);

  template <typename Pose>
  auto spawn(
    const std::string & name, const Pose & pose,
    const traffic_simulator_msgs::msg::VehicleParameters & parameters,
    const std::string & behavior = VehicleBehavior::defaultBehavior(),
    const std::string & model3d = "")
  {
    auto register_to_entity_manager = [&]() {
      if (behavior == VehicleBehavior::autoware()) {
        return entity_manager_ptr_->entityExists(name) or
               entity_manager_ptr_->spawnEntity<entity::EgoEntity>(
                 name, pose, parameters, configuration);
      } else {
        return entity_manager_ptr_->spawnEntity<entity::VehicleEntity>(
          name, pose, parameters, behavior);
      }
    };

    auto register_to_environment_simulator = [&]() {
      if (configuration.standalone_mode) {
        return true;
      } else if (const auto entity = entity_manager_ptr_->getEntity(name); not entity) {
        throw common::SemanticError(
          "Entity ", name, " can not be registered in simulator - it has not been spawned yet.");
      } else {
        simulation_api_schema::SpawnVehicleEntityRequest req;
        simulation_interface::toProto(parameters, *req.mutable_parameters());
        req.mutable_parameters()->set_name(name);
        req.set_asset_key(model3d);
        simulation_interface::toProto(entity->getMapPose(), *req.mutable_pose());
        req.set_is_ego(behavior == VehicleBehavior::autoware());
        /// @todo Should be filled from function API
        req.set_initial_speed(0.0);
        return zeromq_client_.call(req).result().success();
      }
    };

    return register_to_entity_manager() and register_to_environment_simulator();
  }

  template <typename Pose>
  auto spawn(
    const std::string & name, const Pose & pose,
    const traffic_simulator_msgs::msg::PedestrianParameters & parameters,
    const std::string & behavior = PedestrianBehavior::defaultBehavior(),
    const std::string & model3d = "")
  {
    auto register_to_entity_manager = [&]() {
      return entity_manager_ptr_->spawnEntity<entity::PedestrianEntity>(
        name, pose, parameters, behavior);
    };

    auto register_to_environment_simulator = [&]() {
      if (configuration.standalone_mode) {
        return true;
      } else if (const auto entity = entity_manager_ptr_->getEntity(name); not entity) {
        throw common::SemanticError(
          "Entity ", name, " can not be registered in simulator - it has not been spawned yet.");
      } else {
        simulation_api_schema::SpawnPedestrianEntityRequest req;
        simulation_interface::toProto(parameters, *req.mutable_parameters());
        req.mutable_parameters()->set_name(name);
        req.set_asset_key(model3d);
        simulation_interface::toProto(entity->getMapPose(), *req.mutable_pose());
        return zeromq_client_.call(req).result().success();
      }
    };

    return register_to_entity_manager() and register_to_environment_simulator();
  }

  template <typename Pose>
  auto spawn(
    const std::string & name, const Pose & pose,
    const traffic_simulator_msgs::msg::MiscObjectParameters & parameters,
    const std::string & model3d = "")
  {
    auto register_to_entity_manager = [&]() {
      return entity_manager_ptr_->spawnEntity<entity::MiscObjectEntity>(name, pose, parameters);
    };

    auto register_to_environment_simulator = [&]() {
      if (configuration.standalone_mode) {
        return true;
      } else if (const auto entity = entity_manager_ptr_->getEntity(name); not entity) {
        throw common::SemanticError(
          "Entity ", name, " can not be registered in simulator - it has not been spawned yet.");
      } else {
        simulation_api_schema::SpawnMiscObjectEntityRequest req;
        simulation_interface::toProto(parameters, *req.mutable_parameters());
        req.mutable_parameters()->set_name(name);
        req.set_asset_key(model3d);
        simulation_interface::toProto(entity->getMapPose(), *req.mutable_pose());
        return zeromq_client_.call(req).result().success();
      }
    };

    return register_to_entity_manager() and register_to_environment_simulator();
  }

  bool despawn(const std::string & name);
  bool despawnEntities();

<<<<<<< HEAD
  auto setEntityStatus(
    const std::string & name, const CanonicalizedEntityStatus & canonicalized_status) -> void;
  auto setEntityStatus(const std::string & name, const EntityStatus & status) -> void;
=======
  auto respawn(
    const std::string & name, const geometry_msgs::msg::PoseWithCovarianceStamped & new_pose,
    const geometry_msgs::msg::PoseStamped & goal_pose) -> void;

  auto setEntityStatus(const std::string & name, const CanonicalizedEntityStatus &) -> void;
>>>>>>> cb994fb4
  auto setEntityStatus(
    const std::string & name, const geometry_msgs::msg::Pose & map_pose,
    const traffic_simulator_msgs::msg::ActionStatus & action_status =
      helper::constructActionStatus()) -> void;
  auto setEntityStatus(
    const std::string & name, const LaneletPose & lanelet_pose,
    const traffic_simulator_msgs::msg::ActionStatus & action_status) -> void;
  auto setEntityStatus(
    const std::string & name, const CanonicalizedLaneletPose & canonicalized_lanelet_pose,
    const traffic_simulator_msgs::msg::ActionStatus & action_status =
      helper::constructActionStatus()) -> void;
  auto setEntityStatus(
    const std::string & name, const std::string & reference_entity_name,
    const geometry_msgs::msg::Pose & relative_pose,
    const traffic_simulator_msgs::msg::ActionStatus & action_status =
      helper::constructActionStatus()) -> void;
  auto setEntityStatus(
    const std::string & name, const std::string & reference_entity_name,
    const geometry_msgs::msg::Point & relative_position,
    const geometry_msgs::msg::Vector3 & relative_rpy,
    const traffic_simulator_msgs::msg::ActionStatus & action_status =
      helper::constructActionStatus()) -> void;

  std::optional<double> getTimeHeadway(const std::string & from, const std::string & to);

  bool attachPseudoTrafficLightDetector(
    const simulation_api_schema::PseudoTrafficLightDetectorConfiguration &);

  bool attachLidarSensor(const simulation_api_schema::LidarConfiguration &);
  bool attachLidarSensor(
    const std::string &, const double lidar_sensor_delay,
    const helper::LidarType = helper::LidarType::VLP16);

  bool attachDetectionSensor(const simulation_api_schema::DetectionSensorConfiguration &);
  bool attachDetectionSensor(
    const std::string &, double detection_sensor_range, bool detect_all_objects_in_range,
    double pos_noise_stddev, int random_seed, double probability_of_lost,
    double object_recognition_delay);

  bool attachOccupancyGridSensor(const simulation_api_schema::OccupancyGridSensorConfiguration &);

  bool updateFrame();

  double getCurrentTime() const noexcept { return clock_.getCurrentScenarioTime(); }

  void startNpcLogic();

  void requestLaneChange(const std::string & name, const lanelet::Id & lanelet_id);

  void requestLaneChange(const std::string & name, const lane_change::Direction & direction);

  void requestLaneChange(const std::string & name, const lane_change::Parameter &);

  void requestLaneChange(
    const std::string & name, const lane_change::RelativeTarget & target,
    const lane_change::TrajectoryShape trajectory_shape,
    const lane_change::Constraint & constraint);

  void requestLaneChange(
    const std::string & name, const lane_change::AbsoluteTarget & target,
    const lane_change::TrajectoryShape trajectory_shape,
    const lane_change::Constraint & constraint);

  // clang-format off
#define FORWARD_TO_ENTITY_MANAGER(NAME)                                    \
  /*!                                                                      \
   @brief Forward to arguments to the EntityManager::NAME function.        \
   @return return value of the EntityManager::NAME function.               \
   @note This function was defined by FORWARD_TO_ENTITY_MANAGER macro.     \
   */                                                                      \
  template <typename... Ts>                                                \
  decltype(auto) NAME(Ts &&... xs)                                         \
  {                                                                        \
    assert(entity_manager_ptr_);                                           \
    return (*entity_manager_ptr_).NAME(std::forward<decltype(xs)>(xs)...); \
  }                                                                        \
  static_assert(true, "")
  // clang-format on

  FORWARD_TO_ENTITY_MANAGER(activateOutOfRangeJob);
  FORWARD_TO_ENTITY_MANAGER(asFieldOperatorApplication);
  FORWARD_TO_ENTITY_MANAGER(cancelRequest);
  FORWARD_TO_ENTITY_MANAGER(checkCollision);
  FORWARD_TO_ENTITY_MANAGER(entityExists);
  FORWARD_TO_ENTITY_MANAGER(getBehaviorParameter);
  FORWARD_TO_ENTITY_MANAGER(getBoundingBox);
  FORWARD_TO_ENTITY_MANAGER(getConventionalTrafficLight);
  FORWARD_TO_ENTITY_MANAGER(getConventionalTrafficLights);
  FORWARD_TO_ENTITY_MANAGER(getCurrentAccel);
  FORWARD_TO_ENTITY_MANAGER(getCurrentAction);
  FORWARD_TO_ENTITY_MANAGER(getCurrentTwist);
  FORWARD_TO_ENTITY_MANAGER(getEgoName);
  FORWARD_TO_ENTITY_MANAGER(getEntity);
  FORWARD_TO_ENTITY_MANAGER(getEntityNames);
  FORWARD_TO_ENTITY_MANAGER(getEntityStatus);
  FORWARD_TO_ENTITY_MANAGER(getEntityStatusBeforeUpdate);
  FORWARD_TO_ENTITY_MANAGER(getHdmapUtils);
  FORWARD_TO_ENTITY_MANAGER(getLinearJerk);
  FORWARD_TO_ENTITY_MANAGER(getMapPose);
  FORWARD_TO_ENTITY_MANAGER(getStandStillDuration);
  FORWARD_TO_ENTITY_MANAGER(getTraveledDistance);
  FORWARD_TO_ENTITY_MANAGER(getV2ITrafficLight);
  FORWARD_TO_ENTITY_MANAGER(getV2ITrafficLights);
  FORWARD_TO_ENTITY_MANAGER(isEgoSpawned);
  FORWARD_TO_ENTITY_MANAGER(isInLanelet);
  FORWARD_TO_ENTITY_MANAGER(isNpcLogicStarted);
  FORWARD_TO_ENTITY_MANAGER(laneMatchingSucceed);
  FORWARD_TO_ENTITY_MANAGER(reachPosition);
  FORWARD_TO_ENTITY_MANAGER(requestAcquirePosition);
  FORWARD_TO_ENTITY_MANAGER(requestAssignRoute);
  FORWARD_TO_ENTITY_MANAGER(requestFollowTrajectory);
  FORWARD_TO_ENTITY_MANAGER(requestSpeedChange);
  FORWARD_TO_ENTITY_MANAGER(requestWalkStraight);
  FORWARD_TO_ENTITY_MANAGER(resetBehaviorPlugin);
  FORWARD_TO_ENTITY_MANAGER(resetConventionalTrafficLightPublishRate);
  FORWARD_TO_ENTITY_MANAGER(resetV2ITrafficLightPublishRate);
  FORWARD_TO_ENTITY_MANAGER(setAcceleration);
  FORWARD_TO_ENTITY_MANAGER(setAccelerationLimit);
  FORWARD_TO_ENTITY_MANAGER(setAccelerationRateLimit);
  FORWARD_TO_ENTITY_MANAGER(setBehaviorParameter);
  FORWARD_TO_ENTITY_MANAGER(setConventionalTrafficLightConfidence);
  FORWARD_TO_ENTITY_MANAGER(setDecelerationLimit);
  FORWARD_TO_ENTITY_MANAGER(setDecelerationRateLimit);
  FORWARD_TO_ENTITY_MANAGER(setLinearVelocity);
  FORWARD_TO_ENTITY_MANAGER(setMapPose);
  FORWARD_TO_ENTITY_MANAGER(setTwist);
  FORWARD_TO_ENTITY_MANAGER(setVelocityLimit);

private:
  FORWARD_TO_ENTITY_MANAGER(getDefaultMatchingDistanceForLaneletPoseCalculation);

public:
#undef FORWARD_TO_ENTITY_MANAGER

private:
  bool updateTimeInSim();

  bool updateEntitiesStatusInSim();

  bool updateTrafficLightsInSim();

  const Configuration configuration;

  const std::shared_ptr<entity::EntityManager> entity_manager_ptr_;

  const std::shared_ptr<traffic::TrafficController> traffic_controller_ptr_;

  const rclcpp::Publisher<rosgraph_msgs::msg::Clock>::SharedPtr clock_pub_;

  const rclcpp::Publisher<visualization_msgs::msg::MarkerArray>::SharedPtr debug_marker_pub_;

  const rclcpp::Subscription<std_msgs::msg::Float64>::SharedPtr real_time_factor_subscriber;

  SimulationClock clock_;

  zeromq::MultiClient zeromq_client_;
};
}  // namespace traffic_simulator

#endif  // TRAFFIC_SIMULATOR__API__API_HPP_<|MERGE_RESOLUTION|>--- conflicted
+++ resolved
@@ -223,17 +223,10 @@
   bool despawn(const std::string & name);
   bool despawnEntities();
 
-<<<<<<< HEAD
-  auto setEntityStatus(
-    const std::string & name, const CanonicalizedEntityStatus & canonicalized_status) -> void;
   auto setEntityStatus(const std::string & name, const EntityStatus & status) -> void;
-=======
   auto respawn(
     const std::string & name, const geometry_msgs::msg::PoseWithCovarianceStamped & new_pose,
     const geometry_msgs::msg::PoseStamped & goal_pose) -> void;
-
-  auto setEntityStatus(const std::string & name, const CanonicalizedEntityStatus &) -> void;
->>>>>>> cb994fb4
   auto setEntityStatus(
     const std::string & name, const geometry_msgs::msg::Pose & map_pose,
     const traffic_simulator_msgs::msg::ActionStatus & action_status =
