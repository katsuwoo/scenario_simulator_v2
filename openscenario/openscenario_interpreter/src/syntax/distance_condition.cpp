// Copyright 2015 TIER IV, Inc. All rights reserved.
//
// Licensed under the Apache License, Version 2.0 (the "License");
// you may not use this file except in compliance with the License.
// You may obtain a copy of the License at
//
//     http://www.apache.org/licenses/LICENSE-2.0
//
// Unless required by applicable law or agreed to in writing, software
// distributed under the License is distributed on an "AS IS" BASIS,
// WITHOUT WARRANTIES OR CONDITIONS OF ANY KIND, either express or implied.
// See the License for the specific language governing permissions and
// limitations under the License.

#include <openscenario_interpreter/cmath/hypot.hpp>
#include <openscenario_interpreter/error.hpp>
#include <openscenario_interpreter/reader/attribute.hpp>
#include <openscenario_interpreter/reader/element.hpp>
#include <openscenario_interpreter/simulator_core.hpp>
#include <openscenario_interpreter/syntax/distance_condition.hpp>
#include <openscenario_interpreter/syntax/entities.hpp>
#include <openscenario_interpreter/syntax/scenario_object.hpp>
#include <openscenario_interpreter/utility/overload.hpp>
#include <openscenario_interpreter/utility/print.hpp>
#include <rclcpp/rclcpp.hpp>
#include <sstream>

// NOTE: Ignore spell miss due to OpenSCENARIO standard.
// cspell: ignore euclidian

namespace openscenario_interpreter
{
inline namespace syntax
{
DistanceCondition::DistanceCondition(
  const pugi::xml_node & node, Scope & scope, const TriggeringEntities & triggering_entities)
: Scope(scope),
  coordinate_system(
    readAttribute<CoordinateSystem>("coordinateSystem", node, scope, CoordinateSystem::entity)),
  freespace(readAttribute<Boolean>("freespace", node, scope)),
  relative_distance_type(readAttribute<RelativeDistanceType>(
    "relativeDistanceType", node, scope, RelativeDistanceType::euclidianDistance)),
  routing_algorithm(
    readAttribute<RoutingAlgorithm>("routingAlgorithm", node, scope, RoutingAlgorithm::undefined)),
  rule(readAttribute<Rule>("rule", node, scope)),
  value(readAttribute<Double>("value", node, scope)),
  position(readElement<Position>("Position", node, scope)),
  triggering_entities(triggering_entities),
<<<<<<< HEAD
  results(triggering_entities.entity_refs.size(), Double::nan())
=======
  results(triggering_entities.entity_refs.size(), {Double::nan()}),
  consider_z([]() {
    rclcpp::Node node{"get_parameter", "simulation"};
    node.declare_parameter("consider_pose_by_road_slope", false);
    return node.get_parameter("consider_pose_by_road_slope").as_bool();
  }())
>>>>>>> c1cab6eb
{
  std::set<RoutingAlgorithm::value_type> supported = {
    RoutingAlgorithm::value_type::shortest, RoutingAlgorithm::value_type::undefined};
  if (supported.find(routing_algorithm) == supported.end()) {
    throw UNSUPPORTED_ENUMERATION_VALUE_SPECIFIED(
      DistanceCondition, boost::lexical_cast<std::string>(routing_algorithm));
  }
}

auto DistanceCondition::description() const -> std::string
{
  std::stringstream description;

  description << triggering_entities.description() << "'s distance to given position = ";

  print_to(description, results);

  description << " " << rule << " " << value << "?";

  return description.str();
}

#define SWITCH_COORDINATE_SYSTEM(FUNCTION, ...)            \
  switch (coordinate_system) {                             \
    case CoordinateSystem::entity:                         \
      FUNCTION(__VA_ARGS__, CoordinateSystem::entity);     \
      break;                                               \
    case CoordinateSystem::lane:                           \
      FUNCTION(__VA_ARGS__, CoordinateSystem::lane);       \
      break;                                               \
    case CoordinateSystem::road:                           \
      FUNCTION(__VA_ARGS__, CoordinateSystem::road);       \
      break;                                               \
    case CoordinateSystem::trajectory:                     \
      FUNCTION(__VA_ARGS__, CoordinateSystem::trajectory); \
      break;                                               \
  }

#define SWITCH_RELATIVE_DISTANCE_TYPE(FUNCTION, ...)                  \
  switch (relative_distance_type) {                                   \
    case RelativeDistanceType::longitudinal:                          \
      FUNCTION(__VA_ARGS__, RelativeDistanceType::longitudinal);      \
      break;                                                          \
    case RelativeDistanceType::lateral:                               \
      FUNCTION(__VA_ARGS__, RelativeDistanceType::lateral);           \
      break;                                                          \
    case RelativeDistanceType::euclidianDistance:                     \
      FUNCTION(__VA_ARGS__, RelativeDistanceType::euclidianDistance); \
      break;                                                          \
  }

#define SWITCH_ROUTING_ALGORITHM(FUNCTION, ...)                     \
  switch (routing_algorithm) {                                      \
    case RoutingAlgorithm::assigned_route:                          \
      FUNCTION(__VA_ARGS__, RoutingAlgorithm::assigned_route);      \
      break;                                                        \
    case RoutingAlgorithm::fastest:                                 \
      FUNCTION(__VA_ARGS__, RoutingAlgorithm::fastest);             \
      break;                                                        \
    case RoutingAlgorithm::least_intersections:                     \
      FUNCTION(__VA_ARGS__, RoutingAlgorithm::least_intersections); \
      break;                                                        \
    case RoutingAlgorithm::shortest:                                \
      FUNCTION(__VA_ARGS__, RoutingAlgorithm::shortest);            \
      break;                                                        \
    case RoutingAlgorithm::undefined:                               \
      FUNCTION(__VA_ARGS__, RoutingAlgorithm::undefined);           \
      break;                                                        \
  }

#define SWITCH_FREESPACE(FUNCTION, ...) \
  return freespace ? FUNCTION(__VA_ARGS__, true) : FUNCTION(__VA_ARGS__, false)

#define DISTANCE(...) distance<__VA_ARGS__>(triggering_entity, position)

auto DistanceCondition::evaluate(
  const Entities * entities, const EntityRef & triggering_entity, const Position & position,
  CoordinateSystem coordinate_system, RelativeDistanceType relative_distance_type,
  RoutingAlgorithm routing_algorithm, Boolean freespace) -> double
{
  if (entities->ref(triggering_entity).as<ScenarioObject>().is_added) {
    SWITCH_COORDINATE_SYSTEM(
      SWITCH_RELATIVE_DISTANCE_TYPE, SWITCH_ROUTING_ALGORITHM, SWITCH_FREESPACE, DISTANCE);
    return Double::nan();
  } else {
    return Double::nan();
  }
}

template <>
auto DistanceCondition::distance<
  CoordinateSystem::entity, RelativeDistanceType::euclidianDistance, RoutingAlgorithm::undefined,
  false>(const EntityRef & triggering_entity, const Position & position) -> double
{
  return apply<double>(
    overload(
      [&](const WorldPosition & position) {
        const auto relative_world = makeNativeRelativeWorldPosition(
          triggering_entity, static_cast<NativeWorldPosition>(position));
        return hypot(
          relative_world.position.x, relative_world.position.y, relative_world.position.z);
      },
      [&](const RelativeWorldPosition & position) {
        const auto relative_world = makeNativeRelativeWorldPosition(
          triggering_entity, static_cast<NativeWorldPosition>(position));
        return hypot(
          relative_world.position.x, relative_world.position.y, relative_world.position.z);
      },
      [&](const RelativeObjectPosition & position) {
        const auto relative_world = makeNativeRelativeWorldPosition(
          triggering_entity, static_cast<NativeWorldPosition>(position));
        return hypot(
          relative_world.position.x, relative_world.position.y, relative_world.position.z);
      },
      [&](const LanePosition & position) {
        const auto relative_world = makeNativeRelativeWorldPosition(
          triggering_entity, static_cast<NativeWorldPosition>(position));
        return hypot(
          relative_world.position.x, relative_world.position.y, relative_world.position.z);
      }),
    position);
}

template <>
auto DistanceCondition::distance<
  CoordinateSystem::entity, RelativeDistanceType::euclidianDistance, RoutingAlgorithm::undefined,
  true>(const EntityRef & triggering_entity, const Position & position) -> double
{
  return apply<double>(
    overload(
      [&](const WorldPosition & position) {
        const auto relative_world = makeNativeBoundingBoxRelativeWorldPosition(
          triggering_entity, static_cast<NativeWorldPosition>(position));
        return hypot(
          relative_world.position.x, relative_world.position.y, relative_world.position.z);
      },
      [&](const RelativeWorldPosition & position) {
        const auto relative_world = makeNativeBoundingBoxRelativeWorldPosition(
          triggering_entity, static_cast<NativeWorldPosition>(position));
        return hypot(
          relative_world.position.x, relative_world.position.y, relative_world.position.z);
      },
      [&](const RelativeObjectPosition & position) {
        const auto relative_world = makeNativeBoundingBoxRelativeWorldPosition(
          triggering_entity, static_cast<NativeWorldPosition>(position));
        return hypot(
          relative_world.position.x, relative_world.position.y, relative_world.position.z);
      },
      [&](const LanePosition & position) {
        const auto relative_world = makeNativeBoundingBoxRelativeWorldPosition(
          triggering_entity, static_cast<NativeWorldPosition>(position));
        return hypot(
          relative_world.position.x, relative_world.position.y, relative_world.position.z);
      }),
    position);
}

template <>
auto DistanceCondition::distance<
  CoordinateSystem::entity, RelativeDistanceType::lateral, RoutingAlgorithm::undefined, false>(
  const EntityRef & triggering_entity, const Position & position) -> double
{
  return apply<double>(
    overload(
      [&](const WorldPosition & position) {
        return makeNativeRelativeWorldPosition(
                 triggering_entity, static_cast<NativeWorldPosition>(position))
          .position.y;
      },
      [&](const RelativeWorldPosition & position) {
        return makeNativeRelativeWorldPosition(
                 triggering_entity, static_cast<NativeWorldPosition>(position))
          .position.y;
      },
      [&](const RelativeObjectPosition & position) {
        return makeNativeRelativeWorldPosition(
                 triggering_entity, static_cast<NativeWorldPosition>(position))
          .position.y;
      },
      [&](const LanePosition & position) {
        return makeNativeRelativeWorldPosition(
                 triggering_entity, static_cast<NativeWorldPosition>(position))
          .position.y;
      }),
    position);
}

template <>
auto DistanceCondition::distance<
  CoordinateSystem::entity, RelativeDistanceType::lateral, RoutingAlgorithm::undefined, true>(
  const EntityRef & triggering_entity, const Position & position) -> double
{
  return apply<double>(
    overload(
      [&](const WorldPosition & position) {
        return makeNativeBoundingBoxRelativeWorldPosition(
                 triggering_entity, static_cast<NativeWorldPosition>(position))
          .position.y;
      },
      [&](const RelativeWorldPosition & position) {
        return makeNativeBoundingBoxRelativeWorldPosition(
                 triggering_entity, static_cast<NativeWorldPosition>(position))
          .position.y;
      },
      [&](const RelativeObjectPosition & position) {
        return makeNativeBoundingBoxRelativeWorldPosition(
                 triggering_entity, static_cast<NativeWorldPosition>(position))
          .position.y;
      },
      [&](const LanePosition & position) {
        return makeNativeBoundingBoxRelativeWorldPosition(
                 triggering_entity, static_cast<NativeWorldPosition>(position))
          .position.y;
      }),
    position);
}

template <>
auto DistanceCondition::distance<
  CoordinateSystem::entity, RelativeDistanceType::longitudinal, RoutingAlgorithm::undefined, false>(
  const EntityRef & triggering_entity, const Position & position) -> double
{
  return apply<double>(
    overload(
      [&](const WorldPosition & position) {
        return makeNativeRelativeWorldPosition(
                 triggering_entity, static_cast<NativeWorldPosition>(position))
          .position.x;
      },
      [&](const RelativeWorldPosition & position) {
        return makeNativeRelativeWorldPosition(
                 triggering_entity, static_cast<NativeWorldPosition>(position))
          .position.x;
      },
      [&](const RelativeObjectPosition & position) {
        return makeNativeRelativeWorldPosition(
                 triggering_entity, static_cast<NativeWorldPosition>(position))
          .position.x;
      },
      [&](const LanePosition & position) {
        return makeNativeRelativeWorldPosition(
                 triggering_entity, static_cast<NativeWorldPosition>(position))
          .position.x;
      }),
    position);
}

template <>
auto DistanceCondition::distance<
  CoordinateSystem::entity, RelativeDistanceType::longitudinal, RoutingAlgorithm::undefined, true>(
  const EntityRef & triggering_entity, const Position & position) -> double
{
  return apply<double>(
    overload(
      [&](const WorldPosition & position) {
        return makeNativeBoundingBoxRelativeWorldPosition(
                 triggering_entity, static_cast<NativeWorldPosition>(position))
          .position.x;
      },
      [&](const RelativeWorldPosition & position) {
        return makeNativeBoundingBoxRelativeWorldPosition(
                 triggering_entity, static_cast<NativeWorldPosition>(position))
          .position.x;
      },
      [&](const RelativeObjectPosition & position) {
        return makeNativeBoundingBoxRelativeWorldPosition(
                 triggering_entity, static_cast<NativeWorldPosition>(position))
          .position.x;
      },
      [&](const LanePosition & position) {
        return makeNativeBoundingBoxRelativeWorldPosition(
                 triggering_entity, static_cast<NativeWorldPosition>(position))
          .position.x;
      }),
    position);
}

template <>
auto DistanceCondition::distance<
  CoordinateSystem::lane, RelativeDistanceType::lateral, RoutingAlgorithm::undefined, false>(
  const EntityRef & triggering_entity, const Position & position) -> double
{
  return apply<double>(
    overload(
      [&](const WorldPosition & position) {
        return static_cast<traffic_simulator::LaneletPose>(
                 makeNativeRelativeLanePosition(
                   triggering_entity, static_cast<NativeLanePosition>(position)))
          .offset;
      },
      [&](const RelativeWorldPosition & position) {
        return static_cast<traffic_simulator::LaneletPose>(
                 makeNativeRelativeLanePosition(
                   triggering_entity, static_cast<NativeLanePosition>(position)))
          .offset;
      },
      [&](const RelativeObjectPosition & position) {
        return makeNativeRelativeLanePosition(
                 triggering_entity, static_cast<NativeLanePosition>(position))
          .offset;
      },
      [&](const LanePosition & position) {
        return static_cast<traffic_simulator::LaneletPose>(
                 makeNativeRelativeLanePosition(
                   triggering_entity, static_cast<NativeLanePosition>(position)))
          .offset;
      }),
    position);
}

template <>
auto DistanceCondition::distance<
  CoordinateSystem::lane, RelativeDistanceType::lateral, RoutingAlgorithm::undefined, true>(
  const EntityRef & triggering_entity, const Position & position) -> double
{
  return apply<double>(
    overload(
      [&](const WorldPosition & position) {
        return static_cast<traffic_simulator::LaneletPose>(
                 makeNativeBoundingBoxRelativeLanePosition(
                   triggering_entity, static_cast<NativeLanePosition>(position)))
          .offset;
      },
      [&](const RelativeWorldPosition & position) {
        return static_cast<traffic_simulator::LaneletPose>(
                 makeNativeBoundingBoxRelativeLanePosition(
                   triggering_entity, static_cast<NativeLanePosition>(position)))
          .offset;
      },
      [&](const RelativeObjectPosition & position) {
        return makeNativeBoundingBoxRelativeLanePosition(
                 triggering_entity, static_cast<NativeLanePosition>(position))
          .offset;
      },
      [&](const LanePosition & position) {
        return static_cast<traffic_simulator::LaneletPose>(
                 makeNativeBoundingBoxRelativeLanePosition(
                   triggering_entity, static_cast<NativeLanePosition>(position)))
          .offset;
      }),
    position);
}

template <>
auto DistanceCondition::distance<
  CoordinateSystem::lane, RelativeDistanceType::longitudinal, RoutingAlgorithm::undefined, false>(
  const EntityRef & triggering_entity, const Position & position) -> double
{
  return apply<double>(
    overload(
      [&](const WorldPosition & position) {
        return static_cast<traffic_simulator::LaneletPose>(
                 makeNativeRelativeLanePosition(
                   triggering_entity, static_cast<NativeLanePosition>(position)))
          .s;
      },
      [&](const RelativeWorldPosition & position) {
        return static_cast<traffic_simulator::LaneletPose>(
                 makeNativeRelativeLanePosition(
                   triggering_entity, static_cast<NativeLanePosition>(position)))
          .s;
      },
      [&](const RelativeObjectPosition & position) {
        return makeNativeRelativeLanePosition(
                 triggering_entity, static_cast<NativeLanePosition>(position))
          .s;
      },
      [&](const LanePosition & position) {
        return static_cast<traffic_simulator::LaneletPose>(
                 makeNativeRelativeLanePosition(
                   triggering_entity, static_cast<NativeLanePosition>(position)))
          .s;
      }),
    position);
}

template <>
auto DistanceCondition::distance<
  CoordinateSystem::lane, RelativeDistanceType::longitudinal, RoutingAlgorithm::undefined, true>(
  const EntityRef & triggering_entity, const Position & position) -> double
{
  return apply<double>(
    overload(
      [&](const WorldPosition & position) {
        return static_cast<traffic_simulator::LaneletPose>(
                 makeNativeBoundingBoxRelativeLanePosition(
                   triggering_entity, static_cast<NativeLanePosition>(position)))
          .s;
      },
      [&](const RelativeWorldPosition & position) {
        return static_cast<traffic_simulator::LaneletPose>(
                 makeNativeBoundingBoxRelativeLanePosition(
                   triggering_entity, static_cast<NativeLanePosition>(position)))
          .s;
      },
      [&](const RelativeObjectPosition & position) {
        return makeNativeBoundingBoxRelativeLanePosition(
                 triggering_entity, static_cast<NativeLanePosition>(position))
          .s;
      },
      [&](const LanePosition & position) {
        return static_cast<traffic_simulator::LaneletPose>(
                 makeNativeBoundingBoxRelativeLanePosition(
                   triggering_entity, static_cast<NativeLanePosition>(position)))
          .s;
      }),
    position);
}

template <>
auto DistanceCondition::distance<
  CoordinateSystem::lane, RelativeDistanceType::lateral, RoutingAlgorithm::shortest, false>(
  const EntityRef & triggering_entity, const Position & position) -> double
{
  return apply<double>(
    overload(
      [&](const WorldPosition & position) {
        return std::abs(static_cast<traffic_simulator::LaneletPose>(
                          makeNativeRelativeLanePosition(
                            triggering_entity, static_cast<NativeLanePosition>(position),
                            RoutingAlgorithm::shortest))
                          .offset);
      },
      [&](const RelativeWorldPosition & position) {
        return std::abs(static_cast<traffic_simulator::LaneletPose>(
                          makeNativeRelativeLanePosition(
                            triggering_entity, static_cast<NativeLanePosition>(position),
                            RoutingAlgorithm::shortest))
                          .offset);
      },
      [&](const RelativeObjectPosition & position) {
        return std::abs(makeNativeRelativeLanePosition(
                          triggering_entity, static_cast<NativeLanePosition>(position),
                          RoutingAlgorithm::shortest)
                          .offset);
      },
      [&](const LanePosition & position) {
        return std::abs(static_cast<traffic_simulator::LaneletPose>(
                          makeNativeRelativeLanePosition(
                            triggering_entity, static_cast<NativeLanePosition>(position),
                            RoutingAlgorithm::shortest))
                          .offset);
      }),
    position);
}

template <>
auto DistanceCondition::distance<
  CoordinateSystem::lane, RelativeDistanceType::lateral, RoutingAlgorithm::shortest, true>(
  const EntityRef & triggering_entity, const Position & position) -> double
{
  return apply<double>(
    overload(
      [&](const WorldPosition & position) {
        return std::abs(static_cast<traffic_simulator::LaneletPose>(
                          makeNativeBoundingBoxRelativeLanePosition(
                            triggering_entity, static_cast<NativeLanePosition>(position),
                            RoutingAlgorithm::shortest))
                          .offset);
      },
      [&](const RelativeWorldPosition & position) {
        return std::abs(static_cast<traffic_simulator::LaneletPose>(
                          makeNativeBoundingBoxRelativeLanePosition(
                            triggering_entity, static_cast<NativeLanePosition>(position),
                            RoutingAlgorithm::shortest))
                          .offset);
      },
      [&](const RelativeObjectPosition & position) {
        return std::abs(makeNativeBoundingBoxRelativeLanePosition(
                          triggering_entity, static_cast<NativeLanePosition>(position),
                          RoutingAlgorithm::shortest)
                          .offset);
      },
      [&](const LanePosition & position) {
        return std::abs(static_cast<traffic_simulator::LaneletPose>(
                          makeNativeBoundingBoxRelativeLanePosition(
                            triggering_entity, static_cast<NativeLanePosition>(position),
                            RoutingAlgorithm::shortest))
                          .offset);
      }),
    position);
}

template <>
auto DistanceCondition::distance<
  CoordinateSystem::lane, RelativeDistanceType::longitudinal, RoutingAlgorithm::shortest, false>(
  const EntityRef & triggering_entity, const Position & position) -> double
{
  return apply<double>(
    overload(
      [&](const WorldPosition & position) {
        return std::abs(static_cast<traffic_simulator::LaneletPose>(
                          makeNativeRelativeLanePosition(
                            triggering_entity, static_cast<NativeLanePosition>(position),
                            RoutingAlgorithm::shortest))
                          .s);
      },
      [&](const RelativeWorldPosition & position) {
        return std::abs(static_cast<traffic_simulator::LaneletPose>(
                          makeNativeRelativeLanePosition(
                            triggering_entity, static_cast<NativeLanePosition>(position),
                            RoutingAlgorithm::shortest))
                          .s);
      },
      [&](const RelativeObjectPosition & position) {
        return std::abs(makeNativeRelativeLanePosition(
                          triggering_entity, static_cast<NativeLanePosition>(position),
                          RoutingAlgorithm::shortest)
                          .s);
      },
      [&](const LanePosition & position) {
        return std::abs(static_cast<traffic_simulator::LaneletPose>(
                          makeNativeRelativeLanePosition(
                            triggering_entity, static_cast<NativeLanePosition>(position),
                            RoutingAlgorithm::shortest))
                          .s);
      }),
    position);
}

template <>
auto DistanceCondition::distance<
  CoordinateSystem::lane, RelativeDistanceType::longitudinal, RoutingAlgorithm::shortest, true>(
  const EntityRef & triggering_entity, const Position & position) -> double
{
  return apply<double>(
    overload(
      [&](const WorldPosition & position) {
        return std::abs(static_cast<traffic_simulator::LaneletPose>(
                          makeNativeBoundingBoxRelativeLanePosition(
                            triggering_entity, static_cast<NativeLanePosition>(position),
                            RoutingAlgorithm::shortest))
                          .s);
      },
      [&](const RelativeWorldPosition & position) {
        return std::abs(static_cast<traffic_simulator::LaneletPose>(
                          makeNativeBoundingBoxRelativeLanePosition(
                            triggering_entity, static_cast<NativeLanePosition>(position),
                            RoutingAlgorithm::shortest))
                          .s);
      },
      [&](const RelativeObjectPosition & position) {
        return std::abs(makeNativeBoundingBoxRelativeLanePosition(
                          triggering_entity, static_cast<NativeLanePosition>(position),
                          RoutingAlgorithm::shortest)
                          .s);
      },
      [&](const LanePosition & position) {
        return std::abs(static_cast<traffic_simulator::LaneletPose>(
                          makeNativeBoundingBoxRelativeLanePosition(
                            triggering_entity, static_cast<NativeLanePosition>(position),
                            RoutingAlgorithm::shortest))
                          .s);
      }),
    position);
}

auto DistanceCondition::evaluate() -> Object
{
  results.clear();

  return asBoolean(triggering_entities.apply([&](auto && triggering_entity) {
<<<<<<< HEAD
    results.push_back(evaluate(
      global().entities, triggering_entity, position, coordinate_system, relative_distance_type,
      routing_algorithm, freespace));
    return rule(static_cast<double>(results.back()), value);
=======
    results.push_back(
      triggering_entity.apply([&](const auto & object) { return distance(object); }));
    return not results.back().size() or rule(results.back(), value).min();
>>>>>>> c1cab6eb
  }));
}
}  // namespace syntax
}  // namespace openscenario_interpreter<|MERGE_RESOLUTION|>--- conflicted
+++ resolved
@@ -46,16 +46,7 @@
   value(readAttribute<Double>("value", node, scope)),
   position(readElement<Position>("Position", node, scope)),
   triggering_entities(triggering_entities),
-<<<<<<< HEAD
-  results(triggering_entities.entity_refs.size(), Double::nan())
-=======
-  results(triggering_entities.entity_refs.size(), {Double::nan()}),
-  consider_z([]() {
-    rclcpp::Node node{"get_parameter", "simulation"};
-    node.declare_parameter("consider_pose_by_road_slope", false);
-    return node.get_parameter("consider_pose_by_road_slope").as_bool();
-  }())
->>>>>>> c1cab6eb
+  results(triggering_entities.entity_refs.size(), {Double::nan()})
 {
   std::set<RoutingAlgorithm::value_type> supported = {
     RoutingAlgorithm::value_type::shortest, RoutingAlgorithm::value_type::undefined};
@@ -618,16 +609,12 @@
   results.clear();
 
   return asBoolean(triggering_entities.apply([&](auto && triggering_entity) {
-<<<<<<< HEAD
-    results.push_back(evaluate(
-      global().entities, triggering_entity, position, coordinate_system, relative_distance_type,
-      routing_algorithm, freespace));
-    return rule(static_cast<double>(results.back()), value);
-=======
-    results.push_back(
-      triggering_entity.apply([&](const auto & object) { return distance(object); }));
+    results.push_back(triggering_entity.apply([&](const auto & triggering_entity) {
+      return evaluate(
+        global().entities, triggering_entity, position, coordinate_system, relative_distance_type,
+        routing_algorithm, freespace);
+    }));
     return not results.back().size() or rule(results.back(), value).min();
->>>>>>> c1cab6eb
   }));
 }
 }  // namespace syntax
