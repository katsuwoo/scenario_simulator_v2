repo_url: https://github.com/tier4/scenario_simulator.auto
site_name: Scenario testing framework for Autoware
theme:
  name: material
  feature:
    tabs: true
  favicon: image/icon.png
  icon:
    logo: material/car
    repo: fontawesome/brands/github
extra:
  font:
    text: "Noto Sans JP"
    code: "Consolas"
  search:
    language: en
  social:
    - icon: fontawesome/solid/bug
      link: https://github.com/tier4/scenario_simulator_v2/issues
    - icon: fontawesome/solid/code-pull-request
      link: https://github.com/tier4/scenario_simulator_v2/pulls
plugins:
  - search
  - git-revision-date-localized
  - redirects:
      redirect_maps:

copyright: "Copyright &copy; 2022 TIER IV, Inc."

markdown_extensions:
  - admonition
  - attr_list
  - codehilite: { guess_lang: false }
  - fontawesome_markdown
  - mdx_math
  - plantuml_markdown: { server: http://www.plantuml.com/plantuml }
  - pymdownx.arithmatex
  - pymdownx.emoji: { emoji_generator: !!python/name:pymdownx.emoji.to_svg  }
  - pymdownx.highlight
  - pymdownx.superfences
  - toc: { permalink: "#" }
  - pymdownx.superfences:
      custom_fences:
        - name: mermaid
          class: mermaid
          format: !!python/name:pymdownx.superfences.fence_div_format

extra_css:
  - "https://maxcdn.bootstrapcdn.com/font-awesome/4.6.1/css/font-awesome.min.css"
  - stylesheet/tierivcolor.css
  - stylesheet/extra.css
  - https://unpkg.com/mermaid@8.0.0/dist/mermaid.css
extra_javascript:
  - http://cdn.mathjax.org/mathjax/latest/MathJax.js?config=TeX-AMS-MML_HTMLorMML
  - https://unpkg.com/mermaid/dist/mermaid.min.js

nav:
  - Home: README.md
  - Release Note: 
    - Since version 1.0.0: https://github.com/tier4/scenario_simulator_v2/releases
    - Prior to version 1.0.0: ReleaseNotes.md
  - User Guide:
      - Quick Start: user_guide/QuickStart.md
      - Build Instructions: user_guide/BuildInstructions.md
      - Run on Docker: user_guide/RunWithDocker.md
      - Scenario Writing Tips: user_guide/ScenarioTips.md
      - Scenario Editor:
          - Overview: user_guide/scenario_editor/ScenarioEditorUserGuide.md
      - Scenario Test Runner:
          - Overview: user_guide/scenario_test_runner/ScenarioTestRunner.md
          - user_guide/scenario_test_runner/ScenarioFormatConversion.md
          - user_guide/scenario_test_runner/HowToWriteWorkflowFile.md
          - user_guide/scenario_test_runner/Tips.md
      - Random Test Runner:
          - Quick Start: user_guide/random_test_runner/QuickStart.md
          - Usage: user_guide/random_test_runner/Usage.md
          - Design: user_guide/random_test_runner/Design.md
  - Developer Guide:
      - About: developer_guide/About.md
      - developer_guide/AutowareAPI.md
      - developer_guide/NPCBehavior.md
      - developer_guide/BehaviorPlugin.md
<<<<<<< HEAD
      - developer_guide/ConfiguringPerceptionTopics.md
      #      - developer_guide/ErrorCategories.md
=======
      # - developer_guide/ErrorCategories.md
>>>>>>> 579cee87
      - developer_guide/OpenSCENARIOSupport.md
      - developer_guide/SimpleSensorSimulator.md
      - developer_guide/SystemArchitecture.md
      - developer_guide/TrafficSimulator.md
      - developer_guide/ZeroMQ.md
      - developer_guide/VehicleDynamics.md
      - developer_guide/SimulationResultFormat.md
      - Lane Pose Calculation:
          Timing of lane pose calculation: developer_guide/lane_pose_calculation/LanePoseCalculation.md
          Process of lane pose calculation when spawning entity: developer_guide/lane_pose_calculation/Spawn.md
          Process of lane pose calculation when updating frame: developer_guide/lane_pose_calculation/UpdateFrame.md
          Process of lane pose calculation when getting longitudinal distance: developer_guide/lane_pose_calculation/GetLongitudinalDistance.md
      # cspell: ignore TIERIV
      - developer_guide/TIERIVScenarioFormatVersion2.md
      - developer_guide/CONTRIBUTING.md
      - developer_guide/Communication.md
      - developer_guide/ConfiguringPerceptionTopics.md<|MERGE_RESOLUTION|>--- conflicted
+++ resolved
@@ -56,7 +56,7 @@
 
 nav:
   - Home: README.md
-  - Release Note: 
+  - Release Note:
     - Since version 1.0.0: https://github.com/tier4/scenario_simulator_v2/releases
     - Prior to version 1.0.0: ReleaseNotes.md
   - User Guide:
@@ -80,12 +80,8 @@
       - developer_guide/AutowareAPI.md
       - developer_guide/NPCBehavior.md
       - developer_guide/BehaviorPlugin.md
-<<<<<<< HEAD
       - developer_guide/ConfiguringPerceptionTopics.md
-      #      - developer_guide/ErrorCategories.md
-=======
       # - developer_guide/ErrorCategories.md
->>>>>>> 579cee87
       - developer_guide/OpenSCENARIOSupport.md
       - developer_guide/SimpleSensorSimulator.md
       - developer_guide/SystemArchitecture.md
