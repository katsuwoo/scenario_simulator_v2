// Copyright 2015 TIER IV, Inc. All rights reserved.
//
// Licensed under the Apache License, Version 2.0 (the "License");
// you may not use this file except in compliance with the License.
// You may obtain a copy of the License at
//
//     http://www.apache.org/licenses/LICENSE-2.0
//
// Unless required by applicable law or agreed to in writing, software
// distributed under the License is distributed on an "AS IS" BASIS,
// WITHOUT WARRANTIES OR CONDITIONS OF ANY KIND, either express or implied.
// See the License for the specific language governing permissions and
// limitations under the License.

#ifndef TRAFFIC_SIMULATOR__ENTITY__ENTITY_BASE_HPP_
#define TRAFFIC_SIMULATOR__ENTITY__ENTITY_BASE_HPP_

#include <autoware_auto_control_msgs/msg/ackermann_control_command.hpp>
#include <autoware_auto_vehicle_msgs/msg/gear_command.hpp>
#include <concealer/autoware.hpp>
#include <memory>
#include <optional>
#include <queue>
#include <string>
#include <traffic_simulator/behavior/longitudinal_speed_planning.hpp>
#include <traffic_simulator/data_type/entity_status.hpp>
#include <traffic_simulator/data_type/lane_change.hpp>
#include <traffic_simulator/data_type/speed_change.hpp>
#include <traffic_simulator/hdmap_utils/hdmap_utils.hpp>
#include <traffic_simulator/job/job_list.hpp>
#include <traffic_simulator/traffic_lights/traffic_light_manager.hpp>
#include <traffic_simulator_msgs/msg/behavior_parameter.hpp>
#include <traffic_simulator_msgs/msg/bounding_box.hpp>
#include <traffic_simulator_msgs/msg/entity_status.hpp>
#include <traffic_simulator_msgs/msg/entity_type.hpp>
#include <traffic_simulator_msgs/msg/obstacle.hpp>
#include <traffic_simulator_msgs/msg/vehicle_parameters.hpp>
#include <traffic_simulator_msgs/msg/waypoints_array.hpp>
#include <unordered_map>
#include <vector>
#include <visualization_msgs/msg/marker_array.hpp>

namespace traffic_simulator
{
namespace entity
{
class EntityBase
{
public:
  explicit EntityBase(
    const std::string & name, const CanonicalizedEntityStatus &,
    const std::shared_ptr<hdmap_utils::HdMapUtils> &);

  virtual ~EntityBase() = default;

  virtual void appendDebugMarker(visualization_msgs::msg::MarkerArray &);

  virtual auto asAutoware() const -> concealer::Autoware &;

  virtual void cancelRequest();

#define DEFINE_GETTER(NAME, TYPE, RETURN_VARIABLE) \
  /*   */ auto get##NAME() const noexcept->TYPE { return RETURN_VARIABLE; }

  // clang-format off
  DEFINE_GETTER(BoundingBox,              traffic_simulator_msgs::msg::BoundingBox,        static_cast<EntityStatusType>(getStatus()).bounding_box)
  DEFINE_GETTER(CurrentAccel,             geometry_msgs::msg::Accel,                       static_cast<EntityStatusType>(getStatus()).action_status.accel)
  DEFINE_GETTER(CurrentTwist,             geometry_msgs::msg::Twist,                       static_cast<EntityStatusType>(getStatus()).action_status.twist)
  DEFINE_GETTER(DynamicConstraints,       traffic_simulator_msgs::msg::DynamicConstraints, getBehaviorParameter().dynamic_constraints)
  DEFINE_GETTER(EntityStatusBeforeUpdate, const CanonicalizedEntityStatus &,           status_before_update_)
  DEFINE_GETTER(EntitySubtype,            traffic_simulator_msgs::msg::EntitySubtype,      static_cast<EntityStatusType>(getStatus()).subtype)
  DEFINE_GETTER(LinearJerk,               double,                                          static_cast<EntityStatusType>(getStatus()).action_status.linear_jerk)
  DEFINE_GETTER(MapPose,                  geometry_msgs::msg::Pose,                        static_cast<EntityStatusType>(getStatus()).pose)
  DEFINE_GETTER(StandStillDuration,       double,                                          stand_still_duration_)
  DEFINE_GETTER(Status,                   const CanonicalizedEntityStatus &,           status_)
  DEFINE_GETTER(TraveledDistance,         double,                                          traveled_distance_)
  // clang-format on
#undef DEFINE_GETTER

#define DEFINE_CHECK_FUNCTION(FUNCTION_NAME, BOOL_VARIABLE) \
  /*   */ auto FUNCTION_NAME() const->bool { return BOOL_VARIABLE; }

  DEFINE_CHECK_FUNCTION(isNpcLogicStarted, npc_logic_started_)
  DEFINE_CHECK_FUNCTION(
    laneMatchingSucceed, static_cast<EntityStatusType>(getStatus()).lanelet_pose_valid)
#undef DEFINE_CHECK_FUNCTION

  /*   */ auto get2DPolygon() const -> std::vector<geometry_msgs::msg::Point>;

  virtual auto getCurrentAction() const -> std::string = 0;

  /*   */ auto getDistanceToLaneBound() -> double;

  /*   */ auto getDistanceToLaneBound(std::int64_t lanelet_id) const -> double;

  /*   */ auto getDistanceToLaneBound(const std::vector<std::int64_t> &) const -> double;

  /*   */ auto getDistanceToLeftLaneBound() -> double;

  /*   */ auto getDistanceToLeftLaneBound(std::int64_t lanelet_id) const -> double;

  /*   */ auto getDistanceToLeftLaneBound(const std::vector<std::int64_t> &) const -> double;

  /*   */ auto getDistanceToRightLaneBound() -> double;

  /*   */ auto getDistanceToRightLaneBound(std::int64_t lanelet_id) const -> double;

  /*   */ auto getDistanceToRightLaneBound(const std::vector<std::int64_t> &) const -> double;

  virtual auto getBehaviorParameter() const -> traffic_simulator_msgs::msg::BehaviorParameter = 0;

  virtual auto getDefaultDynamicConstraints() const
    -> const traffic_simulator_msgs::msg::DynamicConstraints & = 0;

  virtual auto getEntityType() const -> const traffic_simulator_msgs::msg::EntityType & = 0;

  virtual auto getEntityTypename() const -> const std::string & = 0;

  virtual auto getGoalPoses() -> std::vector<CanonicalizedLaneletPose> = 0;

<<<<<<< HEAD
  /*   */ auto getLaneletPose() const -> boost::optional<CanonicalizedLaneletPose>;

  /*   */ auto getLaneletPose(double matching_distance) const
    -> boost::optional<CanonicalizedLaneletPose>;
=======
  /*   */ auto getLaneletPose() const -> std::optional<traffic_simulator_msgs::msg::LaneletPose>;

  /*   */ auto getLaneletPose(double matching_distance) const
    -> std::optional<traffic_simulator_msgs::msg::LaneletPose>;
>>>>>>> 20172661

  /*   */ auto getMapPoseFromRelativePose(const geometry_msgs::msg::Pose &) const
    -> geometry_msgs::msg::Pose;

  virtual auto getObstacle() -> std::optional<traffic_simulator_msgs::msg::Obstacle> = 0;

  virtual auto getRouteLanelets(const double horizon = 100) -> std::vector<std::int64_t> = 0;

  virtual auto getWaypoints() -> const traffic_simulator_msgs::msg::WaypointsArray = 0;

  virtual void onUpdate(double current_time, double step_time);

  virtual void onPostUpdate(double current_time, double step_time);

  /*   */ void resetDynamicConstraints();

  virtual void requestAcquirePosition(const CanonicalizedLaneletPose &) = 0;

  virtual void requestAcquirePosition(const geometry_msgs::msg::Pose &) = 0;

  virtual void requestAssignRoute(const std::vector<CanonicalizedLaneletPose> &) = 0;

  virtual void requestAssignRoute(const std::vector<geometry_msgs::msg::Pose> &) = 0;

  virtual void requestLaneChange(const std::int64_t){};

  virtual void requestLaneChange(const traffic_simulator::lane_change::Parameter &){};

  /*   */ void requestLaneChange(
    const lane_change::AbsoluteTarget &, const lane_change::TrajectoryShape,
    const lane_change::Constraint &);

  /*   */ void requestLaneChange(
    const lane_change::RelativeTarget &, const lane_change::TrajectoryShape,
    const lane_change::Constraint &);

  virtual void requestSpeedChange(
    const double, const speed_change::Transition, const speed_change::Constraint, const bool);

  virtual void requestSpeedChange(
    const speed_change::RelativeTargetSpeed &, const speed_change::Transition,
    const speed_change::Constraint, const bool);

  virtual void requestSpeedChange(double, bool);

  virtual void requestSpeedChange(const speed_change::RelativeTargetSpeed &, bool);

  virtual void requestWalkStraight();

  virtual void setAccelerationLimit(double acceleration) = 0;

  virtual void setAccelerationRateLimit(double acceleration_rate) = 0;

  virtual void setDecelerationLimit(double deceleration) = 0;

  virtual void setDecelerationRateLimit(double deceleration_rate) = 0;

  /*   */ void setDynamicConstraints(const traffic_simulator_msgs::msg::DynamicConstraints &);

  virtual void setBehaviorParameter(const traffic_simulator_msgs::msg::BehaviorParameter &) = 0;

  /*   */ void setEntityTypeList(
    const std::unordered_map<std::string, traffic_simulator_msgs::msg::EntityType> &);

  /*   */ void setOtherStatus(const std::unordered_map<std::string, CanonicalizedEntityStatus> &);

  virtual auto setStatus(const CanonicalizedEntityStatus &) -> void;

  virtual auto setLinearAcceleration(const double linear_acceleration) -> void;

  virtual auto setLinearVelocity(const double linear_velocity) -> void;

  virtual void setTrafficLightManager(
    const std::shared_ptr<traffic_simulator::TrafficLightManagerBase> &);

  virtual auto setVelocityLimit(double) -> void;

  virtual void startNpcLogic();

  /*   */ void stopAtEndOfRoad();

  /*   */ void updateEntityStatusTimestamp(const double current_time);

  /*   */ auto updateStandStillDuration(const double step_time) -> double;

  /*   */ auto updateTraveledDistance(const double step_time) -> double;

  const std::string name;

  bool verbose;

protected:
  CanonicalizedEntityStatus status_;

  CanonicalizedEntityStatus status_before_update_;

  std::shared_ptr<hdmap_utils::HdMapUtils> hdmap_utils_ptr_;
  std::shared_ptr<traffic_simulator::TrafficLightManagerBase> traffic_light_manager_;

  bool npc_logic_started_ = false;
  double stand_still_duration_ = 0.0;
  double traveled_distance_ = 0.0;

  std::unordered_map<std::string, CanonicalizedEntityStatus> other_status_;
  std::unordered_map<std::string, traffic_simulator_msgs::msg::EntityType> entity_type_list_;

  std::optional<double> target_speed_;
  traffic_simulator::job::JobList job_list_;

  std::unique_ptr<traffic_simulator::longitudinal_speed_planning::LongitudinalSpeedPlanner>
    speed_planner_;

private:
  virtual auto requestSpeedChangeWithConstantAcceleration(
    const double target_speed, const speed_change::Transition, double acceleration,
    const bool continuous) -> void;
  virtual auto requestSpeedChangeWithConstantAcceleration(
    const speed_change::RelativeTargetSpeed & target_speed,
    const speed_change::Transition transition, double acceleration, const bool continuous) -> void;
  virtual auto requestSpeedChangeWithTimeConstraint(
    const double target_speed, const speed_change::Transition, double acceleration_time) -> void;
  virtual auto requestSpeedChangeWithTimeConstraint(
    const speed_change::RelativeTargetSpeed & target_speed,
    const speed_change::Transition transition, double time) -> void;
  /*   */ auto isTargetSpeedReached(double target_speed) const -> bool;
  /*   */ auto isTargetSpeedReached(const speed_change::RelativeTargetSpeed & target_speed) const
    -> bool;
};
}  // namespace entity
}  // namespace traffic_simulator

#endif  // TRAFFIC_SIMULATOR__ENTITY__ENTITY_BASE_HPP_<|MERGE_RESOLUTION|>--- conflicted
+++ resolved
@@ -118,17 +118,10 @@
 
   virtual auto getGoalPoses() -> std::vector<CanonicalizedLaneletPose> = 0;
 
-<<<<<<< HEAD
-  /*   */ auto getLaneletPose() const -> boost::optional<CanonicalizedLaneletPose>;
+  /*   */ auto getLaneletPose() const -> std::optional<CanonicalizedLaneletPose>;
 
   /*   */ auto getLaneletPose(double matching_distance) const
-    -> boost::optional<CanonicalizedLaneletPose>;
-=======
-  /*   */ auto getLaneletPose() const -> std::optional<traffic_simulator_msgs::msg::LaneletPose>;
-
-  /*   */ auto getLaneletPose(double matching_distance) const
-    -> std::optional<traffic_simulator_msgs::msg::LaneletPose>;
->>>>>>> 20172661
+    -> std::optional<CanonicalizedLaneletPose>;
 
   /*   */ auto getMapPoseFromRelativePose(const geometry_msgs::msg::Pose &) const
     -> geometry_msgs::msg::Pose;
