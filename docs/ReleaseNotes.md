--- conflicted
+++ resolved
@@ -4,15 +4,10 @@
 
 Major Changes :race_car: :red_car: :blue_car:
 
-<<<<<<< HEAD
-| Feature | Brief summary | Category | Pull request | Contributor |
-| ---------------------------------- | ----------------------------------------------------------------------------- | -------------------------- | ----------------------------------------------------------------- | ----------------------------------- |
-| OpenSCENARIO 1.2 `EntitySelection` | Added `EntitySelection` and modified some classes to be able to cope with it. | `openscenario_interpreter` | [#1059](https://github.com/tier4/scenario_simulator_v2/pull/1059) | [shouth](https://github.com/shouth) |
-=======
 | Feature                 | Brief summary                                                        | Category            | Pull request                                                      | Contributor                                   |
 | ----------------------- | -------------------------------------------------------------------- | ------------------- | ----------------------------------------------------------------- | --------------------------------------------- |
-| Extend matching length. | Enable consider tread when calculating matching length of EgoEntity. | `traffic_simulator` | [#1181](https://github.com/tier4/scenario_simulator_v2/pull/1181) | [hakuturu583](https://github.com/hakuturu583) |
->>>>>>> 9f03394f
+| Extend matching length.            | Enable consider tread when calculating matching length of EgoEntity.          | `traffic_simulator`        | [#1181](https://github.com/tier4/scenario_simulator_v2/pull/1181) | [hakuturu583](https://github.com/hakuturu583) |
+| OpenSCENARIO 1.2 `EntitySelection` | Added `EntitySelection` and modified some classes to be able to handle it.    | `openscenario_interpreter` | [#1059](https://github.com/tier4/scenario_simulator_v2/pull/1059) | [shouth](https://github.com/shouth)           |
 
 Bug Fixes:bug:
 
