// Copyright 2015 TIER IV, Inc. All rights reserved.
//
// Licensed under the Apache License, Version 2.0 (the "License");
// you may not use this file except in compliance with the License.
// You may obtain a copy of the License at
//
//     http://www.apache.org/licenses/LICENSE-2.0
//
// Unless required by applicable law or agreed to in writing, software
// distributed under the License is distributed on an "AS IS" BASIS,
// WITHOUT WARRANTIES OR CONDITIONS OF ANY KIND, either express or implied.
// See the License for the specific language governing permissions and
// limitations under the License.

#ifndef TRAFFIC_SIMULATOR__VEHICLE_SIMULATION__EGO_ENTITY_SIMULATION_HPP_
#define TRAFFIC_SIMULATOR__VEHICLE_SIMULATION__EGO_ENTITY_SIMULATION_HPP_

#include <concealer/autoware.hpp>
#include <memory>
#include <simple_sensor_simulator/vehicle_simulation/vehicle_model/sim_model.hpp>
#include <traffic_simulator/data_type/entity_status.hpp>
#include <traffic_simulator/data_type/lanelet_pose.hpp>
#include <traffic_simulator/hdmap_utils/hdmap_utils.hpp>
#include <traffic_simulator_msgs/msg/entity_status.hpp>
#include <traffic_simulator_msgs/msg/polyline_trajectory.hpp>
#include <traffic_simulator_msgs/msg/vehicle_parameters.hpp>

namespace vehicle_simulation
{
enum class VehicleModelType {
  DELAY_STEER_ACC,
  DELAY_STEER_ACC_GEARED,
  DELAY_STEER_MAP_ACC_GEARED,
  DELAY_STEER_VEL,
  IDEAL_STEER_ACC,
  IDEAL_STEER_ACC_GEARED,
  IDEAL_STEER_VEL,
};

class EgoEntitySimulation
{
public:
  const std::unique_ptr<concealer::Autoware> autoware;

private:
  const VehicleModelType vehicle_model_type_;

  const std::shared_ptr<SimModelInterface> vehicle_model_ptr_;

  std::optional<double> previous_linear_velocity_, previous_angular_velocity_;

  traffic_simulator::CanonicalizedEntityStatus status_;

  geometry_msgs::msg::Pose initial_pose_;

  static auto getVehicleModelType() -> VehicleModelType;

  static auto makeSimulationModel(
    const VehicleModelType, const double step_time,
    const traffic_simulator_msgs::msg::VehicleParameters &)
    -> const std::shared_ptr<SimModelInterface>;

  const bool consider_acceleration_by_road_slope_;

<<<<<<< HEAD
=======
  const bool consider_pose_by_road_slope_;

  Eigen::Vector3d world_relative_position_;

>>>>>>> a9e293f6
public:
  const std::shared_ptr<hdmap_utils::HdMapUtils> hdmap_utils_ptr_;

  const traffic_simulator_msgs::msg::VehicleParameters vehicle_parameters;

private:
  auto calculateEgoPitch() const -> double;

  auto getCurrentPose(const double pitch_angle) const -> geometry_msgs::msg::Pose;

  auto getCurrentTwist() const -> geometry_msgs::msg::Twist;

  auto getCurrentAccel(const double step_time) const -> geometry_msgs::msg::Accel;

  auto getLinearJerk(double step_time) -> double;

  auto updatePreviousValues() -> void;

public:
  auto setAutowareStatus() -> void;

  explicit EgoEntitySimulation(
    const traffic_simulator_msgs::msg::EntityStatus &,
    const traffic_simulator_msgs::msg::VehicleParameters &, double,
    const std::shared_ptr<hdmap_utils::HdMapUtils> &, const rclcpp::Parameter & use_sim_time,
    const bool consider_acceleration_by_road_slope);

  auto overwrite(
    const traffic_simulator_msgs::msg::EntityStatus & status, double current_scenario_time,
    double step_time, bool npc_logic_started) -> void;

  auto update(double time, double step_time, bool npc_logic_started) -> void;

  auto requestSpeedChange(double value) -> void;

  auto getStatus() const -> const traffic_simulator_msgs::msg::EntityStatus;

  auto setStatus(const traffic_simulator_msgs::msg::EntityStatus & status) -> void;

  auto updateStatus(double time, double step_time) -> void;
};
}  // namespace vehicle_simulation

#endif  // TRAFFIC_SIMULATOR__VEHICLE_SIMULATION__EGO_ENTITY_SIMULATION_HPP_<|MERGE_RESOLUTION|>--- conflicted
+++ resolved
@@ -62,13 +62,8 @@
 
   const bool consider_acceleration_by_road_slope_;
 
-<<<<<<< HEAD
-=======
-  const bool consider_pose_by_road_slope_;
-
   Eigen::Vector3d world_relative_position_;
 
->>>>>>> a9e293f6
 public:
   const std::shared_ptr<hdmap_utils::HdMapUtils> hdmap_utils_ptr_;
 
