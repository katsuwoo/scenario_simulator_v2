// Copyright 2015 TIER IV, Inc. All rights reserved.
//
// Licensed under the Apache License, Version 2.0 (the "License");
// you may not use this file except in compliance with the License.
// You may obtain a copy of the License at
//
//     http://www.apache.org/licenses/LICENSE-2.0
//
// Unless required by applicable law or agreed to in writing, software
// distributed under the License is distributed on an "AS IS" BASIS,
// WITHOUT WARRANTIES OR CONDITIONS OF ANY KIND, either express or implied.
// See the License for the specific language governing permissions and
// limitations under the License.

#include <quaternion_operation/quaternion_operation.h>

#include <boost/lexical_cast.hpp>
#include <concealer/autoware_universe.hpp>
#include <concealer/field_operator_application_for_autoware_universe.hpp>
#include <functional>
#include <memory>
#include <optional>
#include <string>
#include <system_error>
#include <thread>
#include <traffic_simulator/entity/ego_entity.hpp>
#include <traffic_simulator_msgs/msg/waypoints_array.hpp>
#include <tuple>
#include <unordered_map>
#include <utility>
#include <vector>

namespace traffic_simulator
{
namespace entity
{
template <typename T>
static auto getParameter(const std::string & name, T value = {})
{
  rclcpp::Node node{"get_parameter", "simulation"};

  node.declare_parameter<T>(name, value);
  node.get_parameter<T>(name, value);

  return value;
}

auto EgoEntity::makeFieldOperatorApplication(const Configuration & configuration)
  -> std::unique_ptr<concealer::FieldOperatorApplication>
{
  if (const auto architecture_type = getParameter<std::string>("architecture_type", "awf/universe");
      architecture_type == "awf/universe") {
    std::string rviz_config = getParameter<std::string>("rviz_config", "");
    return getParameter<bool>("launch_autoware", true)
             ? std::make_unique<
                 concealer::FieldOperatorApplicationFor<concealer::AutowareUniverse>>(
                 getParameter<std::string>("autoware_launch_package"),
                 getParameter<std::string>("autoware_launch_file"),
                 "map_path:=" + configuration.map_path.string(),
                 "lanelet2_map_file:=" + configuration.getLanelet2MapFile(),
                 "pointcloud_map_file:=" + configuration.getPointCloudMapFile(),
                 "sensor_model:=" + getParameter<std::string>("sensor_model"),
                 "vehicle_model:=" + getParameter<std::string>("vehicle_model"),
                 "rviz_config:=" + ((rviz_config == "")
                                      ? configuration.rviz_config_path.string()
                                      : Configuration::Pathname(rviz_config).string()),
                 "scenario_simulation:=true", "perception/enable_traffic_light:=false")
             : std::make_unique<
                 concealer::FieldOperatorApplicationFor<concealer::AutowareUniverse>>();
  } else {
    throw common::SemanticError(
      "Unexpected architecture_type ", std::quoted(architecture_type), " was given.");
  }
}

EgoEntity::EgoEntity(
  const std::string & name, const traffic_simulator_msgs::msg::EntityStatus & entity_status,
  const traffic_simulator_msgs::msg::VehicleParameters & parameters,
  const Configuration & configuration, const double)
: VehicleEntity(name, entity_status, parameters),
  field_operator_application(makeFieldOperatorApplication(configuration))
{
}

auto EgoEntity::asFieldOperatorApplication() const -> concealer::FieldOperatorApplication &
{
  assert(field_operator_application);
  return *field_operator_application;
}

auto EgoEntity::getCurrentAction() const -> std::string
{
  const auto state = field_operator_application->getAutowareStateName();
  return state.empty() ? "Launching" : state;
}

auto EgoEntity::getBehaviorParameter() const -> traffic_simulator_msgs::msg::BehaviorParameter
{
  traffic_simulator_msgs::msg::BehaviorParameter parameter;
  /**
   * @brief TODO, Input values get from autoware.
   */
  parameter.see_around = true;
  parameter.dynamic_constraints.max_acceleration = 0;
  parameter.dynamic_constraints.max_deceleration = 0;
  return parameter;
}

<<<<<<< HEAD
auto EgoEntity::addLaneletPoseToEntityStatus() -> void
{
  traffic_simulator_msgs::msg::EntityStatus status = status_;

  const auto unique_route_lanelets = traffic_simulator::helper::getUniqueValues(getRouteLanelets());

  std::optional<traffic_simulator_msgs::msg::LaneletPose> lanelet_pose;

  if (unique_route_lanelets.empty()) {
    lanelet_pose =
      hdmap_utils_ptr_->toLaneletPose(status.pose, getStatus().bounding_box, false, 1.0);
  } else {
    lanelet_pose = hdmap_utils_ptr_->toLaneletPose(status.pose, unique_route_lanelets, 1.0);
    if (!lanelet_pose) {
      lanelet_pose =
        hdmap_utils_ptr_->toLaneletPose(status.pose, getStatus().bounding_box, false, 1.0);
    }
  }

  if (lanelet_pose) {
    math::geometry::CatmullRomSpline spline(
      hdmap_utils_ptr_->getCenterPoints(lanelet_pose->lanelet_id));
    if (const auto s_value = spline.getSValue(status.pose)) {
      status.pose.position.z = spline.getPoint(s_value.value()).z;
    }
  }

  status.lanelet_pose_valid = static_cast<bool>(lanelet_pose);
  if (status.lanelet_pose_valid) {
    status.lanelet_pose = lanelet_pose.value();
  }

  setStatus(status);
}

=======
>>>>>>> 491f5ebe
auto EgoEntity::getEntityTypename() const -> const std::string &
{
  static const std::string result = "EgoEntity";
  return result;
}

auto EgoEntity::getObstacle() -> std::optional<traffic_simulator_msgs::msg::Obstacle>
{
  return std::nullopt;
}

auto EgoEntity::getRouteLanelets() const -> std::vector<std::int64_t>
{
  std::vector<std::int64_t> ids{};

  if (const auto universe =
        dynamic_cast<concealer::FieldOperatorApplicationFor<concealer::AutowareUniverse> *>(
          field_operator_application.get());
      universe) {
    for (const auto & point : universe->getPathWithLaneId().points) {
      std::copy(point.lane_ids.begin(), point.lane_ids.end(), std::back_inserter(ids));
    }
  }

  return ids;
}

auto EgoEntity::getCurrentPose() const -> geometry_msgs::msg::Pose { return status_.pose; }

auto EgoEntity::getCurrentTwist() const -> geometry_msgs::msg::Twist
{
  return status_.action_status.twist;
}

auto EgoEntity::getWaypoints() -> const traffic_simulator_msgs::msg::WaypointsArray
{
  return field_operator_application->getWaypoints();
}

void EgoEntity::onUpdate(double current_time, double step_time)
{
<<<<<<< HEAD
  field_operator_application->rethrow();
  field_operator_application->spinSome();

  EntityBase::onUpdate(current_time, step_time);
  setStatus(externally_updated_status_);

  addLaneletPoseToEntityStatus();
  updateStandStillDuration(step_time);
  updateTraveledDistance(step_time);

=======
  EntityBase::onUpdate(current_time, step_time);
  setStatus(externally_updated_status_);

  updateStandStillDuration(step_time);
  updateTraveledDistance(step_time);

  field_operator_application->rethrow();
  field_operator_application->spinSome();

>>>>>>> 491f5ebe
  EntityBase::onPostUpdate(current_time, step_time);
}

void EgoEntity::requestAcquirePosition(
  const traffic_simulator_msgs::msg::LaneletPose & lanelet_pose)
{
  requestAssignRoute({lanelet_pose});
}

void EgoEntity::requestAcquirePosition(const geometry_msgs::msg::Pose & map_pose)
{
  requestAssignRoute({map_pose});
}

void EgoEntity::requestAssignRoute(
  const std::vector<traffic_simulator_msgs::msg::LaneletPose> & waypoints)
{
  std::vector<geometry_msgs::msg::Pose> route;

  for (const auto & waypoint : waypoints) {
    route.push_back((*hdmap_utils_ptr_).toMapPose(waypoint).pose);
  }

  requestAssignRoute(route);
}

void EgoEntity::requestAssignRoute(const std::vector<geometry_msgs::msg::Pose> & waypoints)
{
  std::vector<geometry_msgs::msg::PoseStamped> route;

  for (const auto & waypoint : waypoints) {
    geometry_msgs::msg::PoseStamped pose_stamped;
    {
      pose_stamped.header.frame_id = "map";
      pose_stamped.pose = waypoint;
    }

    route.push_back(pose_stamped);
  }

  if (not field_operator_application->initialized()) {
    field_operator_application->initialize(getStatus().pose);
    field_operator_application->plan(route);
    // NOTE: engage() will be executed at simulation-time 0.
  } else {
    field_operator_application->plan(route);
    field_operator_application->engage();
  }
}

void EgoEntity::requestLaneChange(const std::int64_t)
{
  THROW_SEMANTIC_ERROR(
    "From scenario, a lane change was requested to Ego type entity ", std::quoted(name),
    " In general, such a request is an error, since Ego cars make autonomous decisions about "
    "everything but their destination");
}

auto EgoEntity::requestLaneChange(const traffic_simulator::lane_change::Parameter &) -> void
{
  THROW_SEMANTIC_ERROR(
    "From scenario, a lane change was requested to Ego type entity ", std::quoted(name),
    " In general, such a request is an error, since Ego cars make autonomous decisions about "
    "everything but their destination");
}

auto EgoEntity::requestSpeedChange(
  const double target_speed, const speed_change::Transition, const speed_change::Constraint,
  const bool) -> void
{
  requestSpeedChange(target_speed, false);
}

auto EgoEntity::requestSpeedChange(
  const speed_change::RelativeTargetSpeed &, const speed_change::Transition,
  const speed_change::Constraint, const bool) -> void
{
  THROW_SEMANTIC_ERROR(
    "The traffic_simulator's request to set speed to the Ego type entity is for initialization "
    "purposes only.");
}

auto EgoEntity::getDefaultDynamicConstraints() const
  -> const traffic_simulator_msgs::msg::DynamicConstraints &
{
  THROW_SEMANTIC_ERROR("getDefaultDynamicConstraints function does not support EgoEntity");
}

auto EgoEntity::setBehaviorParameter(const traffic_simulator_msgs::msg::BehaviorParameter &) -> void
{
}

auto EgoEntity::setStatusExternally(const traffic_simulator_msgs::msg::EntityStatus & status)
  -> void
{
  externally_updated_status_ = status;
}

void EgoEntity::requestSpeedChange(double value, bool)
{
  field_operator_application->restrictTargetSpeed(value);
}

void EgoEntity::requestSpeedChange(
  const speed_change::RelativeTargetSpeed & /*target_speed*/, bool /*continuous*/)
{
}

auto EgoEntity::setVelocityLimit(double value) -> void  //
{
  field_operator_application->setVelocityLimit(value);
}

}  // namespace entity
}  // namespace traffic_simulator<|MERGE_RESOLUTION|>--- conflicted
+++ resolved
@@ -106,44 +106,6 @@
   return parameter;
 }
 
-<<<<<<< HEAD
-auto EgoEntity::addLaneletPoseToEntityStatus() -> void
-{
-  traffic_simulator_msgs::msg::EntityStatus status = status_;
-
-  const auto unique_route_lanelets = traffic_simulator::helper::getUniqueValues(getRouteLanelets());
-
-  std::optional<traffic_simulator_msgs::msg::LaneletPose> lanelet_pose;
-
-  if (unique_route_lanelets.empty()) {
-    lanelet_pose =
-      hdmap_utils_ptr_->toLaneletPose(status.pose, getStatus().bounding_box, false, 1.0);
-  } else {
-    lanelet_pose = hdmap_utils_ptr_->toLaneletPose(status.pose, unique_route_lanelets, 1.0);
-    if (!lanelet_pose) {
-      lanelet_pose =
-        hdmap_utils_ptr_->toLaneletPose(status.pose, getStatus().bounding_box, false, 1.0);
-    }
-  }
-
-  if (lanelet_pose) {
-    math::geometry::CatmullRomSpline spline(
-      hdmap_utils_ptr_->getCenterPoints(lanelet_pose->lanelet_id));
-    if (const auto s_value = spline.getSValue(status.pose)) {
-      status.pose.position.z = spline.getPoint(s_value.value()).z;
-    }
-  }
-
-  status.lanelet_pose_valid = static_cast<bool>(lanelet_pose);
-  if (status.lanelet_pose_valid) {
-    status.lanelet_pose = lanelet_pose.value();
-  }
-
-  setStatus(status);
-}
-
-=======
->>>>>>> 491f5ebe
 auto EgoEntity::getEntityTypename() const -> const std::string &
 {
   static const std::string result = "EgoEntity";
@@ -185,28 +147,15 @@
 
 void EgoEntity::onUpdate(double current_time, double step_time)
 {
-<<<<<<< HEAD
+  EntityBase::onUpdate(current_time, step_time);
+  setStatus(externally_updated_status_);
+
+  updateStandStillDuration(step_time);
+  updateTraveledDistance(step_time);
+
   field_operator_application->rethrow();
   field_operator_application->spinSome();
 
-  EntityBase::onUpdate(current_time, step_time);
-  setStatus(externally_updated_status_);
-
-  addLaneletPoseToEntityStatus();
-  updateStandStillDuration(step_time);
-  updateTraveledDistance(step_time);
-
-=======
-  EntityBase::onUpdate(current_time, step_time);
-  setStatus(externally_updated_status_);
-
-  updateStandStillDuration(step_time);
-  updateTraveledDistance(step_time);
-
-  field_operator_application->rethrow();
-  field_operator_application->spinSome();
-
->>>>>>> 491f5ebe
   EntityBase::onPostUpdate(current_time, step_time);
 }
 
