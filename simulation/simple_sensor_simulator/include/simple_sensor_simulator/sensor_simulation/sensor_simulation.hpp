// Copyright 2015 TIER IV, Inc. All rights reserved.
//
// Licensed under the Apache License, Version 2.0 (the "License");
// you may not use this file except in compliance with the License.
// You may obtain a copy of the License at
//
//     http://www.apache.org/licenses/LICENSE-2.0
//
// Unless required by applicable law or agreed to in writing, software
// distributed under the License is distributed on an "AS IS" BASIS,
// WITHOUT WARRANTIES OR CONDITIONS OF ANY KIND, either express or implied.
// See the License for the specific language governing permissions and
// limitations under the License.

#ifndef SIMPLE_SENSOR_SIMULATOR__SENSOR_SIMULATION__SENSOR_SIMULATION_HPP_
#define SIMPLE_SENSOR_SIMULATOR__SENSOR_SIMULATION__SENSOR_SIMULATION_HPP_

#include <simulation_api_schema.pb.h>

#include <autoware_auto_perception_msgs/msg/detected_objects.hpp>
#include <autoware_auto_perception_msgs/msg/tracked_objects.hpp>
#include <autoware_auto_perception_msgs/msg/traffic_signal_array.hpp>
#include <autoware_perception_msgs/msg/traffic_signal_array.hpp>
#include <iomanip>
#include <memory>
#include <rclcpp/rclcpp.hpp>
#include <simple_sensor_simulator/sensor_simulation/detection_sensor/detection_sensor.hpp>
#include <simple_sensor_simulator/sensor_simulation/lidar/lidar_sensor.hpp>
#include <simple_sensor_simulator/sensor_simulation/occupancy_grid/occupancy_grid_sensor.hpp>
#include <simple_sensor_simulator/sensor_simulation/traffic_lights/traffic_lights_detector.hpp>
#include <vector>

namespace simple_sensor_simulator
{
class SensorSimulation
{
public:
  explicit SensorSimulation(rclcpp::Node & node)
  {
    traffic_lights_detectors_.emplace_back(std::make_unique<traffic_lights::TrafficLightsDetector>(
      "/perception/traffic_light_recognition/traffic_signals", node));
  }

  auto attachLidarSensor(
    const double current_simulation_time,
    const simulation_api_schema::LidarConfiguration & configuration, rclcpp::Node & node) -> void
  {
    if (configuration.architecture_type().find("awf/universe") != std::string::npos) {
      lidar_sensors_.push_back(std::make_unique<LidarSensor<sensor_msgs::msg::PointCloud2>>(
        current_simulation_time, configuration,
        node.create_publisher<sensor_msgs::msg::PointCloud2>(
          "/perception/obstacle_segmentation/pointcloud", 1)));
    } else {
      std::stringstream ss;
      ss << "Unexpected architecture_type " << std::quoted(configuration.architecture_type())
         << " given.";
      throw std::runtime_error(ss.str());
    }
  }

  auto attachDetectionSensor(
    const double current_simulation_time,
    const simulation_api_schema::DetectionSensorConfiguration & configuration, rclcpp::Node & node)
    -> void
  {
    if (configuration.architecture_type().find("awf/universe") != std::string::npos) {
      using Message = autoware_auto_perception_msgs::msg::DetectedObjects;
      using GroundTruthMessage = autoware_auto_perception_msgs::msg::TrackedObjects;
      detection_sensors_.push_back(std::make_unique<DetectionSensor<Message>>(
        current_simulation_time, configuration,
        node.create_publisher<Message>("/perception/object_recognition/detection/objects", 1),
        node.create_publisher<GroundTruthMessage>(
          "/perception/object_recognition/ground_truth/objects", 1)));
    } else {
      std::stringstream ss;
      ss << "Unexpected architecture_type " << std::quoted(configuration.architecture_type())
         << " given.";
      throw std::runtime_error(ss.str());
    }
  }

  auto attachOccupancyGridSensor(
    const double current_simulation_time,
    const simulation_api_schema::OccupancyGridSensorConfiguration & configuration,
    rclcpp::Node & node) -> void
  {
    if (configuration.architecture_type().find("awf/universe") != std::string::npos) {
      using Message = nav_msgs::msg::OccupancyGrid;
      occupancy_grid_sensors_.push_back(std::make_unique<OccupancyGridSensor<Message>>(
        current_simulation_time, configuration,
        node.create_publisher<Message>("/perception/occupancy_grid_map/map", 1)));
    } else {
      std::stringstream ss;
      ss << "Unexpected architecture_type " << std::quoted(configuration.architecture_type())
         << " given.";
      throw std::runtime_error(ss.str());
    }
  }

<<<<<<< HEAD
  auto attachTrafficLightsDetectorEmulator(
    const double current_simulation_time,
    const simulation_api_schema::TrafficLightDetectorEmulatorConfiguration & configuration,
    rclcpp::Node & node, std::shared_ptr<hdmap_utils::HdMapUtils> hdmap_utils) -> void
  {
    if (configuration.architecture_type() == "awf/universe") {
      using Message = autoware_auto_perception_msgs::msg::TrafficSignalArray;
      traffic_lights_detectors_.push_back(std::make_unique<traffic_lights::TrafficLightsDetector>(
        std::make_shared<traffic_simulator::TrafficLightPublisher<Message>>(
          "/perception/traffic_light_recognition/traffic_signals", &node, hdmap_utils)));
    } else if (configuration.architecture_type() == "awf/universe/20230800") {
      using Message = autoware_perception_msgs::msg::TrafficSignalArray;
      traffic_lights_detectors_.push_back(std::make_unique<traffic_lights::TrafficLightsDetector>(
        std::make_shared<traffic_simulator::TrafficLightPublisher<Message>>(
          "/perception/traffic_light_recognition/internal/traffic_signals", &node, hdmap_utils)));
    } else {
      std::stringstream ss;
      ss << "Unexpected architecture_type " << std::quoted(configuration.architecture_type())
         << " given.";
      throw std::runtime_error(ss.str());
    }
  }

  void updateSensorFrame(
    double current_time, const rclcpp::Time & current_ros_time,
    const std::vector<traffic_simulator_msgs::EntityStatus> & status,
    const simulation_api_schema::UpdateTrafficLightsRequest & update_traffic_lights_request);
=======
  auto updateSensorFrame(
    double current_simulation_time, const rclcpp::Time & current_ros_time,
    const std::vector<traffic_simulator_msgs::EntityStatus> &,
    const std::vector<autoware_auto_perception_msgs::msg::TrafficSignal> & traffic_signals) -> void;
>>>>>>> bfd3344a

private:
  std::vector<std::unique_ptr<LidarSensorBase>> lidar_sensors_;
  std::vector<std::unique_ptr<DetectionSensorBase>> detection_sensors_;
  std::vector<std::unique_ptr<OccupancyGridSensorBase>> occupancy_grid_sensors_;
  std::vector<std::unique_ptr<traffic_lights::TrafficLightsDetector>> traffic_lights_detectors_;
};
}  // namespace simple_sensor_simulator

#endif  // SIMPLE_SENSOR_SIMULATOR__SENSOR_SIMULATION__SENSOR_SIMULATION_HPP_<|MERGE_RESOLUTION|>--- conflicted
+++ resolved
@@ -97,7 +97,6 @@
     }
   }
 
-<<<<<<< HEAD
   auto attachTrafficLightsDetectorEmulator(
     const double current_simulation_time,
     const simulation_api_schema::TrafficLightDetectorEmulatorConfiguration & configuration,
@@ -121,16 +120,10 @@
     }
   }
 
-  void updateSensorFrame(
-    double current_time, const rclcpp::Time & current_ros_time,
-    const std::vector<traffic_simulator_msgs::EntityStatus> & status,
-    const simulation_api_schema::UpdateTrafficLightsRequest & update_traffic_lights_request);
-=======
   auto updateSensorFrame(
     double current_simulation_time, const rclcpp::Time & current_ros_time,
     const std::vector<traffic_simulator_msgs::EntityStatus> &,
-    const std::vector<autoware_auto_perception_msgs::msg::TrafficSignal> & traffic_signals) -> void;
->>>>>>> bfd3344a
+    const simulation_api_schema::UpdateTrafficLightsRequest &) -> void;
 
 private:
   std::vector<std::unique_ptr<LidarSensorBase>> lidar_sensors_;
