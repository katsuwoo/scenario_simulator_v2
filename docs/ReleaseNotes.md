# Release Notes

## Difference between the latest release and master

Major Changes :race_car: :red_car: :blue_car:

| Feature                                                  | Brief summary                                                                                                                                                                                               | Category                                                                   | Pull request                                                      | Contributor                                   |
|----------------------------------------------------------|-------------------------------------------------------------------------------------------------------------------------------------------------------------------------------------------------------------|----------------------------------------------------------------------------|-------------------------------------------------------------------|-----------------------------------------------|
| Traffic Light Simulation                                 | Start supporting to traffic light messages in `autoware_perception_msgs`.                                                                                                                                   | `openscenario_interpreter`, `traffic_simulator`, `simple_sensor_simulator` | [#1027](https://github.com/tier4/scenario_simulator_v2/pull/1027) | [HansRobo](https://github.com/HansRobo)       |
| Detailed control of permissions for autonomous decisions | Add `featureIdentifiersRequiringExternalPermissionForAutonomousDecisions` property for ObjectController. scenario_simulator_v2 controls auto_mode of Autoware planning modules by settings in the property. | `openscenario_interpreter`, `concealer`                                    | [#1092](https://github.com/tier4/scenario_simulator_v2/pull/1092) | [HansRobo](https://github.com/HansRobo)       |
| OpenSCENARIO `Controller.Properties.Property`            | Support the property `allowGoalModification` to turn on the Autoware feature `allow_goal_modification`.                                                                                                     | `openscenario_interpreter`, `concealer`                                    | [#997](https://github.com/tier4/scenario_simulator_v2/pull/997)   | [yamacir-kit](https://github.com/yamacir-kit) |

Bug Fixes:bug:

<<<<<<< HEAD
| Feature                                  | Brief summary                                                                                                          | Category                   | Pull request                                                      | Contributor                                   |
|------------------------------------------|------------------------------------------------------------------------------------------------------------------------|----------------------------|-------------------------------------------------------------------|-----------------------------------------------|
| OpenSCENARIO `RelativeDistanceCondition` | Restore the behavior of the existing distance measurement mode of RelativeDistanceCondition that was changed in #1095. | `openscenario_interpreter` | [#1121](https://github.com/tier4/scenario_simulator_v2/pull/1121) | [yamacir-kit](https://github.com/yamacir-kit) |
=======
| Feature                   | Brief summary                                                                   | Category            | Pull request                                                      | Contributor                                 |
|---------------------------|---------------------------------------------------------------------------------|---------------------|-------------------------------------------------------------------|---------------------------------------------|
| Deleted entity management | Fix crash caused by `DeleteEntityAction` by handling deleted entity explicitly. | `traffic_simulator` | [#1096](https://github.com/tier4/scenario_simulator_v2/pull/1096) | [f0reachARR](https://github.com/f0reachARR) |
>>>>>>> 36632f22

Minor Tweaks :oncoming_police_car:

| Feature | Brief summary | Category | Pull request | Contributor |
|---------|---------------|----------|--------------|-------------|
|         |               |          |              |             |

## Version 0.8.0

Major Changes :race_car: :red_car: :blue_car:

| Feature                                            | Brief summary                                                                                                                                                          | Category                                              | Pull request                                                      | Contributor                             |
|----------------------------------------------------|------------------------------------------------------------------------------------------------------------------------------------------------------------------------|-------------------------------------------------------|-------------------------------------------------------------------|-----------------------------------------|
| Ground truth topic for perception detected objects | Add ground truth topic for detected objects in `simple_sensor_simulator`. The delay of the topic can be set by `detectedObjectGroundTruthPublishingDelay` in scenario. | `simple_sensor_simulator`, `openscenario_interpreter` | [#1024](https://github.com/tier4/scenario_simulator_v2/pull/1024) | [HansRobo](https://github.com/HansRobo) |

Bug Fixes:bug:

| Feature                                                  | Brief summary                                                                               | Category    | Pull request                                                      | Contributor                             |
|----------------------------------------------------------|---------------------------------------------------------------------------------------------|-------------|-------------------------------------------------------------------|-----------------------------------------|
| OpenSCENARIO 1.2 `UserDefinedAction.CustomCommandAction` | Add history filter to avoid send same RTC commands in `RequestToCooperateCommandAction@v1`. | `concealer` | [#1106](https://github.com/tier4/scenario_simulator_v2/pull/1106) | [HansRobo](https://github.com/HansRobo) |

Minor Tweaks :oncoming_police_car:

| Feature | Brief summary | Category | Pull request | Contributor |
|---------|---------------|----------|--------------|-------------|
|         |               |          |              |             |

## Version 0.7.0

!!! Note
    In version 0.8.x, we will drop ROS 2 [Galactic Geochelone](https://docs.ros.org/en/rolling/Releases/Release-Galactic-Geochelone.html) support.
    We recommend to use version 0.7.0 for [Galactic Geochelone](https://docs.ros.org/en/rolling/Releases/Release-Galactic-Geochelone.html) user.

Major Changes :race_car: :red_car: :blue_car:

| Feature                                                  | Brief summary                                                                                                                                             | Category                                        | Pull request                                                      | Contributor                                   |
|----------------------------------------------------------|-----------------------------------------------------------------------------------------------------------------------------------------------------------|-------------------------------------------------|-------------------------------------------------------------------|-----------------------------------------------|
| OpenSCENARIO 1.2 `UserDefinedAction.CustomCommandAction` | Added `FaultInjectionAction@v2`, a CustomCommandAction for raising a fault injection event with specified error level.                                    | `openscenario_interpreter`                      | [#1002](https://github.com/tier4/scenario_simulator_v2/pull/1002) | [yamacir-kit](https://github.com/yamacir-kit) |
| OpenSCENARIO 1.2 `UserDefinedAction.CustomCommandAction` | Added `V2ITrafficSignalStateAction`, an implementation of `TrafficSignalState` for V2I traffic signals.                                                   | `openscenario_interpreter`, `traffic_simulator` | [#1004](https://github.com/tier4/scenario_simulator_v2/pull/1004) | [HansRobo](https://github.com/HansRobo)       |
| do noting behavior plugin                                | Add do nothing behavior for driving the simulator from Autoware rosbag data.                                                                              | `do_nothing_plugin`,`traffic_simulator`         | [#1001](https://github.com/tier4/scenario_simulator_v2/pull/1011) | [hakuturu583](https://github.com/hakuturu583) |
| OpenSCENARIO 1.2 `UserDefinedAction.CustomCommandAction` | Added `RequestToCooperateCommandAction@v1`, a CustomCommandAction to simulate an operation by humans or external applications for a request to cooperate. | `openscenario_interpreter`, `concealer`         | [#1013](https://github.com/tier4/scenario_simulator_v2/pull/1013) | [HansRobo](https://github.com/HansRobo)       |
| OpenSCENARIO 1.2 `FollowTrajectoryAction`                | Support `FollowTrajectoryAction` only for vehicle entities directly controlled by the simulator.                                                          | `openscenario_interpreter`, `traffic_simulator` | [#906](https://github.com/tier4/scenario_simulator_v2/pull/906)   | [yamacir-kit](https://github.com/yamacir-kit) |

Bug Fixes:bug:

| Feature | Brief summary | Category | Pull request | Contributor |
|---------|---------------|----------|--------------|-------------|
|         |               |          |              |             |

Minor Tweaks :oncoming_police_car:

| Feature | Brief summary | Category | Pull request | Contributor |
|---------|---------------|----------|--------------|-------------|
|         |               |          |              |             |

## Version 0.6.8

Major Changes :race_car: :red_car: :blue_car:

| Feature                                                              | Brief summary                                                                                                                                                                                            | Category                   | Pull request                                                    | Contributor                                   |
|----------------------------------------------------------------------|----------------------------------------------------------------------------------------------------------------------------------------------------------------------------------------------------------|----------------------------|-----------------------------------------------------------------|-----------------------------------------------|
| Jerk simulation and planning                                         | Start supporting jerk simulation and enable limit jerk while effecting `API::requestSpeedChange` function.                                                                                               | `traffic_simulator`        | [#909](https://github.com/tier4/scenario_simulator_v2/pull/909) | [hakuturu583](https://github.com/hakuturu583) |
| OpenSCENARIO 1.2 `SpeedProfileAction`                                | OpenSCENARIO 1.2 `SpeedProfileAction` is now officially supported.                                                                                                                                       | `openscenario_interpreter` | [#928](https://github.com/tier4/scenario_simulator_v2/pull/928) | [yamacir-kit](https://github.com/yamacir-kit) |
| Randomization of the positions of detected objects                   | By setting `detectedObjectPositionStandardDeviation` to `Controller.Properties.Property`, it is now possible to add noise to the position of other entities that Autoware recognizes.                    | `openscenario_interpreter` | [#937](https://github.com/tier4/scenario_simulator_v2/pull/937) | [yamacir-kit](https://github.com/yamacir-kit) |
| `traffic_simulator`'s API `getLateralDistance`                       | Enable getting lateral distance via `API` class.                                                                                                                                                         | `traffic_simulator`        | [#945](https://github.com/tier4/scenario_simulator_v2/pull/945) | [hakuturu583](https://github.com/hakuturu583) |
| OpenSCENARIO 1.2 `DistanceCondition` and `RelativeDistanceCondition` | `DistanceCondition` and `RelativeDistanceCondition` now support distance measurement on the lateral axis of the lane coordinate system.                                                                  | `openscenario_interpreter` | [#962](https://github.com/tier4/scenario_simulator_v2/pull/962) | [yamacir-kit](https://github.com/yamacir-kit) |
| OpenSCENARIO 1.2 `Controller.Properties.Property`                    | By setting `detectedObjectMissingProbability` to `Controller.Properties.Property`, it is now possible to lost object recognition data with a specified probability.                                      | `openscenario_interpreter` | [#973](https://github.com/tier4/scenario_simulator_v2/pull/973) | [yamacir-kit](https://github.com/yamacir-kit) |
| UserDefinedValueCondition `RelativeHeadingCondition`                 | Added one-argument version to `RelativeHeadingCondition`. This version of `RelativeHeadingCondition` returns the lane coordinate system heading of the entity with the name given in the first argument. | `openscenario_interpreter` | [#978](https://github.com/tier4/scenario_simulator_v2/pull/978) | [yamacir-kit](https://github.com/yamacir-kit) |
| OpenSCENARIO 1.2 `Controller.Properties.Property`                    | Added support for delaying the publication of object detection data by setting the value `detectedObjectPublishingDelay` (in seconds) to `Controller.Properties.Property`.                               | `openscenario_interpreter` | [#986](https://github.com/tier4/scenario_simulator_v2/pull/986) | [yamacir-kit](https://github.com/yamacir-kit) |
| OpenSCENARIO 1.2 `EnvironmentAction`                                 | The parsing of `EnvironmentAction` is now supported                                                                                                                                                      | `openscenario_interpreter` | [#980](https://github.com/tier4/scenario_simulator_v2/pull/980) | [f0reachARR](https://github.com/f0reachARR)   |

Bug Fixes:bug:

| Feature               | Brief summary                                                                               | Category                                    | Pull request                                                    | Contributor                                   |
|-----------------------|---------------------------------------------------------------------------------------------|---------------------------------------------|-----------------------------------------------------------------|-----------------------------------------------|
| Behavior "stop"       | Update NPC behavior and avoid overrun.                                                      | `traffic_simulator`, `behavior_tree_plugin` | [#946](https://github.com/tier4/scenario_simulator_v2/pull/946) | [hakuturu583](https://github.com/hakuturu583) |
| `vehicle_model`       | Import bug fixes from `simple_planning_simulator` in Autoware.Universe for `vehicle_model`. | `traffic_simulator`                         | [#936](https://github.com/tier4/scenario_simulator_v2/pull/936) | [HansRobo](https://github.com/HansRobo)       |
| Next/previous lanelet | Enable get next/previous lanelet with `road_shoulder` subtype.                              | `traffic_simulator`                         | [#963](https://github.com/tier4/scenario_simulator_v2/pull/963) | [hakuturu583](https://github.com/hakuturu583) |

Minor Tweaks :oncoming_police_car:

| Feature                                  | Brief summary                                                                                                               | Category                                | Pull request                                                    | Contributor                                   |
|------------------------------------------|-----------------------------------------------------------------------------------------------------------------------------|-----------------------------------------|-----------------------------------------------------------------|-----------------------------------------------|
| `topic_status_checker`                   | Delete `topic_status_checker` package.                                                                                      | common                                  | [#921](https://github.com/tier4/scenario_simulator_v2/pull/921) | [HansRobo](https://github.com/HansRobo)       |
| Health check                             | Supported a function to monitor whether the running simulator has become unresponsive.                                      | common                                  | [#932](https://github.com/tier4/scenario_simulator_v2/pull/932) | [yamacir-kit](https://github.com/yamacir-kit) |
| OpenSCENARIO `UserDefinedValueCondition` | Remove the message type package `openscenario_msgs` and moved its contents to an external repository `tier4_autoware_msgs`. | `openscenario_interpreter`              | [#874](https://github.com/tier4/scenario_simulator_v2/pull/874) | [yamacir-kit](https://github.com/yamacir-kit) |
| Legacy parameter distribution            | Fix `openscenario_utility.convert` to not to generate too long filename.                                                    | `openscenario_utility`                  | [#972](https://github.com/tier4/scenario_simulator_v2/pull/972) | [yamacir-kit](https://github.com/yamacir-kit) |
| OpenSCENARIO `UserDefinedValueCondition` | Support ADAPI interface for minimum-risk-maneuver state with backward compatibility for legacy emergency state              | `openscenario_interpreter`, `concealer` | [#975](https://github.com/tier4/scenario_simulator_v2/pull/975) | [HansRobo](https://github.com/HansRobo)       |
| Port management                          | Change communication between `traffic_simulator` and `simple_sensor_simulator` from multi-port to single-port.              | `simulation_interface`                  | [#981](https://github.com/tier4/scenario_simulator_v2/pull/981) | [dmoszynski](https://github.com/dmoszynski)   |
| OpenSCENARIO `model3d` in entity object  | Add `model3d` attribute parsing in entity objects.                                                                          | `openscenario_interpreter`              | [#977](https://github.com/tier4/scenario_simulator_v2/pull/977) | [f0reachARR](https://github.com/f0reachARR)   |

## Version 0.6.7

Major Changes :race_car: :red_car: :blue_car:

| Feature                                   | Brief summary                                                                                                                                                     | Category                                                     | Pull request                                                    | Contributor                                                                                  |
|-------------------------------------------|-------------------------------------------------------------------------------------------------------------------------------------------------------------------|--------------------------------------------------------------|-----------------------------------------------------------------|----------------------------------------------------------------------------------------------|
| Engagement                                | Changed time management to send engage as soon as autoware state transitions to `WAITING_FOR_ENGAGE` and start simulation as soon as it transitions to `DRIVING`. | `traffic_simulator`, `concealer`, `openscenario_interpreter` | [#823](https://github.com/tier4/scenario_simulator_v2/pull/823) | [hakuturu583](https://github.com/hakuturu583), [yamacir-kit](https://github.com/yamacir-kit) |
| Publication of Acceleration               | Updated concealer to publish acceleration information for Autoware.                                                                                               | `concealer`                                                  | [#875](https://github.com/tier4/scenario_simulator_v2/pull/875) | [yamacir-kit](https://github.com/yamacir-kit)                                                |
| OpenSCENARIO 1.2 `SpeedProfileAction`     | Added experimental support for some features of `SpeedProfileAction`.                                                                                             | `openscenario_interpreter`                                   | [#898](https://github.com/tier4/scenario_simulator_v2/pull/898) | [yamacir-kit](https://github.com/yamacir-kit)                                                |
| `requestSpeedChange` with time constraint | Start supporting `API::requestSpeedChange` function with time constraint. this feature only supports `continuous = false`.                                        | `traffic_simulator`                                          | [#901](https://github.com/tier4/scenario_simulator_v2/pull/901) | [hakuturu583](https://github.com/hakuturu583)                                                |
| OpenSCENARIO 1.2 `DynamicConstraints`     | Added message type `DynamicConstraints` corresponding to OpenSCENARIO 1.2 `DynamicConstraints` to `traffic_simulator_msg`.                                        | `traffic_simulator`                                          | [#900](https://github.com/tier4/scenario_simulator_v2/pull/900) | [yamacir-kit](https://github.com/yamacir-kit)                                                |

Bug Fixes:bug:

| Feature                      | Brief summary                                                                                                          | Category                   | Pull request                                                    | Contributor                                   |
|------------------------------|------------------------------------------------------------------------------------------------------------------------|----------------------------|-----------------------------------------------------------------|-----------------------------------------------|
| Interpreter state transition | Fixed a problem with error handling and state transition when an error occurred in the activation phase of simulation. | `openscenario_interpreter` | [#881](https://github.com/tier4/scenario_simulator_v2/pull/881) | [yamacir-kit](https://github.com/yamacir-kit) |
| Bounding box position        | Fixed bounding box shifting on Rviz                                                                                    | `simple_sensor_simulator`  | [#888](https://github.com/tier4/scenario_simulator_v2/pull/888) | [shouth](https://github.com/shouth)           |

Minor Tweaks :oncoming_police_car:

| Feature                                    | Brief summary                                                                                              | Category                  | Pull request                                                    | Contributor                                   |
|--------------------------------------------|------------------------------------------------------------------------------------------------------------|---------------------------|-----------------------------------------------------------------|-----------------------------------------------|
| `lanelet2_extension_psim`                  | Remove `external/lanelet2_extension_psim` and add dependency to `lanelet2_extension` in `autoware_common`. | `external`                | [#863](https://github.com/tier4/scenario_simulator_v2/pull/863) | [HansRobo](https://github.com/HansRobo)       |
| `OccupancyGridSensor`                      | Improve performance of occupancy grid generation by changing internal data structure.                      | `simple_sensor_simulator` | [#866](https://github.com/tier4/scenario_simulator_v2/pull/866) | [shouth](https://github.com/shouth)           |
| `traffic_simulator`'s API `spawn`          | Changed the `spawn` API to require the initial coordinates of the entity.                                  | `traffic_simulator`       | [#896](https://github.com/tier4/scenario_simulator_v2/pull/896) | [yamacir-kit](https://github.com/yamacir-kit) |
| `traffic_simulator`'s distance calculation | Update the `traffic_simulator` distance measurement API to remove the default range limit of 100m maximum. | `traffic_simulator`       | [#908](https://github.com/tier4/scenario_simulator_v2/pull/908) | [yamacir-kit](https://github.com/yamacir-kit) |
| `topic_status_checker`                     | Add `topic_status_checker` package to check node state from outside via topic status                       | `common`                  | [#912](https://github.com/tier4/scenario_simulator_v2/pull/912) | [HansRobo](https://github.com/HansRobo)       |

## Version 0.6.6

Major Changes :race_car: :red_car: :blue_car:

| Feature                                                           | Brief summary                                                                                               | Category                   | Pull request                                                    | Contributor                                                                        |
|-------------------------------------------------------------------|-------------------------------------------------------------------------------------------------------------|----------------------------|-----------------------------------------------------------------|------------------------------------------------------------------------------------|
| `API::getRelativePose()` argument for function                    | Add `API::getRelativePose()` argument for getting relative distance between lanelet pose and entity.        | `traffic_simulator`        | [#809](https://github.com/tier4/scenario_simulator_v2/pull/809) | [hakuturu583](https://github.com/hakuturu583)                                      |
| RTC (Request to Cooperate)                                        | Experimental support for automatic approval of requests to cooperate from Autoware.Universe.                | `concealer`                | [#818](https://github.com/tier4/scenario_simulator_v2/pull/818) | [yamacir-kit](https://github.com/yamacir-kit)                                      |
| Experimental UserDefinedValueCondition `RelativeHeadingCondition` | Update `UserDefinedValueCondition` to support new experimental condition `RelativeHeadingCondition`.        | `openscenario_interpreter` | [#830](https://github.com/tier4/scenario_simulator_v2/pull/830) | [yamacir-kit](https://github.com/yamacir-kit)                                      |
| OpenSCENARIO `ValueConstraint`, `ValueConstraintGroup`            | Add support for `ValueConstraint` and `ValueConstraintGroup`.                                               | `openscenario_interpreter` | [#847](https://github.com/tier4/scenario_simulator_v2/pull/847) | [HansRobo](https://github.com/HansRobo)                                            |
| `API::getTraveledDistance()`                                      | Add `API::getTraveledDistance()` to obtain how far an entity traveled, and remove `TraveledDistanceMetric`. | `traffic_simulator`        | [#858](https://github.com/tier4/scenario_simulator_v2/pull/858) | [hakuturu583](https://github.com/hakuturu583), [shouth](https://github.com/shouth) |
| Ego lane matching logic improvement                               | Retry matching to lanelet without using route information from Autoware.                                    | `traffic_simulator`        | [#864](https://github.com/tier4/scenario_simulator_v2/pull/864) | [hakuturu583](https://github.com/hakuturu583)                                      |

Bug Fixes:bug:

| Feature                                         | Brief summary                                                                                                                                                           | Category            | Pull request                                                    | Contributor                                   |
|-------------------------------------------------|-------------------------------------------------------------------------------------------------------------------------------------------------------------------------|---------------------|-----------------------------------------------------------------|-----------------------------------------------|
| Change the stop position of the vehicle entity. | Change the stop position of the vehicle entity at the stop line and traffic light.                                                                                      | `traffic_simulator` | [#822](https://github.com/tier4/scenario_simulator_v2/pull/822) | [hakuturu583](https://github.com/hakuturu583) |
| Fix trajectory point.                           | Fix trajectory point at the end of the trajectory.                                                                                                                      | `traffic_simulator` | [#836](https://github.com/tier4/scenario_simulator_v2/pull/836) | [hakuturu583](https://github.com/hakuturu583) |
| Fix problems in getting right of way lane.      | Remove self lanelet id from right of way lanelet id.                                                                                                                    | `traffic_simulator` | [#834](https://github.com/tier4/scenario_simulator_v2/pull/834) | [hakuturu583](https://github.com/hakuturu583) |
| RTC (Request to Cooperate)                      | Changed to execute the service call in an independent thread to fix the problem that the main thread is stopped for about 1 second due to the query to the RTC service. | `concealer`         | [#841](https://github.com/tier4/scenario_simulator_v2/pull/841) | [yamacir-kit](https://github.com/yamacir-kit) |

Minor Tweaks :oncoming_police_car:

| Feature                        | Brief summary                                                                                                                                           | Category                   | Pull request                                                                                                                     | Contributor                                                                                    |  |
|--------------------------------|---------------------------------------------------------------------------------------------------------------------------------------------------------|----------------------------|----------------------------------------------------------------------------------------------------------------------------------|------------------------------------------------------------------------------------------------|--|
| OpenSCENARIO simulator core    | Changed to treat `traffic_simulator` as "Simulator Core" based on OpenSCENARIO standard Basic architecture components.                                  | `openscenario_interpreter` | [#783](https://github.com/tier4/scenario_simulator_v2/pull/783)                                                                  | [yamacir-kit](https://github.com/yamacir-kit)                                                  |  |
| Option `--record`              | Exclude a too large topic `/planning/scenario_planning/lane_driving/behavior_planning/behavior_velocity_planner/debug/intersection` from bag recording. | `openscenario_interpreter` | [#829](https://github.com/tier4/scenario_simulator_v2/pull/829)                                                                  | [yamacir-kit](https://github.com/yamacir-kit)                                                  |  |
| Move to github docker registry | Move from dockerhub to github docker registry.                                                                                                          | `docker`                   | [#843](https://github.com/tier4/scenario_simulator_v2/pull/843), [#844](https://github.com/tier4/scenario_simulator_v2/pull/844) | [hakuturu583](https://github.com/hakuturu583), [kenji-miyake](https://github.com/kenji-miyake) |  |
| Update `lanelet2_extension`    | Copy `lanelet2_extension` of Autoware.Universe 0.3.7 as `lanelet2_extension_psim`.                                                                      | `lanelet2_extension`       | [#850](https://github.com/tier4/scenario_simulator_v2/pull/850)                                                                  | [yamacir-kit](https://github.com/yamacir-kit)                                                  |  |
| Remove trivial metrics         | Remove `StandstillMetric` and `CollisionMetric`.                                                                                                        | `traffic_simulator`        | [#854](https://github.com/tier4/scenario_simulator_v2/pull/854)                                                                  | [shouth](https://github.com/shouth)                                                            |  |

## Version 0.6.5

Major Changes :race_car: :red_car: :blue_car:

| Feature                                      | Brief summary                                                                                                | Category                   | Pull request                                                    | Contributor                                   |
|----------------------------------------------|--------------------------------------------------------------------------------------------------------------|----------------------------|-----------------------------------------------------------------|-----------------------------------------------|
| OpenSCENARIO `UserDefinedValueCondition`     | Add condition to determine the state of the turn indicators. (unique to Autoware.Universe)                   | `openscenario_interpreter` | [#777](https://github.com/tier4/scenario_simulator_v2/pull/777) | [HansRobo](https://github.com/HansRobo)       |
| OpenSCENARIO `UserDefinedValueCondition`     | Add condition to determine the emergency state of the Autoware.Universe.                                     | `openscenario_interpreter` | [#760](https://github.com/tier4/scenario_simulator_v2/pull/760) | [HansRobo](https://github.com/HansRobo)       |
| OpenSCENARIO `Storyboard`                    | The state transition of StoryboardElement no longer consumes simulation time.                                | `openscenario_interpreter` | [#758](https://github.com/tier4/scenario_simulator_v2/pull/740) | [yamacir-kit](https://github.com/yamacir-kit) |
| `EgoEntity`'s Simulation model               | Fixed EgoEntity's simulation model to properly set gear information.                                         | `traffic_simulator`        | [#792](https://github.com/tier4/scenario_simulator_v2/pull/792) | [yamacir-kit](https://github.com/yamacir-kit) |
| OpenSCENARIO `Event`                         | Allows the omission of Event.StartTrigger. if it is omitted, interpreter uses one which always returns True. | `openscenario_interpreter` | [#774](https://github.com/tier4/scenario_simulator_v2/pull/774) | [HansRobo](https://github.com/HansRobo)       |
| Add `OccupancyGridSensor`                    | Add `OccupancyGridSensor` for publishing nav_msgs/msg/OccupancyGrid to the Autoware.                         | `simple_sensor_simulator`  | [#795](https://github.com/tier4/scenario_simulator_v2/pull/797) | [hakuturu583](https://github.com/hakuturu583) |
| Add `API::getDistanceToLaneBound()` function | Add `API::getDistanceToLaneBound()` function for getting distance from entity polygon to lane boundary.      | `traffic_simulator`        | [#795](https://github.com/tier4/scenario_simulator_v2/pull/807) | [hakuturu583](https://github.com/hakuturu583) |
| Support Humble distribution                  | Support new ROS 2 LTS distribution, Humble Hawksbill.                                                        |                            | [#792](https://github.com/tier4/scenario_simulator_v2/pull/793) | [wep21](https://github.com/wep21)             |

Bug Fixes:bug:

| Feature                                    | Brief summary                                                                                         | Category                   | Pull request                                                    | Contributor                                   |
|--------------------------------------------|-------------------------------------------------------------------------------------------------------|----------------------------|-----------------------------------------------------------------|-----------------------------------------------|
| Fix termination processing                 | Properly terminate the interpreter when the Autoware process exits abnormally                         | `openscenario_interpreter` | [#750](https://github.com/tier4/scenario_simulator_v2/pull/750) | [kyabe2718](https://github.com/kyabe2718)     |
| Fix collision2D function in `HermiteCurve` | Previous algorithm was failed to check collision when the line is almost parallel to the x and y axis | `traffic_simulator`        | [#795](https://github.com/tier4/scenario_simulator_v2/pull/795) | [hakuturu583](https://github.com/hakuturu583) |

Minor Tweaks :oncoming_police_car:

| Feature                          | Brief summary                                                                                                                                                                   | Category            | Pull request                                                    | Contributor                                                                             |
|----------------------------------|---------------------------------------------------------------------------------------------------------------------------------------------------------------------------------|---------------------|-----------------------------------------------------------------|-----------------------------------------------------------------------------------------|
| Accessor to the class `Autoware` | A new member function `asAutoware` has been added to access the class `Autoware`, and instead the member functions specific to `EgoEntity` have been removed from `EntityBase`. | `traffic_simulator` | [#796](https://github.com/tier4/scenario_simulator_v2/pull/796) | [yamacir-kit](https://github.com/yamacir-kit)                                           |
| Autoware API                     | Changed the engagement service to Autoware from `/api/autoware/set/engage` to `/api/external/set/engage`.                                                                       | `concealer`         | [#804](https://github.com/tier4/scenario_simulator_v2/pull/804) | [yn-mrse](https://github.com/yn-mrse) and [yamacir-kit](https://github.com/yamacir-kit) |

## Version 0.6.4

Major Changes :race_car: :red_car: :blue_car:

| Feature                                       | Brief summary                                                                                                                                                            | Category                                                          | Pull request                                                    | Contributor                                   |
|-----------------------------------------------|--------------------------------------------------------------------------------------------------------------------------------------------------------------------------|-------------------------------------------------------------------|-----------------------------------------------------------------|-----------------------------------------------|
| Entity label publisher                        | Enable specify and publish NPC semantic information such as `MOTORCYCLE`, `TRUCK`, `BUS`.                                                                                | `traffic_simulator`                                               | [#726](https://github.com/tier4/scenario_simulator_v2/pull/726) | [hakuturu583](https://github.com/hakuturu583) |
| ROS 2 Launch XML-like substitution syntax     | Add new substitution syntax `$(ros2 <argument>...)`.                                                                                                                     | `openscenario_interpreter`                                        | [#727](https://github.com/tier4/scenario_simulator_v2/pull/727) | [yamacir-kit](https://github.com/yamacir-kit) |
| `Filter by range` option                      | Add `filter by range` option for detection sensor. If false, simulate detection result by lidar detection. If true, simulate detection result by range.                  | `traffic_simulator`                                               | [#729](https://github.com/tier4/scenario_simulator_v2/pull/729) | [hakuturu583](https://github.com/hakuturu583) |
| Optimization of the trajectory calculation    | Hermite curve optimization, entities' trajectories calculated only when route changes                                                                                    | `traffic_simulator`, `behavior_tree_plugin`                       | [#708](https://github.com/tier4/scenario_simulator_v2/pull/708) | [danielm1405](https://github.com/danielm1405) |
| OpenSCENARIO `Controller.Properties.Property` | Support new controller property `isClairvoyant`.                                                                                                                         | `openscenario_interpreter`                                        | [#735](https://github.com/tier4/scenario_simulator_v2/pull/735) | [yamacir-kit](https://github.com/yamacir-kit) |
| Lane matching improvement for EgoEntity       | Subscribe route information from Autoware (topic : `/planning/scenario_planning/lane_driving/behavior_planning/path_with_lane_id`) and try matching to on route lanelet. | `traffic_simulator`                                               | [#733](https://github.com/tier4/scenario_simulator_v2/pull/733) | [hakuturu583](https://github.com/hakuturu583) |
| ZMQ client can connect through the network    | Add `"simulator_host"` argument to define the address of the simulator host that ZMQ tries to connect to                                                                 | `simulation_interface`, `traffic_simulator`, `random_test_runner` | [#690](https://github.com/tier4/scenario_simulator_v2/pull/690) | [danielm1405](https://github.com/danielm1405) |
| Traffic signals                               | Support for multiple simultaneous lights at traffic signals and addition of color information to arrow signals.                                                          | `openscenario_interpreter`, `traffic_simulator`                   | [#740](https://github.com/tier4/scenario_simulator_v2/pull/740) | [yamacir-kit](https://github.com/yamacir-kit) |
| Reset acceleration after speed was changed    | reset acceleration and deceleration only while speed change was enabled.                                                                                                 | `traffic_simulator`                                               | [#752](https://github.com/tier4/scenario_simulator_v2/pull/752) | [hakuturu583](https://github.com/hakuturu583) |
| Traffic signals                               | Thereafter, a Lanelet ID that can be interpreted as either a relation ID or a way ID is treated as a relation ID.                                                        | `traffic_simulator`                                               | [#759](https://github.com/tier4/scenario_simulator_v2/pull/740) | [yamacir-kit](https://github.com/yamacir-kit) |
| Optimization of the trajectory calculation    | Calculate a segment of trajectory spline instead of recalculating it from scratch                                                                                        | `traffic_simulator`, `behavior_tree_plugin`                       | [#710](https://github.com/tier4/scenario_simulator_v2/pull/710) | [danielm1405](https://github.com/danielm1405) |

Bug Fixes:bug:

| Feature                                | Brief summary                                                                       | Category                   | Pull request                                                    | Contributor                                   |
|----------------------------------------|-------------------------------------------------------------------------------------|----------------------------|-----------------------------------------------------------------|-----------------------------------------------|
| OpenSCENARIO `Storyboard.Init.Actions` | Fix `Init.Actions.GlobalAction` and `Init.Actions.UserDefinedAction` to work.       | `openscenario_interpreter` | [#734](https://github.com/tier4/scenario_simulator_v2/pull/734) | [yamacir-kit](https://github.com/yamacir-kit) |
| Fix waypoint height                    | Height of the NPC waypoint was 0. Get waypoint height from center point of lanelet. | `traffic_simulator`        | [#718](https://github.com/tier4/scenario_simulator_v2/pull/718) | [hakuturu583](https://github.com/hakuturu583) |
| Fix calculateStopDistance function     | While calculating stop distance, deceleration was always 5.                         | `behavior_tree_plugin`     | [#747](https://github.com/tier4/scenario_simulator_v2/pull/747) | [hakuturu583](https://github.com/hakuturu583) |

Minor Tweaks :oncoming_police_car:

| Feature                   | Brief summary                                                                     | Category                   | Pull request                                                    | Contributor                                   |
|---------------------------|-----------------------------------------------------------------------------------|----------------------------|-----------------------------------------------------------------|-----------------------------------------------|
| OpenSCENARIO `Storyboard` | Update interpreter's main loop to not to stop even if `Storyboard` was completed. | `openscenario_interpreter` | [#720](https://github.com/tier4/scenario_simulator_v2/pull/720) | [yamacir-kit](https://github.com/yamacir-kit) |

## Version 0.6.3
- Speed up metrics manger class in order to reduce frame-rate dropping problem. ([pull request](https://github.com/tier4/scenario_simulator_v2/pull/680))
- Fix problem in warping NPCs spawned in world coordinate. ([pull request](https://github.com/tier4/scenario_simulator_v2/pull/686))
- End of support for ROS 2 Foxy and Autoware.Auto ([pull request](https://github.com/tier4/scenario_simulator_v2/pull/696)).
- Fix problem in ideal steer acc geared dynamics model. Vehicle was pulled back very slowly even if the vehicle is stopped. ([pull request](https://github.com/tier4/scenario_simulator_v2/pull/698))
- Fix problem in getFrontEntityName function, consider yaw difference while stopping at crossing entity. ([pull request](https://github.com/tier4/scenario_simulator_v2/pull/703))
- Fix problem in delay steer acc geared dynamics model. Vehicle was pulled back very slowly even if the vehicle is stopped. ([pull request](https://github.com/tier4/scenario_simulator_v2/pull/707))
- Start considering offset in collision detection in crossing entity. ([pull request](https://github.com/tier4/scenario_simulator_v2/pull/709))
- Fix waypoint height, the height of each waypoint was zero. ([pull request](https://github.com/tier4/scenario_simulator_v2/pull/718))

## Version 0.6.2
- Start supporting linear trajectory shape while changing lane. ([pull request](https://github.com/tier4/scenario_simulator_v2/pull/661))
- Fix context panel to display simulation time. (Contribution by [Utaro-M](https://github.com/Utaro-M)).
- Support new vehicle_model_type `DELAY_STEER_VEL` ([pull request](https://github.com/tier4/scenario_simulator_v2/pull/660)).
- Add lateral velocity and time constraint. ([pull request](https://github.com/tier4/scenario_simulator_v2/pull/664)).
- Update syntax `SpeedAction` to use `API::requestSpeedChange` ([pull request](https://github.com/tier4/scenario_simulator_v2/pull/665)).
- Enable control multiple traffic lights by relation ID from lanelet2 map. ([pull request](https://github.com/tier4/scenario_simulator_v2/pull/667)).
- Start supporting requestSpeedChange API in pedestrian. ([pull request](https://github.com/tier4/scenario_simulator_v2/pull/670)).
- Update syntax `LaneChangeAction` to use `API::requestLaneChange` ([pull request](https://github.com/tier4/scenario_simulator_v2/pull/668)).
- Fix logic in calculating lane change trajectory shape. ([pull request](https://github.com/tier4/scenario_simulator_v2/pull/671)).

## Version 0.6.1
- Add API::requestSpeedChange function. ([link](https://github.com/tier4/scenario_simulator_v2/pull/618))
- Fix syntax `Controller` to not to overwrite `traffic_simulator`'s `DriverModel` ([pull request](https://github.com/tier4/scenario_simulator_v2/pull/649)).
- Update simulation models ([pull request](https://github.com/tier4/scenario_simulator_v2/pull/652)).
- Enable request relative speed change. ([link](https://github.com/tier4/scenario_simulator_v2/pull/654))

## Version 0.6.0
- Start supporting Autoware.Universe. ([link](https://github.com/tier4/scenario_simulator_v2/pull/614))

## Version 0.5.8
- Remove newton methods in getSValue function. ([link](https://github.com/tier4/scenario_simulator_v2/pull/612))
- Set withLaneChange parameter as false. ([link](https://github.com/tier4/scenario_simulator_v2/pull/618))
- Change traffic light topic name to "/perception/traffic_light_recognition/traffic_light_states" ([link](https://github.com/tier4/scenario_simulator_v2/pull/621))
- Remove hard coded parameters in behavior tree plugin and use acceleration and deceleration value in traffic_simulator_msgs/msg/DriverModel. ([link](https://github.com/tier4/scenario_simulator_v2/pull/624))
- Enable build with foxy latest version of behavior_tree_cpp_v3. ([link](https://github.com/tier4/scenario_simulator_v2/pull/625))
- Add API::getDriverModel function. ([link](https://github.com/tier4/scenario_simulator_v2/pull/626))
- Add Random test runner. [Link](https://github.com/tier4/scenario_simulator_v2/pull/619) (Contribution by [Robotec.ai](https://robotec.ai/)).
- Support new Autoware architecture `Universe` ([pull request](https://github.com/tier4/scenario_simulator_v2/pull/614)).

## Version 0.5.7
- Fix problem in getNormalVector function. (Contribution by [Utaro-M](https://github.com/Utaro-M)).

## Version 0.5.6
- Fix context panel to display conditions' status. (Contribution by [Utaro-M](https://github.com/Utaro-M)).
- Add NPC Behavior Plugin and Behavior-Tree Plugin for Vehicle and Pedestrian. ([link](https://github.com/tier4/scenario_simulator_v2/pull/566))
- Rename package `openscenario_msgs` to `traffic_simulator_msgs`
- Start supporting galactic environment with Docker. ([link](https://github.com/tier4/scenario_simulator_v2/pull/576))
- Update `UserDefinedValueCondition` to subscribe ROS 2 topic if path-like name given ([pull request](https://github.com/tier4/scenario_simulator_v2/pull/567)).
- Add new package `openscenario_msgs` ([pull request](https://github.com/tier4/scenario_simulator_v2/pull/567)).
- Add getNearbyLaneletIds and filterLaneletIds function in HdMapUtils class. ([pull request](https://github.com/tier4/scenario_simulator_v2/pull/585))
- Fix calculating way of longitudinal distance. If forward distance and backward distance was calculated, choose smaller one. ([pull request](https://github.com/tier4/scenario_simulator_v2/pull/586))

## Version 0.5.5
- Fix syntax `ReachPositionCondition` to not to use `API::reachPosition` ([pull request](https://github.com/tier4/scenario_simulator_v2/pull/561)).

## Version 0.5.4
- Revert [PR #544](https://github.com/tier4/scenario_simulator_v2/pull/544) ([link](https://github.com/tier4/scenario_simulator_v2/pull/557))
- Add context panel to display conditions' status. (Contribution by [Utaro-M](https://github.com/Utaro-M)).
- Add TIER IV extension `conditionEdge="sticky"` to `OpenSCENARIO-1.1.xsd` ([pull request](https://github.com/tier4/scenario_simulator_v2/pull/553)).
- Add new Controller's Property `maxSpeed` to set explicitly upper bound speed to Autoware ([pull request](https://github.com/tier4/scenario_simulator_v2/pull/554)).

## Version 0.5.3
- Fix setStatus function in EgoEntity class. ([link](https://github.com/tier4/scenario_simulator_v2/pull/549))

## Version 0.5.2
- Remove entity status which is empty. ([link](https://github.com/tier4/scenario_simulator_v2/pull/544)).
- Update syntaxes of `openscenario_interpreter` to be compiled separately ([link](https://github.com/tier4/scenario_simulator_v2/pull/532)).

## Version 0.5.1
- Support OpenSCENARIO 1.1 `AddEntityAction` ([link](https://github.com/tier4/scenario_simulator_v2/pull/506)).
- Add StandStillMetric. [Link](https://github.com/tier4/scenario_simulator_v2/pull/520)
- Add CollisionMetric. [Link](https://github.com/tier4/scenario_simulator_v2/pull/521)
- Support OpenSCENARIO 1.1 `RelativeDistanceCondition` ([link](https://github.com/tier4/scenario_simulator_v2/pull/519)).
- Fixed Action to not cause side effects during `startTransition` ([link](https://github.com/tier4/scenario_simulator_v2/pull/522)).
- Fixed log directory cleaning behavior, cleaning all files and directories under log directory without deleting itself. ([link](https://github.com/tier4/scenario_simulator_v2/pull/527)).
- Support new `CustomCommandAction` type `FaultInjectionAction` for ArchitectureProposal ([link](https://github.com/tier4/scenario_simulator_v2/pull/491))
- Enable run cpp_mock_test with colcon test (with -DWITH_INTEGRATION_TEST=ON) ([link](https://github.com/tier4/scenario_simulator_v2/pull/529))
- Support OpenSCENARIO 1.1 `DistanceCondition` ([link](https://github.com/tier4/scenario_simulator_v2/pull/533)).
- Fix problems in getLongitudinalDistance function when the target entity does not match to the lane. ([link](https://github.com/tier4/scenario_simulator_v2/pull/536)).

## Version 0.5.0
- Add arrow markers to visualize goal poses of entities. (Contribution by [Utaro-M](https://github.com/Utaro-M)).
- Fix problems in setting entity names in proto message. [Link](https://github.com/tier4/scenario_simulator_v2/pull/481) (Contribution by [Robotec.ai](https://robotec.ai/)).
- Fix problems in never hit line. [Link](https://github.com/tier4/scenario_simulator_v2/pull/480) (Contribution by [Robotec.ai](https://robotec.ai/)).
- Start support getting longitudinal distance to the behind entity in API::getLongitudinalDistance function. [Link](https://github.com/tier4/scenario_simulator_v2/pull/486)
- Fix problems in update/getPhaseDuration function in traffic light class. [Link](https://github.com/tier4/scenario_simulator_v2/pull/492)
- Update dependency for message types of Autoware to reference `AutowareArchitectureProposal_msgs` instead of `AutowareArchitectureProposal.iv`.
- Add to the AutowareArchitectureProposal_api_msgs to the .repos file. [Link](https://github.com/tier4/scenario_simulator_v2/pull/496)
- Fix rotation calculation in toMapPose function. [Link](https://github.com/tier4/scenario_simulator_v2/pull/500)
- Simplify logics in bool API::spawn(const bool is_ego, const std::string & name, const openscenario_msgs::msg::VehicleParameters & params) [Link](https://github.com/tier4/scenario_simulator_v2/pull/486) (Contribution by [Robotec.ai](https://robotec.ai/)).
- Fix lane coordinate calculation logic for pedestrian in walk straight action. [Link](https://github.com/tier4/scenario_simulator_v2/pull/507)

## Version 0.4.5
- [Release Page](https://github.com/tier4/scenario_simulator_v2/releases/0.4.5) on GitHub :fa-github:
- Add `move_backward` scenario. [Link](https://github.com/tier4/scenario_simulator_v2/pull/461)
- Fix problems in `CppScenarioNode::start()` function, `onInitialize()` function was called before starting simulation (Contribution by [Robotec.ai](https://robotec.ai/)).
- Fix problems in initializing `current_time` value in entity manager class (Contribution by [Robotec.ai](https://robotec.ai/)).
- Supports the option (--architecture-type) to select between AutowareArchitectureProposal and Autoware.Auto (Contribution by [Robotec.ai](https://robotec.ai/)).
- Fix problems in HdMap::toMapPose function, offset distance was calculated from tangent vector. [Link](https://github.com/tier4/scenario_simulator_v2/pull/476)
- Support new options `initialize_duration:=<int>`, `launch_autoware:=<boolean>` and `record:=<boolean>`.

## Version 0.4.4
- [Release Page](https://github.com/tier4/scenario_simulator_v2/releases/0.4.4) on GitHub :fa-github:
- Add a new metrics module which detects vel, acc and jerk out of range (Contribution by [kyabe2718](https://github.com/kyabe2718)).
- Fix phase control feature in traffic light manager class. [Link](https://github.com/tier4/scenario_simulator_v2/pull/450)
- Fix problems in crossing entity on crosswalk. [link](https://github.com/tier4/scenario_simulator_v2/pull/452)

## Version 0.4.3
- [Release Page](https://github.com/tier4/scenario_simulator_v2/releases/0.4.3) on GitHub :fa-github:
- Checking collision between crosswalk and waypoints in lane coordinate.
- Remove division in checking collision function in order to avoid zero-division.
- Enables vehicle entity yield to merging entity. See also [this video](https://user-images.githubusercontent.com/10348912/128287863-8a2db025-d1af-4e54-b5a3-08e5d2e168e4.mp4).
- Simplify the contents of the scenario test result file `result.junit.xml`.

## Version 0.4.2
- [Release Page](https://github.com/tier4/scenario_simulator_v2/releases/0.4.2) on GitHub :fa-github:
- Fix problems in coordinate conversion from world to lane in pedestrian entity.
- Adding `include_crosswalk` option to the HdMapUtils::getClosestLaneletId() and HdMapUtils::toLaneletPose()

## Version 0.4.1
- [Release Page](https://github.com/tier4/scenario_simulator_v2/releases/0.4.1) on GitHub :fa-github:
- Fix problem in follow front entity action, velocity planner was ignored requested target speed.

## Version 0.4.0
- [Release Page](https://github.com/tier4/scenario_simulator_v2/releases/0.4.0) on GitHub :fa-github:
- Support OpenSCENARIO 1.0 TrafficSignal features (RoadNetwork.TrafficSignalController, Action and Condition).
- Update AcquirePositionAction to support WorldPosition as destination.
- Update syntax 'RoadNetwork.LogicFile' to allow user to specify the directory that contains `lanelet2_map.osm`.
- Check boost::none in TargetSpeedPlanner class.
- Add ROS 2 galactic support.
- Update EgoEntity to publish self-position as PoseWithCovarianceStamped.

## Version 0.3.0
- [Release Page](https://github.com/tier4/scenario_simulator_v2/releases/0.3.0) on GitHub :fa-github:
- Enable spawn MiscObjectEntity by using API class.
- Integrate with AutowareAuto (Autoware type is chosen at build time using `AUTOWARE_ARCHITECTURE_PROPOSAL` or `AUTOWARE_AUTO` flag). (Contribution by [Robotec.ai](https://robotec.ai/)).
- Update WorldPosition to be convertible with `openscenario_msgs::msg::LaneletPose`.
- Fix problems when the whole route is empty in route planner class.
- Support OpenSCENARIO 1.0 MiscObject.

## Version 0.2.0
- [Release Page](https://github.com/tier4/scenario_simulator_v2/releases/0.2.0) on GitHub :fa-github:
- Enhance `/simulation/context` topic information. (adding TriggeringEntitiesRule, TriggeringEntities, CollisionCondition, TimeHeadwayCondition, AccelerationCondition, StandStillCondition, SpeedCondition, ReachPositionCondition, DistanceCondition, RelativeDistanceCondition, ParameterCondition, StoryboardElementStateCondition).
- NPC becomes unable to change lanes behind of them.

## Version 0.1.1
- [Release Page](https://github.com/tier4/scenario_simulator_v2/releases/0.1.1) on GitHub :fa-github:
- Add support for RelativeTargetSpeed, the syntax of OpenSCENARIO.
- Add feature to publish context information during scenario execution to topic `/simulation/context` as a JSON string.
- Enable send warnings semantic error when you call setEntityStatus or setTargetSpeed function which targets to the ego vehicle after starting scenario.

## Version 0.1.0
- [Release Page](https://github.com/tier4/scenario_simulator_v2/releases/0.1.0) on GitHub :fa-github:
- Synchronize ROS time between `traffic_simulator` and `sensor_simulator`.
- `openscenario_interpreter` now stores recorded rosbags for each simulation in `output_directory` (argument of `scenario_test_runner`).
- Add AutowareError, SemanticError, SimulationError, SpecificationViolation, SyntaxError and use these errors in `traffic_simulator` and `openscenario_interpreter` package.
- Remove old errors in `traffic_simulator` packages.
- Change Header ID of the lidar/detection sensor. (before : name of the entity -> after : `base_link`)
- Fix problems in publishing detection result. Before this change, the value of the pose was always (x, y, z, roll, pitch, yaw) = (0, 0, 0, 0, 0, 0).
- Remove unused packages (`joy_to_vehicle_cmd`, `scenario_runner_mock`).
- Fix problems when simulator running in 30 FPS and with 10 FPS sensors.
- Enable caching routing result, and center points and it' spline, lanelet length in hdmap_utils class.
- Update interpreter to access TrafficSignals from Action / Condition.
- Update EgoEntity to use precise simulation model parameters.
- Add getVehicleCommand function to the API class.

## Version 0.0.1
- [Release Page](https://github.com/tier4/scenario_simulator_v2/releases/0.0.1) on GitHub :fa-github:
- Partially support OpenSCENARIO 1.0.0 format.
- Support TIER IV Scenario Format v2.<|MERGE_RESOLUTION|>--- conflicted
+++ resolved
@@ -12,15 +12,10 @@
 
 Bug Fixes:bug:
 
-<<<<<<< HEAD
 | Feature                                  | Brief summary                                                                                                          | Category                   | Pull request                                                      | Contributor                                   |
 |------------------------------------------|------------------------------------------------------------------------------------------------------------------------|----------------------------|-------------------------------------------------------------------|-----------------------------------------------|
+| Deleted entity management                | Fix crash caused by `DeleteEntityAction` by handling deleted entity explicitly.                                        | `traffic_simulator`        | [#1096](https://github.com/tier4/scenario_simulator_v2/pull/1096) | [f0reachARR](https://github.com/f0reachARR)   |
 | OpenSCENARIO `RelativeDistanceCondition` | Restore the behavior of the existing distance measurement mode of RelativeDistanceCondition that was changed in #1095. | `openscenario_interpreter` | [#1121](https://github.com/tier4/scenario_simulator_v2/pull/1121) | [yamacir-kit](https://github.com/yamacir-kit) |
-=======
-| Feature                   | Brief summary                                                                   | Category            | Pull request                                                      | Contributor                                 |
-|---------------------------|---------------------------------------------------------------------------------|---------------------|-------------------------------------------------------------------|---------------------------------------------|
-| Deleted entity management | Fix crash caused by `DeleteEntityAction` by handling deleted entity explicitly. | `traffic_simulator` | [#1096](https://github.com/tier4/scenario_simulator_v2/pull/1096) | [f0reachARR](https://github.com/f0reachARR) |
->>>>>>> 36632f22
 
 Minor Tweaks :oncoming_police_car:
 
