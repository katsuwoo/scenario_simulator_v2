--- conflicted
+++ resolved
@@ -100,11 +100,8 @@
   ego_vehicles_ = {};
   vehicles_ = {};
   pedestrians_ = {};
-<<<<<<< HEAD
+  misc_objects_ = {};
   entity_status_ = {};
-=======
-  misc_objects_ = {};
->>>>>>> bed6d367
 }
 
 void ScenarioSimulator::updateFrame(
