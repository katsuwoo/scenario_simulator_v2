--- conflicted
+++ resolved
@@ -212,11 +212,7 @@
     const auto unique_route_lanelets =
       traffic_simulator::helper::getUniqueValues(getRouteLanelets());
 
-<<<<<<< HEAD
-    boost::optional<LaneletPoseType> lanelet_pose;
-=======
-    std::optional<traffic_simulator_msgs::msg::LaneletPose> lanelet_pose;
->>>>>>> 20172661
+    std::optional<LaneletPoseType> lanelet_pose;
 
     if (unique_route_lanelets.empty()) {
       lanelet_pose = hdmap_utils_ptr_->toLaneletPose(status.pose, getBoundingBox(), false, 1.0);
@@ -250,7 +246,6 @@
   return result;
 }
 
-<<<<<<< HEAD
 auto EgoEntity::getEntityType() const -> const traffic_simulator_msgs::msg::EntityType &
 {
   static traffic_simulator_msgs::msg::EntityType type;
@@ -258,10 +253,7 @@
   return type;
 }
 
-auto EgoEntity::getObstacle() -> boost::optional<traffic_simulator_msgs::msg::Obstacle>
-=======
 auto EgoEntity::getObstacle() -> std::optional<traffic_simulator_msgs::msg::Obstacle>
->>>>>>> 20172661
 {
   return std::nullopt;
 }
