--- conflicted
+++ resolved
@@ -39,47 +39,6 @@
   ~MultiClient();
 
   void closeConnection();
-<<<<<<< HEAD
-  void call(
-    const simulation_api_schema::SimulationRequest & req,
-    simulation_api_schema::SimulationResponse & res);
-  void call(
-    const simulation_api_schema::InitializeRequest & req,
-    simulation_api_schema::InitializeResponse & res);
-  void call(
-    const simulation_api_schema::UpdateFrameRequest & req,
-    simulation_api_schema::UpdateFrameResponse & res);
-  void call(
-    const simulation_api_schema::SpawnVehicleEntityRequest & req,
-    simulation_api_schema::SpawnVehicleEntityResponse & res);
-  void call(
-    const simulation_api_schema::SpawnPedestrianEntityRequest & req,
-    simulation_api_schema::SpawnPedestrianEntityResponse & res);
-  void call(
-    const simulation_api_schema::SpawnMiscObjectEntityRequest & req,
-    simulation_api_schema::SpawnMiscObjectEntityResponse & res);
-  void call(
-    const simulation_api_schema::DespawnEntityRequest & req,
-    simulation_api_schema::DespawnEntityResponse & res);
-  void call(
-    const simulation_api_schema::UpdateEntityStatusRequest & req,
-    simulation_api_schema::UpdateEntityStatusResponse & res);
-  void call(
-    const simulation_api_schema::AttachTrafficLightDetectorEmulatorRequest & req,
-    simulation_api_schema::AttachTrafficLightDetectorEmulatorResponse & res);
-  void call(
-    const simulation_api_schema::AttachLidarSensorRequest & req,
-    simulation_api_schema::AttachLidarSensorResponse & res);
-  void call(
-    const simulation_api_schema::AttachDetectionSensorRequest & req,
-    simulation_api_schema::AttachDetectionSensorResponse & res);
-  void call(
-    const simulation_api_schema::AttachOccupancyGridSensorRequest & req,
-    simulation_api_schema::AttachOccupancyGridSensorResponse & res);
-  void call(
-    const simulation_api_schema::UpdateTrafficLightsRequest & req,
-    simulation_api_schema::UpdateTrafficLightsResponse & res);
-=======
 
   auto call(const simulation_api_schema::SimulationRequest &)
     -> simulation_api_schema::SimulationResponse;
@@ -119,7 +78,9 @@
 
   auto call(const simulation_api_schema::FollowPolylineTrajectoryRequest &)
     -> simulation_api_schema::FollowPolylineTrajectoryResponse;
->>>>>>> 36ac54e6
+
+  auto call(const simulation_api_schema::AttachTrafficLightDetectorEmulatorRequest &)
+    -> simulation_api_schema::AttachTrafficLightDetectorEmulatorResponse;
 
   const simulation_interface::TransportProtocol protocol;
   const std::string hostname;
