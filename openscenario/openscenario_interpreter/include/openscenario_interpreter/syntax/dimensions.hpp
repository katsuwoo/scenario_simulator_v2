--- conflicted
+++ resolved
@@ -18,7 +18,6 @@
 #include <geometry_msgs/msg/vector3.hpp>
 #include <openscenario_interpreter/reader/attribute.hpp>
 #include <openscenario_interpreter/reader/element.hpp>
-
 #include <ostream>
 
 namespace openscenario_interpreter
@@ -42,15 +41,15 @@
 
   template <typename Node, typename Scope>
   explicit Dimensions(const Node & node, Scope & scope)
-<<<<<<< HEAD
   : width(readAttribute<Double>("width", node, scope)),
     length(readAttribute<Double>("length", node, scope)),
     height(readAttribute<Double>("height", node, scope))
-  {}
+  {
+  }
 
   explicit operator geometry_msgs::msg::Vector3() const
   {
-    geometry_msgs::msg::Vector3 vector3 {};
+    geometry_msgs::msg::Vector3 vector3;
     {
       vector3.x = length;
       vector3.y = width;
@@ -62,22 +61,6 @@
 };
 
 std::ostream & operator<<(std::ostream &, const Dimensions &);
-=======
-  : width{readAttribute<Double>("width", node, scope)},
-    length{readAttribute<Double>("length", node, scope)},
-    height{readAttribute<Double>("height", node, scope)}
-  {
-  }
-};
-
-template <typename... Ts>
-std::basic_ostream<Ts...> & operator<<(std::basic_ostream<Ts...> & os, const Dimensions & rhs)
-{
-  return os << indent << blue << "<Dimensions"
-            << " " << highlight("width", rhs.width) << " " << highlight("length", rhs.length) << " "
-            << highlight("height", rhs.height) << blue << "/>" << reset;
->>>>>>> 85415a3e
-}
 }  // namespace syntax
 }  // namespace openscenario_interpreter
 
